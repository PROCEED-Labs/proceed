import React, { useEffect, useState } from 'react';

import { useSearchParams } from 'next/navigation';

import { getProcess } from '@/lib/data/legacy/process';

import { Typography, Table, Grid, Image, Spin } from 'antd';

const { Title } = Typography;

import styles from './process-document.module.scss';
import cn from 'classnames';

import { ActiveSettings } from './settings-modal';
import TableOfContents, { ElementInfo } from './table-of-content';

import { useEnvironment } from '@/components/auth-can';
import { EntityType } from '@/lib/helpers/fileManagerHelpers';
import { useFileManager } from '@/lib/useFileManager';
import { enableUseFileManager } from 'FeatureFlags';
import { fromCustomUTCString } from '@/lib/helpers/timeHelper';

export type VersionInfo = {
  id?: string;
  name?: string;
  description?: string;
  versionCreatedOn?: string;
};

type ProcessDocumentProps = {
  processData: Awaited<ReturnType<typeof getProcess>>;
  settings: ActiveSettings;
  processHierarchy?: ElementInfo;
  version: VersionInfo;
};

/**
 * A printable document containing information about a process
 */
const ProcessDocument: React.FC<ProcessDocumentProps> = ({
  processData,
  settings,
  processHierarchy,
  version,
}) => {
  const breakpoint = Grid.useBreakpoint();

  const environment = useEnvironment();

  const query = useSearchParams();
  const shareToken = query.get('token');

  const { download: getImage } = useFileManager({ entityType: EntityType.PROCESS });
  const [processPages, setProcessPages] = useState<React.JSX.Element[]>([]);

  /**
   * Transforms the hierarchical information about a process' elements into markup
   */
  async function getContent(hierarchyElement: ElementInfo, currentPages: React.JSX.Element[]) {
    // hide the element if there is no information and the respective option is selected
    if (
      settings.hideEmpty &&
      !hierarchyElement.description &&
      !hierarchyElement.meta &&
      !hierarchyElement.milestones &&
      !hierarchyElement.image &&
      !hierarchyElement.children?.length
    ) {
      return;
    }

    const isContainer = !!hierarchyElement.children?.length;

    // show the element as it is visible in its parent
    let elementSvg = hierarchyElement.svg;
    let elementLabel = hierarchyElement.name || `<${hierarchyElement.id}>`;
    let { milestones, meta, description, importedProcess, image } = hierarchyElement;

    if (settings.nestedSubprocesses && hierarchyElement.nestedSubprocess) {
      // show the sub-process plane with the sub-process' children if the respective option is selected
      elementSvg = hierarchyElement.nestedSubprocess?.planeSvg;
    } else if (settings.importedProcesses && importedProcess) {
      // show the root plane, label and meta information of the imported process if the respective option is selected
      elementSvg = importedProcess.planeSvg;
      elementLabel = importedProcess.name!;
      ({ milestones, meta, description } = importedProcess);
    }
    const newImageUrl = enableUseFileManager
      ? await new Promise<string>((resolve) => {
          getImage(processData.id, image, shareToken, {
            onSuccess(data) {
              resolve(data.fileUrl!);
            },
          });
        })
      : null;

    let imageURL =
      image &&
      (newImageUrl ??
        `/apimageUrli/private/${environment.spaceId || 'unauthenticated'}/processes/${
          processData.id
        }/images/${image}?shareToken=${shareToken}`);

    currentPages.push(
      <div
        key={`element_${hierarchyElement.id}_page`}
        className={cn(styles.ElementPage, { [styles.ContainerPage]: isContainer })}
      >
        <div className={styles.ElementOverview}>
          <Title id={`${hierarchyElement.id}_page`} level={2}>
            {elementLabel}
          </Title>
          {/* Hide the svg if the element is not a container (process, sub-process, pool,...) and the respective option is deselected */}
          {(settings.showElementSVG || isContainer) && (
            <div
              className={styles.ElementCanvas}
              dangerouslySetInnerHTML={{
                __html: elementSvg,
              }}
            ></div>
          )}
        </div>
        {settings.importedProcesses && importedProcess && importedProcess.versionId && (
          <div className={styles.MetaInformation}>
            <Title level={3} id={`${hierarchyElement.id}_version_page`}>
              Version Information
            </Title>
            {importedProcess.versionName && (
              <p>
                <b>Version:</b> {importedProcess.versionName}
              </p>
            )}
            {importedProcess.versionDescription && (
              <p>
                <b>Version Description:</b> {importedProcess.versionDescription}
              </p>
            )}
            <p>
              <b>Creation Time:</b> {new Date(importedProcess.versionId).toUTCString()}
            </p>
          </div>
        )}
        {description && (
          <div className={styles.MetaInformation}>
            <Title level={3} id={`${hierarchyElement.id}_description_page`}>
              General Description
            </Title>
            <div>
              <div
                className="toastui-editor-contents"
                dangerouslySetInnerHTML={{ __html: description }}
              ></div>
            </div>
          </div>
        )}
        {imageURL && (
          <div className={styles.MetaInformation}>
            <Title level={3} id={`${hierarchyElement.id}_image_page`}>
              Overview Image
            </Title>
            <Image
              style={{
                width: 'auto',
                maxWidth: '80%',
                height: '300px',
                position: 'relative',
                left: '50%',
                transform: 'translate(-50%)',
              }}
              src={imageURL}
              width={'100%'}
            />
          </div>
        )}
        {meta && (
          <div className={styles.MetaInformation}>
            <Title level={3} id={`${hierarchyElement.id}_meta_page`}>
              Meta Data
            </Title>
            <Table
              pagination={false}
              rowKey="key"
              columns={[
                { title: 'Name', dataIndex: 'key', key: 'key' },
                { title: 'Value', dataIndex: 'val', key: 'value' },
              ]}
              dataSource={Object.entries(meta).map(([key, val]) => ({ key, val }))}
            />
          </div>
        )}
        {milestones && (
          <div className={styles.MetaInformation}>
            <Title level={3} id={`${hierarchyElement.id}_milestone_page`}>
              Milestones
            </Title>
            <Table
              pagination={false}
              rowKey="id"
              columns={[
                { title: 'ID', dataIndex: 'id', key: 'id' },
                { title: 'Name', dataIndex: 'name', key: 'name' },
                {
                  title: 'Description',
                  dataIndex: 'description',
                  key: 'description',
                  render: (value) => (
                    <div
                      className="toastui-editor-contents"
                      dangerouslySetInnerHTML={{ __html: value }}
                    ></div>
                  ),
                },
              ]}
              dataSource={milestones}
            />
          </div>
        )}
      </div>,
    );

    // create pages for the children of an element if the element is a collapsed sub-process with a separate plane and the respective option is selected
    // or if it is a container in the same plane (expanded sub-process, pool)
    if (
      (settings.nestedSubprocesses || !hierarchyElement.nestedSubprocess) &&
      (settings.importedProcesses || !hierarchyElement.importedProcess)
    ) {
      if (hierarchyElement.children) {
        for (const child of hierarchyElement.children) {
          await getContent(child, currentPages);
        }
      }
    }
  }

  // transform the document data into the respective pages of the document
  useEffect(() => {
<<<<<<< HEAD
    processHierarchy && getContent(processHierarchy, []);
  }, [processHierarchy]);
=======
    const updateProcessPages = async () => {
      const newProcessPages: React.JSX.Element[] = [];
      processHierarchy && (await getContent(processHierarchy, newProcessPages));
      setProcessPages(newProcessPages);
    };

    updateProcessPages();
  }, [processHierarchy, settings]);
>>>>>>> 143f92dd

  return (
    <>
      <div className={styles.ProcessDocument}>
        {!processHierarchy ? (
          <Spin tip="Loading process data" size="large" style={{ top: '50px' }}>
            <div></div>
          </Spin>
        ) : (
          <>
            {/* TODO: the header that is repeating on each page seems to break the links in the final pdf (i think it is not correctly considered when calculating the position of the link target) */}
            <div className={styles.Header}>
              <Image
                src="/proceed-labs-logo.svg"
                alt="Proceed Logo"
                width="169,5pt"
                height="15pt"
              />
              <h3>www.proceed-labs.org</h3>
            </div>
            <div className={styles.Main}>
              <div className={cn(styles.Title, { [styles.TitlePage]: settings.titlepage })}>
                <Title>{processData.name}</Title>
                <div className={styles.TitleInfos}>
                  <div>Owner: {processData.creatorId?.split('|').pop()}</div>
                  {version.id ? (
                    <>
                      <div>Version: {version.name || version.id}</div>
                      {version.description ? (
                        <div>Version Description: {version.description}</div>
                      ) : null}
                    </>
                  ) : (
                    <div>Version: Latest</div>
                  )}
                  {version.id ? (
                    <div>
                      Creation Time:{' '}
                      {version.versionCreatedOn
                        ? fromCustomUTCString(version.versionCreatedOn).toUTCString()
                        : 'Unknown'}
                    </div>
                  ) : (
                    <div>Last Edit: {processData.lastEditedOn.toUTCString()}</div>
                  )}
                </div>
              </div>
              {settings.tableOfContents ? (
                <div
                  className={cn(styles.TableOfContents, {
                    [styles.WebTableOfContents]: !breakpoint.lg,
                    [styles.TableOfContentPage]: settings.titlepage,
                  })}
                >
                  <Title level={2}>Table Of Contents</Title>
                  <TableOfContents
                    affix={false}
                    getCurrentAnchor={() => ''}
                    settings={settings}
                    processHierarchy={processHierarchy}
                    linksDisabled
                  />
                </div>
              ) : null}

              {...processPages}
            </div>
          </>
        )}
      </div>
    </>
  );
};

export default ProcessDocument;<|MERGE_RESOLUTION|>--- conflicted
+++ resolved
@@ -235,10 +235,6 @@
 
   // transform the document data into the respective pages of the document
   useEffect(() => {
-<<<<<<< HEAD
-    processHierarchy && getContent(processHierarchy, []);
-  }, [processHierarchy]);
-=======
     const updateProcessPages = async () => {
       const newProcessPages: React.JSX.Element[] = [];
       processHierarchy && (await getContent(processHierarchy, newProcessPages));
@@ -247,7 +243,6 @@
 
     updateProcessPages();
   }, [processHierarchy, settings]);
->>>>>>> 143f92dd
 
   return (
     <>
