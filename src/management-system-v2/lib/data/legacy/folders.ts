import Ability from '@/lib/ability/abilityHelper.js';
import {
  Folder,
  FolderInput,
  FolderSchema,
  FolderUserInput,
  FolderUserInputSchema,
} from '../folder-schema';
import store from './store.js';
import { toCaslResource } from '@/lib/ability/caslAbility';
import { v4 } from 'uuid';
import { Process, ProcessMetadata } from '../process-schema';

// @ts-ignore
let firstInit = !global.foldersMetaObject;

export type FolderChildren = { id: string; type: 'folder' } | { id: string; type: Process['type'] };
export let foldersMetaObject: {
  folders: Partial<{
    [Id: string]: {
      folder: Folder;
<<<<<<< HEAD
      // NOTE: the fact that folders don't have a type is needed to differentiate them
      children: FolderChildren[];
=======
      children: ({ id: string; type: 'folder' } | { id: string; type: Process['type'] })[];
>>>>>>> b084157a
    };
  }>;
  rootFolders: Partial<{ [environmentId: string]: string }>;
} =
  // @ts-ignore
  global.foldersMetaObject || (global.foldersMetaObject = { folders: {}, rootFolders: {} });

/** initializes the folders meta information objects */
export function init() {
  if (!firstInit) return;

  foldersMetaObject.folders = {};
  foldersMetaObject.rootFolders = {};

  const storedFolders = store.get('folders') as Folder[];

  //first create all the folders
  for (const folder of storedFolders) {
    if (!folder.parentId) {
      if (foldersMetaObject.rootFolders[folder.environmentId])
        throw new Error(`Environment ${folder.environmentId} has multiple root folders`);

      foldersMetaObject.rootFolders[folder.environmentId] = folder.id;
    }

    foldersMetaObject.folders[folder.id] = { folder, children: [] };
  }

  //populate children
  //children fill their parent's children array
  for (const folder of storedFolders) {
    // skip roots
    if (!folder.parentId) continue;

    const parentData = foldersMetaObject.folders[folder.parentId];
    if (!parentData)
      throw new Error(`Inconsistency in folder structure: folder ${folder.id} has no parent`);

    parentData.children.push({ id: folder.id, type: 'folder' });
  }

  for (let process of store.get('processes') as ProcessMetadata[]) {
    if (!process.folderId) {
      console.warn(
        `Process ${process.id} has no parent folder, it was stored in it's environment's root folder`,
      );

      process = {
        ...process,
        folderId: foldersMetaObject.rootFolders[process.environmentId] as string,
      };

      store.update('processes', process.id, process);
    }

    const folderData = foldersMetaObject.folders[process.folderId];
    if (!folderData) throw new Error(`Process ${process.id}'s folder wasn't found`);

    folderData.children.push({ id: process.id, type: process.type });
  }
}
init();
import { removeProcess } from './_process';

export function getRootFolder(environmentId: string, ability?: Ability) {
  const rootFolderId = foldersMetaObject.rootFolders[environmentId];
  if (!rootFolderId) throw new Error(`MS Error: environment ${environmentId} has no root folder`);

  const rootFolderData = foldersMetaObject.folders[rootFolderId];
  if (!rootFolderData) throw new Error('Root folder not found');

  if (ability && !ability.can('view', toCaslResource('Folder', rootFolderData.folder)))
    throw new Error('Permission denied');

  return rootFolderData.folder;
}

export function getFolderById(folderId: string, ability?: Ability) {
  const folderData = foldersMetaObject.folders[folderId];
  if (!folderData) throw new Error('Folder not found');

  if (ability && !ability.can('view', toCaslResource('Folder', folderData.folder)))
    throw new Error('Permission denied');

  return folderData.folder;
}

export function getFolderChildren(folderId: string, ability?: Ability) {
  const folderData = foldersMetaObject.folders[folderId];
  if (!folderData) throw new Error('Folder not found');

  if (ability && !ability.can('view', toCaslResource('Folder', folderData.folder)))
    throw new Error('Permission denied');

  return folderData.children;
}

export function createFolder(folderInput: FolderInput, ability?: Ability) {
  const folder = FolderSchema.parse(folderInput);
  if (!folder.id) folder.id = v4();

  // Checks
  if (ability && !ability.can('create', toCaslResource('Folder', folder)))
    throw new Error('Permission denied');

  if (foldersMetaObject.folders[folder.id]) throw new Error('Folder already exists');

  const parentFolderData = folder.parentId && foldersMetaObject.folders[folder.parentId];
  if (folder.parentId) {
    if (!parentFolderData) throw new Error('Parent folder does not exist');

    if (parentFolderData.folder.environmentId !== folder.environmentId)
      throw new Error('Parent folder is in a different environment');

    parentFolderData.folder.updatedAt = new Date().toISOString();
    store.update('folders', parentFolderData.folder.id, parentFolderData.folder);
  } else {
    if (foldersMetaObject.rootFolders[folder.environmentId])
      throw new Error(`Environment ${folder.environmentId} already has a root folder`);
  }

  // Store
  const newFolder = {
    ...folder,
    createdAt: new Date().toISOString(),
    updatedAt: new Date().toISOString(),
  } as Folder;

  foldersMetaObject.folders[folder.id] = { folder: newFolder, children: [] };

  if (parentFolderData) parentFolderData.children.push({ id: newFolder.id, type: 'folder' });
  else foldersMetaObject.rootFolders[newFolder.environmentId] = newFolder.id;

  store.add('folders', newFolder);

  return newFolder;
}

/** Deletes a folder and every child recursively */
export function deleteFolder(folderId: string, ability?: Ability) {
  // NOTE: maybe the ability should do this recursive check
  const folderData = foldersMetaObject.folders[folderId];
  if (!folderData) throw new Error('Folder not found');

  if (folderData.folder.parentId) {
    const parent = foldersMetaObject.folders[folderData.folder.parentId];
    if (!parent) throw new Error('Parent not found');

    const folderIndex = parent.children.findIndex((f) => f.id === folderId);
    if (folderIndex === -1) throw new Error("Folder not found in parent's children");

    parent.children.splice(folderIndex, 1);

    parent.folder.updatedAt = new Date().toISOString();
    store.update('folders', parent.folder.id, parent.folder);
  }

  _deleteFolder(folderData, ability);
}

/** internal function to delete folders from bottom to top */
function _deleteFolder(
  folderData: NonNullable<(typeof foldersMetaObject)['folders'][string]>,
  ability?: Ability,
) {
  if (ability && !ability.can('delete', toCaslResource('Folder', folderData.folder)))
    throw new Error('Permission denied');

  for (const child of folderData.children) {
    if ('type' in child && child.type === 'process') {
      removeProcess(child.id);
      continue;
    }

    const childData = foldersMetaObject.folders[child.id];
    if (!childData) throw new Error('Inconsistency in folder structure: child folder not found');

    _deleteFolder(childData, ability);
  }
  delete foldersMetaObject.folders[folderData.folder.id];
  if (!folderData.folder.parentId)
    delete foldersMetaObject.rootFolders[folderData.folder.environmentId];

  store.remove('folders', folderData.folder.id);
}

export function updateFolderMetaData(
  folderId: string,
  newMetaDataInput: Partial<FolderUserInput>,
  ability?: Ability,
) {
  const folderData = foldersMetaObject.folders[folderId];
  if (!folderData) throw new Error('Folder not found');

  if (ability && !ability.can('update', toCaslResource('Folder', folderData.folder)))
    throw new Error('Permission denied');

  const newMetaData = FolderUserInputSchema.partial().parse(newMetaDataInput);

  const newFolder = { ...folderData.folder, ...newMetaData, updatedAt: new Date().toISOString() };

  folderData.folder = newFolder;
  store.update('folders', folderId, newFolder);
}

function isInSubtree(rootId: string, nodeId: string) {
  const folderData = foldersMetaObject.folders[rootId];
  if (!folderData) throw new Error('RootId not found');

  if (!foldersMetaObject.folders[nodeId]) throw new Error('NodeId not found');

  if (rootId === nodeId) return true;

  for (const child of folderData.children) {
    if (child.type === 'folder') if (isInSubtree(child.id, nodeId)) return true;
  }

  return false;
}

export function moveFolder(folderId: string, newParentId: string, ability?: Ability) {
  const folderData = foldersMetaObject.folders[folderId];
  if (!folderData) throw new Error('Folder not found');

  // Checks
  if (!folderData.folder.parentId) throw new Error('Root folders cannot be moved');
  if (folderData.folder.parentId === newParentId) return;

  const newParentData = foldersMetaObject.folders[newParentId];
  if (!newParentData) throw new Error('New parent folder not found');

  if (newParentData.folder.environmentId !== folderData.folder.environmentId)
    throw new Error('Cannot move folder to a different environment');

  const oldParentData = foldersMetaObject.folders[folderData.folder.parentId];
  if (!oldParentData)
    throw new Error(`Consistency error: current parent folder of ${folderId} not found`);

  const folderIndex = oldParentData.children.findIndex(
    (f) => f.type === 'folder' && f.id === folderId,
  );
  if (folderIndex === -1)
    throw new Error("Consistency error: folder not found in parent's children");

  if (
    ability &&
    !ability.can('update', toCaslResource('Folder', folderData.folder)) &&
    !ability.can('update', toCaslResource('Folder', newParentData.folder)) &&
    !ability.can('update', toCaslResource('Folder', oldParentData.folder))
  )
    throw new Error('Permission denied');

  // Folder cannot be movet to it's sub tree
  if (isInSubtree(folderId, newParentId)) throw new Error('Folder cannot be moved to its children');

  // Store
  oldParentData.children.splice(folderIndex, 1);
  oldParentData.folder.updatedAt = new Date().toISOString();
  store.update('folders', oldParentData.folder.id, oldParentData.folder);

  folderData.folder.parentId = newParentId;
  newParentData.children.push({ type: 'folder', id: folderData.folder.id });
  newParentData.folder.updatedAt = new Date().toISOString();
  store.update('folders', newParentData.folder.id, newParentData.folder);

  store.update('folders', folderId, folderData.folder);
}<|MERGE_RESOLUTION|>--- conflicted
+++ resolved
@@ -19,12 +19,7 @@
   folders: Partial<{
     [Id: string]: {
       folder: Folder;
-<<<<<<< HEAD
-      // NOTE: the fact that folders don't have a type is needed to differentiate them
       children: FolderChildren[];
-=======
-      children: ({ id: string; type: 'folder' } | { id: string; type: Process['type'] })[];
->>>>>>> b084157a
     };
   }>;
   rootFolders: Partial<{ [environmentId: string]: string }>;
