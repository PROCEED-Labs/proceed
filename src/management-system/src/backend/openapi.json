--- conflicted
+++ resolved
@@ -1208,10 +1208,18 @@
               "schema": {
                 "allOf": [
                   {
-                    "$ref": "#/components/schemas/rolePostData"
+                    "$ref": "#/components/schemas/roleData"
                   }
                 ],
-                "required": ["name"]
+                "required": [
+                  "name",
+                  "description",
+                  "note",
+                  "permissions",
+                  "expiration",
+                  "members",
+                  "default"
+                ]
               }
             }
           }
@@ -2114,8 +2122,8 @@
         "type": "number",
         "description": "- example\n- ezample 2"
       },
-      "rolePostData": {
-        "title": "rolePostData",
+      "roleData": {
+        "title": "role",
         "type": "object",
         "properties": {
           "name": {
@@ -2168,8 +2176,6 @@
           "expiration": {
             "type": "string"
           },
-<<<<<<< HEAD
-=======
           "members": {
             "type": "array",
             "items": {
@@ -2194,48 +2200,10 @@
               "required": ["userId", "username", "firstName", "lastName", "email"]
             }
           },
->>>>>>> 01dc07d2
           "default": {
             "type": "boolean"
           }
         }
-      },
-      "roleData": {
-        "title": "role",
-        "allOf": [
-          {
-            "type": "object",
-            "properties": {
-              "members": {
-                "type": "array",
-                "items": {
-                  "type": "object",
-                  "properties": {
-                    "userId": {
-                      "type": "string"
-                    },
-                    "username": {
-                      "type": "string"
-                    },
-                    "firstName": {
-                      "type": "string"
-                    },
-                    "lastName": {
-                      "type": "string"
-                    },
-                    "email": {
-                      "type": "string"
-                    }
-                  },
-                  "required": ["userId", "username", "firstName", "lastName", "email"]
-                }
-              }
-            }
-          },
-          {
-            "$ref": "#/components/schemas/rolePostData"
-          }
-        ]
       },
       "roleMetaData": {
         "title": "role",
