'use server';

import { getCurrentEnvironment, getCurrentUser } from '@/components/auth';
import { toCaslResource } from '../ability/caslAbility';
// Workaround because top-level await is not supported in server action modules.
// The rest of the app can import from process.ts directly, where init is
// awaited. Since this will always run AFTER init was run and we cache with
// global, we can ignore init here.
import {
  removeProcess,
  getProcessMetaObjects,
  addProcess as _addProcess,
  getProcessBpmn as _getProcessBpmn,
  updateProcess as _updateProcess,
  getProcessVersionBpmn,
  addProcessVersion,
} from './legacy/_process';
import {
  addDocumentation,
  generateDefinitionsId,
  getDefinitionsVersionInformation,
  setDefinitionsName,
  setDefinitionsVersionInformation,
  toBpmnObject,
  toBpmnXml,
} from '@proceed/bpmn-helper';
import { createProcess, getFinalBpmn } from '../helpers/processHelpers';
import { UserErrorType, userError } from '../user-error';
import { ApiData } from '../fetch-data';
import {
  areVersionsEqual,
  getLocalVersionBpmn,
  selectAsLatestVersion,
  updateProcessVersionBasedOn,
  versionUserTasks,
} from '../helpers/processVersioning';
// Antd uses barrel files, which next optimizes away. That requires us to import
// antd components directly from their files in this server actions file.
<<<<<<< HEAD
import Button from 'antd/es/button';
=======
>>>>>>> 36a08406
import { Process } from './process-schema';
import { revalidatePath } from 'next/cache';

export const getProcess = async (definitionId: string) => {
  const processMetaObjects: any = getProcessMetaObjects();

  /* TODO: Add ability check */

  // Get ability again since it might have changed.
  //const { ability } = await getCurrentUser();

  const process = processMetaObjects[definitionId];

  if (!process) {
    return userError('A process with this id does not exist.', UserErrorType.NotFoundError);
  }

  /*if (!ability.can('view', toCaslResource('Process', process))) {
    return userError('Not allowed to delete this process', UserErrorType.PermissionError);
  }*/

  const bpmn = await _getProcessBpmn(definitionId);
  return { ...process, bpmn };
};

export const getProcessBPMN = async (definitionId: string) => {
  const { ability } = await getCurrentEnvironment();

  const processMetaObjects: any = getProcessMetaObjects();
  const process = processMetaObjects[definitionId];

  if (!ability.can('view', toCaslResource('Process', process))) {
    return userError('Not allowed to read this process', UserErrorType.PermissionError);
  }

  if (!process) {
    return userError('A process with this id does not exist.', UserErrorType.NotFoundError);
  }

  const bpmn = await _getProcessBpmn(definitionId);

  return bpmn;
};

export const deleteProcesses = async (definitionIds: string[]) => {
  const processMetaObjects: any = getProcessMetaObjects();

  // Get ability again since it might have changed.
  const { ability } = await getCurrentEnvironment();

  for (const definitionId of definitionIds) {
    const process = processMetaObjects[definitionId];

    if (!process) {
      return userError('A process with this id does not exist.', UserErrorType.NotFoundError);
    }

    if (!ability.can('delete', toCaslResource('Process', process))) {
      return userError('Not allowed to delete this process', UserErrorType.PermissionError);
    }

    await removeProcess(definitionId);
  }
};

export const addProcesses = async (
  values: { name: string; description: string; bpmn?: string }[],
) => {
<<<<<<< HEAD
  const { ability, session, activeEnvironment } = await getCurrentUser();
=======
  const { ability, activeEnvironment } = await getCurrentEnvironment();
  const { userId } = await getCurrentUser();
>>>>>>> 36a08406

  const newProcesses: Process[] = [];

  for (const value of values) {
    const { bpmn } = await createProcess({
      name: value.name,
      description: value.description,
      bpmn: value.bpmn,
    });

    const newProcess = {
      bpmn,
<<<<<<< HEAD
      owner: session?.user.id || '',
=======
      owner: userId,
>>>>>>> 36a08406
      environmentId: activeEnvironment,
    };

    if (!ability.can('create', toCaslResource('Process', newProcess))) {
      return userError('Not allowed to create this process', UserErrorType.PermissionError);
    }

    // bpmn prop gets deleted in addProcess()
    const process = await _addProcess({ ...newProcess });

    if (typeof process !== 'object') {
      return userError('A process with this id does already exist');
    }

    newProcesses.push({ ...process, bpmn });
  }

  return newProcesses;
};

export const updateProcess = async (
  definitionsId: string,
  bpmn?: string,
  description?: string,
  name?: string,
  invalidate = false,
) => {
  const { ability } = await getCurrentEnvironment();

  const processMetaObjects: any = getProcessMetaObjects();
  const process = processMetaObjects[definitionsId];

  if (!process) {
    return userError('A process with this id does not exist.', UserErrorType.NotFoundError);
  }

  if (!ability.can('update', toCaslResource('Process', process))) {
    return userError('Not allowed to update this process', UserErrorType.PermissionError);
  }

  // Either replace or update the old BPMN.
  let newBpmn = bpmn ?? (await _getProcessBpmn(definitionsId));
  if (description !== undefined) {
    newBpmn = (await addDocumentation(newBpmn, description)) as string;
  }
  if (name !== undefined) {
    newBpmn = (await setDefinitionsName(newBpmn, name)) as string;
  }

  // This invalidates the client-side router cache. Since we don't call
  // router.refresh() in the modeler for every change, we need to invalidate the
  // cache here so that the old BPMN isn't reused within 30s. See:
  // https://nextjs.org/docs/app/building-your-application/caching#invalidation-1
  if (invalidate) {
    revalidatePath(`/processes/${definitionsId}`);
  }

  await _updateProcess(definitionsId, { bpmn: newBpmn });
};

export const updateProcesses = async (
  processes: {
    name?: string;
    description?: string;
    bpmn?: string;
    id: string;
  }[],
) => {
  const res = await Promise.all(
    processes.map(async (process) => {
      return await updateProcess(process.id, process.bpmn, process.description, process.name);
    }),
  );

  const firstError = res.find((r) => r && 'error' in r);

  return firstError ?? res;
};

export const copyProcesses = async (
  processes: {
    name: string;
    description: string;
    originalId: string;
    originalVersion?: string;
  }[],
) => {
<<<<<<< HEAD
  const { ability, session, activeEnvironment } = await getCurrentUser();
=======
  const { ability, activeEnvironment } = await getCurrentEnvironment();
  const { userId } = await getCurrentUser();
>>>>>>> 36a08406

  const copiedProcesses: Process[] = [];

  for (const copyProcess of processes) {
    // Copy the original BPMN and update it for the new process.
    const newId = generateDefinitionsId();
    // Copy either a process or a specific version.
    const originalBpmn = copyProcess.originalVersion
      ? await getProcessVersionBpmn(copyProcess.originalId, +copyProcess.originalVersion)
      : await _getProcessBpmn(copyProcess.originalId);

    // TODO: Does createProcess() do the same as this function?
    const newBpmn = await getFinalBpmn({ ...copyProcess, id: newId, bpmn: originalBpmn });

    // TODO: include variables in copy?
    const newProcess = {
      owner: userId,
      definitionId: newId,
      bpmn: newBpmn,
      environmentId: activeEnvironment,
    };

    if (!ability.can('create', toCaslResource('Process', newProcess))) {
      return userError('Not allowed to create this process', UserErrorType.PermissionError);
    }
    const process = await _addProcess(newProcess);

    if (typeof process !== 'object') {
      return userError('A process with this id does already exist');
    }

    copiedProcesses.push({ ...process, bpmn: newBpmn });
  }

  return copiedProcesses;
};

export const createVersion = async (
  versionName: string,
  versionDescription: string,
  processId: string,
) => {
  const { ability } = await getCurrentEnvironment();

  const processMetaObjects: any = getProcessMetaObjects();
  const process = processMetaObjects[processId];

  if (!process) {
    return userError('A process with this id does not exist.', UserErrorType.NotFoundError);
  }

  if (!ability.can('update', toCaslResource('Process', process))) {
    return userError('Not allowed to update this process', UserErrorType.PermissionError);
  }

  const bpmn = await _getProcessBpmn(processId);
  const bpmnObj = await toBpmnObject(bpmn);

  const { versionBasedOn } = await getDefinitionsVersionInformation(bpmnObj);

  // add process version to bpmn
  const epochTime = +new Date();
  await setDefinitionsVersionInformation(bpmnObj, {
    version: epochTime,
    versionName,
    versionDescription,
    versionBasedOn,
  });

  await versionUserTasks(process, epochTime, bpmnObj);

  const versionedBpmn = await toBpmnXml(bpmnObj);

  // if the new version has no changes to the version it is based on don't create a new version and return the previous version
  const basedOnBPMN =
    versionBasedOn !== undefined ? await getLocalVersionBpmn(process, versionBasedOn) : undefined;

  if (basedOnBPMN && (await areVersionsEqual(versionedBpmn, basedOnBPMN))) {
    return versionBasedOn;
  }

  // send final process version bpmn to the backend
  addProcessVersion(processId, versionedBpmn);

  await updateProcessVersionBasedOn(process, epochTime);

  return epochTime;
};

export const setVersionAsLatest = async (processId: string, version: number) => {
  const { ability } = await getCurrentEnvironment();

  const processMetaObjects: any = getProcessMetaObjects();
  const process = processMetaObjects[processId];

  if (!process) {
    return userError('A process with this id does not exist.', UserErrorType.NotFoundError);
  }

  if (!ability.can('update', toCaslResource('Process', process))) {
    return userError('Not allowed to update this process', UserErrorType.PermissionError);
  }

  await selectAsLatestVersion(processId, version);
};<|MERGE_RESOLUTION|>--- conflicted
+++ resolved
@@ -36,10 +36,6 @@
 } from '../helpers/processVersioning';
 // Antd uses barrel files, which next optimizes away. That requires us to import
 // antd components directly from their files in this server actions file.
-<<<<<<< HEAD
-import Button from 'antd/es/button';
-=======
->>>>>>> 36a08406
 import { Process } from './process-schema';
 import { revalidatePath } from 'next/cache';
 
@@ -108,12 +104,8 @@
 export const addProcesses = async (
   values: { name: string; description: string; bpmn?: string }[],
 ) => {
-<<<<<<< HEAD
-  const { ability, session, activeEnvironment } = await getCurrentUser();
-=======
   const { ability, activeEnvironment } = await getCurrentEnvironment();
   const { userId } = await getCurrentUser();
->>>>>>> 36a08406
 
   const newProcesses: Process[] = [];
 
@@ -126,11 +118,7 @@
 
     const newProcess = {
       bpmn,
-<<<<<<< HEAD
-      owner: session?.user.id || '',
-=======
       owner: userId,
->>>>>>> 36a08406
       environmentId: activeEnvironment,
     };
 
@@ -218,12 +206,8 @@
     originalVersion?: string;
   }[],
 ) => {
-<<<<<<< HEAD
-  const { ability, session, activeEnvironment } = await getCurrentUser();
-=======
   const { ability, activeEnvironment } = await getCurrentEnvironment();
   const { userId } = await getCurrentUser();
->>>>>>> 36a08406
 
   const copiedProcesses: Process[] = [];
 
