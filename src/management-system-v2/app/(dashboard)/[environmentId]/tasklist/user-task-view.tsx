--- conflicted
+++ resolved
@@ -158,10 +158,6 @@
         }}
         onMilestoneUpdate={(newValues) =>
           wrapServerCall({
-<<<<<<< HEAD
-            fn: () => setTasklistMilestoneValues(spaceId, task.id, newValues),
-            onSuccess: () => { },
-=======
             fn: async () => {
               if (!task?.actualOwner.some((owner) => owner.id === userId)) {
                 const updatedOwners = await addOwnerToTaskListEntry(spaceId, task.id, userId);
@@ -170,15 +166,10 @@
               return await setTasklistMilestoneValues(spaceId, task.id, newValues);
             },
             onSuccess: () => {},
->>>>>>> 5452868d
           })
         }
         onVariablesUpdate={(newValues) => {
           wrapServerCall({
-<<<<<<< HEAD
-            fn: () => setTasklistEntryVariableValues(spaceId, task.id, newValues),
-            onSuccess: () => { },
-=======
             fn: async () => {
               if (!task?.actualOwner.some((owner) => owner.id === userId)) {
                 const updatedOwners = await addOwnerToTaskListEntry(spaceId, task.id, userId);
@@ -187,7 +178,6 @@
               return await setTasklistEntryVariableValues(spaceId, task.id, newValues);
             },
             onSuccess: () => {},
->>>>>>> 5452868d
           });
         }}
         onFileSubmit={async (file, fileName, fileType) => {
