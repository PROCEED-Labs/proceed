'use client';

import useModelerStateStore from './use-modeler-state-store';
import React, { FocusEvent, use, useEffect, useRef, useState } from 'react';
import styles from './properties-panel.module.scss';

import { Input, ColorPicker, Space, Grid, Divider, Modal, Tabs, message } from 'antd';
import type { TabsProps } from 'antd';
import type { ElementLike } from 'diagram-js/lib/core/Types';

import { CloseOutlined } from '@ant-design/icons';
import {
  getMetaDataFromElement,
  setProceedElement,
  deepCopyElementById,
  setDefinitionsName,
} from '@proceed/bpmn-helper';
import CustomPropertySection from './custom-property-section';
import MilestoneSelectionSection from './milestone-selection-section';
import ResizableElement, { ResizableElementRefType } from '@/components/ResizableElement';
import CollapsibleCard from '@/components/collapsible-card';
import ImageSelectionSection from './image-selection-section';
import PlannedDurationInput from './planned-duration-input';
import DescriptionSection from './description-section';

import PlannedCostInput from './planned-cost-input';
import { checkIfProcessExistsByName, updateProcessMetaData } from '@/lib/data/processes';
import { useEnvironment } from '@/components/auth-can';
import { PotentialOwner, ResponsibleParty } from './potential-owner';
import { EnvVarsContext } from '@/components/env-vars-context';
import { getBackgroundColor, getBorderColor, getTextColor } from '@/lib/helpers/bpmn-js-helpers';
import { Element, Shape } from 'bpmn-js/lib/model/Types';
import { useSession } from 'next-auth/react';
import { usePathname } from 'next/navigation';
import { BPMNCanvasRef } from '@/components/bpmn-canvas';
import VariableDefinition from './variable-definition';

// Elements that should not display the planned duration field
// These are non-executable elements that don't have execution time
const ELEMENTS_WITHOUT_PLANNED_DURATION = [
  // Start events are instantaneous
  'bpmn:StartEvent',
  // Artifacts - documentation and data elements that don't execute
  'bpmn:TextAnnotation',
  'bpmn:DataObject',
  'bpmn:DataObjectReference',
  'bpmn:DataStore',
  'bpmn:DataStoreReference',
  'bpmn:Group',
  'bpmn:Association',
  // Organizational elements - containers, not executable elements
  'bpmn:Participant',
  'bpmn:Lane',
  'bpmn:LaneSet',
];

type PropertiesPanelContentProperties = {
  selectedElement: ElementLike;
};

export const updateMetaData = async (
  modeler: BPMNCanvasRef,
  element: ElementLike,
  name: string,
  value: any,
  attributes?: { [key: string]: any },
  oldAttributes?: { [key: string]: any },
) => {
  const modeling = modeler.getModeling();
  const bpmn = await modeler.getXML();

  // create deep copy of selected element and set proceed element in this object so that bpmn.js event system can recognise changes in object
  const selectedElementCopy = (await deepCopyElementById(bpmn!, element.id)) as any;

  if (name === 'property') {
    setProceedElement(selectedElementCopy, name, value.value, value.attributes, oldAttributes);
  } else {
    setProceedElement(selectedElementCopy, name, value ? value : null, attributes);
  }
  modeling.updateProperties(element as any, {
    extensionElements: selectedElementCopy.extensionElements,
  });
};

const PropertiesPanelContent: React.FC<PropertiesPanelContentProperties> = ({
  selectedElement,
}) => {
  const env = use(EnvVarsContext);
  const environment = useEnvironment();

  const { spaceId } = useEnvironment();
  const { data: session } = useSession();
  const path = usePathname();
  const currentFolderId = path.includes('/folder/') ? path.split('/folder/').pop() : undefined;

  const metaData = getMetaDataFromElement(selectedElement.businessObject);
  const backgroundColor = getBackgroundColor(selectedElement as Shape);
  const textColor = getTextColor(selectedElement as Shape);
  const borderColor = getBorderColor(selectedElement as Shape);

  const [name, setName] = useState('');
  const [userDefinedId, setUserDefinedId] = useState(metaData.userDefinedId);

  const costsPlanned: { value: number; unit: string } | undefined = metaData.costsPlanned;
  const timePlannedDuration: string | undefined = metaData.timePlannedDuration;

  const modeler = useModelerStateStore((state) => state.modeler);
  useModelerStateStore((state) => state.changeCounter);

  const colorPickerPresets = [
    {
      label: 'Recommended',
      colors: [
        '#F5222D',
        '#FA8C16',
        '#FADB14',
        '#8BBB11',
        '#52C41A',
        '#13A8A8',
        '#1677FF',
        '#2F54EB',
        '#722ED1',
        '#EB2F96',
        '#000000',
        '#FFFFFF',
      ],
    },
    {
      label: 'Recent',
      colors: [],
    },
  ];

  useEffect(() => {
    if (selectedElement) {
      if (selectedElement.type === 'bpmn:Process') {
        const definitions = selectedElement.businessObject.$parent;
        setName(definitions.name);
        setUserDefinedId(definitions.userDefinedId);
      } else {
        setName(selectedElement.businessObject.name);
      }
    }
  }, [selectedElement]);

  const handleNameChange = async (event: FocusEvent<HTMLInputElement>) => {
    const modeling = modeler!.getModeling();

    if (selectedElement.type === 'bpmn:Process') {
      const definitions = selectedElement.businessObject.$parent;
      // prevent empty process name
      if (!event.target.value || event.target.value === definitions.name) {
        setName(definitions.name);
        return;
      }
      // check if the process name already exists in the folder scope
      if (
        await checkIfProcessExistsByName({
          batch: false,
          processName: event.target.value,
          spaceId: spaceId,
          userId: session?.user.id!,
          folderId: currentFolderId,
        })
      ) {
        message.error(
          `A process with the name ${event.target.value} already exists in current folder`,
        );
        setName(definitions.name);
        return;
      }

      await updateProcessMetaData(definitions.id, spaceId, { name: event.target.value }, true);

      definitions.name = event.target.value;
    } else {
      modeling.updateProperties(selectedElement as any, { name: event.target.value });
    }
  };

  const handleUserDefinedIdChange = async (event: FocusEvent<HTMLInputElement>) => {
    if (selectedElement.type === 'bpmn:Process') {
      const definitions = selectedElement.businessObject.$parent;
      await updateProcessMetaData(
        definitions.id,
        spaceId,
        { userDefinedId: event.target.value },
        true,
      );
      definitions.userDefinedId = event.target.value;
    }
  };

  const updateBackgroundColor = (backgroundColor: string) => {
    const modeling = modeler!.getModeling();
    modeling.setColor(selectedElement as any, {
      fill: backgroundColor,
    });
  };
  const updateTextColor = (textColor: string) => {
    const modeling = modeler!.getModeling();
    // update the text color in the external label if one exists, otherwise update the text inside
    // the element if possible
    let element = selectedElement.label || selectedElement;
    if (element) {
      modeling.updateModdleProperties(element as any, element.di.label, {
        color: textColor,
      });
    }
  };
  const updateBorderColor = (borderColor: string) => {
    const modeling = modeler!.getModeling();
    modeling.updateProperties(selectedElement as any, {
      di: { 'border-color': borderColor },
    });
  };

  /* TABS: */
  const [activeTab, setActiveTab] = useState('Property-Panel-General');

  const changeToTab = (key: string) => {
    setActiveTab(key);
  };

  const tabs: TabsProps['items'] = [
    {
      key: 'Property-Panel-General',
      label: 'General Properties',
      children: (
        <>
          <Space
            direction="vertical"
            style={{ width: '100%' }}
            role="group"
            aria-labelledby="general-title"
            aria-label="General Properties"
          >
            {/* <Divider>
          <span id="general-title" style={{ fontSize: '0.85rem' }}>
            General
          </span>
        </Divider> */}
            <Input
              name="Name"
              placeholder="Element Name"
              style={{ fontSize: '0.85rem' }}
              addonBefore="Name"
              value={name}
              onChange={(e) => setName(e.target.value)}
              onBlur={handleNameChange}
            />

            {selectedElement.type === 'bpmn:Process' && (
              <Input
                name="ID"
                placeholder="User Defined ID"
                style={{ fontSize: '0.85rem' }}
                addonBefore="ID"
                value={userDefinedId}
                onChange={(e) => setUserDefinedId(e.target.value)}
                onBlur={handleUserDefinedIdChange}
              />
            )}

            <div
              style={{
                width: '75%',
                display: 'flex',
                justifyContent: 'center',
                margin: 'auto',
                marginTop: '1rem',
              }}
            >
              <ImageSelectionSection
                imageFilePath={metaData.overviewImage}
<<<<<<< HEAD
                onImageUpdate={(imageFilePath) => {
                  updateMetaData('overviewImage', imageFilePath);
=======
                onImageUpdate={(imageFileName) => {
                  updateMetaData(modeler!, selectedElement, 'overviewImage', imageFileName);
>>>>>>> ddd0403e
                }}
              ></ImageSelectionSection>
            </div>
          </Space>
          <DescriptionSection selectedElement={selectedElement}></DescriptionSection>
          {/* Responsibility */}
          <ResponsibleParty selectedElement={selectedElement} modeler={modeler} />
          <MilestoneSelectionSection selectedElement={selectedElement}></MilestoneSelectionSection>
          <Space direction="vertical" style={{ width: '100%' }}>
            <Divider style={{ fontSize: '0.85rem' }}>Properties</Divider>
            <PlannedCostInput
              costsPlanned={
                costsPlanned
                  ? { value: costsPlanned.value, currency: costsPlanned.unit }
                  : { currency: 'EUR' }
              }
              onInput={({ value, currency }) => {
                updateMetaData(modeler!, selectedElement, 'costsPlanned', value, {
                  unit: currency,
                });
              }}
            ></PlannedCostInput>
            {!ELEMENTS_WITHOUT_PLANNED_DURATION.includes(selectedElement.type) && (
              <PlannedDurationInput
                onChange={(changedTimePlannedDuration) => {
                  updateMetaData(
                    modeler!,
                    selectedElement,
                    'timePlannedDuration',
                    changedTimePlannedDuration,
                  );
                }}
                timePlannedDuration={timePlannedDuration || ''}
              ></PlannedDurationInput>
            )}
          </Space>

          <CustomPropertySection
            metaData={metaData}
            onChange={(name, value, oldName) => {
              updateMetaData(
                modeler!,
                selectedElement,
                'property',
                { value: value, attributes: { name } },
                undefined,
                oldName
                  ? {
                      name: oldName,
                    }
                  : undefined,
              );
            }}
          ></CustomPropertySection>

          {selectedElement.type !== 'bpmn:Process' &&
            selectedElement.type !== 'bpmn:Collaboration' && (
              <Space direction="vertical" style={{ width: '100%' }}>
                <Divider style={{ fontSize: '0.85rem' }}>Colors</Divider>
                <Space>
                  <ColorPicker
                    size="small"
                    disabledAlpha
                    presets={colorPickerPresets}
                    value={backgroundColor}
                    onChange={(_, hex) => updateBackgroundColor(hex)}
                  />
                  <span>Background Color</span>
                </Space>
                <Space>
                  <ColorPicker
                    size="small"
                    disabledAlpha
                    presets={colorPickerPresets}
                    value={borderColor}
                    onChange={(_, hex) => updateBorderColor(hex)}
                  />
                  <span>Border Color</span>
                </Space>

                {selectedElement?.di?.label && (
                  <Space>
                    <ColorPicker
                      size="small"
                      disabledAlpha
                      presets={colorPickerPresets}
                      value={textColor}
                      onChange={(_, hex) => updateTextColor(hex)}
                    />
                    <span>Text Color</span>
                  </Space>
                )}
              </Space>
            )}
        </>
      ),
    },
  ];

  if (env.PROCEED_PUBLIC_PROCESS_AUTOMATION_ACTIVE) {
    tabs.push({
      key: 'Property-Panel-Execution',
      label: 'Automation Properties',
      children: (
        <>
          <Space
            direction="vertical"
            style={{ width: '100%' }}
            role="group"
            aria-labelledby="general-title"
          >
            {selectedElement.type === 'bpmn:UserTask' && (
              <>
                <PotentialOwner selectedElement={selectedElement} modeler={modeler} />
                <Divider />
              </>
            )}
            <VariableDefinition />
          </Space>
        </>
      ),
    });
  }
  /* ---- */

  return (
    <>
      <Space
        direction="vertical"
        size="large"
        style={{ width: '100%', fontSize: '0.75rem', marginTop: '-40px' }}
        className={styles.PropertiesPanel}
      >
        <Tabs
          defaultActiveKey={activeTab}
          items={tabs}
          onChange={changeToTab}
          activeKey={activeTab}
        />
      </Space>
    </>
  );
};

type PropertiesPanelProperties = {
  selectedElement: ElementLike;
  isOpen: boolean;
  close: () => void;
};

const PropertiesPanel: React.FC<PropertiesPanelProperties> = ({
  selectedElement,
  isOpen,
  close,
}) => {
  const [showInfo, setShowInfo] = useState(true);

  const breakpoint = Grid.useBreakpoint();

  const resizableElementRef = useRef<ResizableElementRefType>(null);
  return breakpoint.xl ? (
    <ResizableElement
      initialWidth={400}
      minWidth={300}
      maxWidth={'30vw'}
      style={{
        // BPMN.io Symbol with 23 px height + 15 px offset to bottom (=> 38 px), Footer with 32px and Header with 64px, Padding of Toolbar 12px (=> Total 146px)
        height: 'calc(100vh - 150px)',
      }}
      ref={resizableElementRef}
    >
      <CollapsibleCard
        className={styles.PropertiesPanelCollapsibleCard}
        show={showInfo}
        onCollapse={() => {
          //  set width of parent component (resizable element) to 40 which is the desired with of the collapsed card
          if (resizableElementRef.current) {
            if (showInfo) {
              resizableElementRef.current({ width: 40, minWidth: 40, maxWidth: 40 });
            } else {
              resizableElementRef.current({ width: 400, minWidth: 300, maxWidth: '30vw' });
            }
          }
          setShowInfo(!showInfo);
        }}
        title="Properties"
        collapsedWidth="40px"
      >
        <PropertiesPanelContent selectedElement={selectedElement}></PropertiesPanelContent>
      </CollapsibleCard>
    </ResizableElement>
  ) : (
    <Modal
      open={isOpen}
      width={breakpoint.xs ? '100vw' : '75vw'}
      styles={{ body: { height: '75vh', overflowY: 'scroll', paddingRight: '1rem' } }}
      centered
      closeIcon={false}
      onCancel={close}
      onOk={close}
      title={
        <div style={{ display: 'flex', justifyContent: 'space-between' }}>
          <span>Properties</span>
          <CloseOutlined
            onClick={() => {
              close();
            }}
          ></CloseOutlined>
        </div>
      }
    >
      <PropertiesPanelContent selectedElement={selectedElement}></PropertiesPanelContent>
    </Modal>
  );
};

export default PropertiesPanel;<|MERGE_RESOLUTION|>--- conflicted
+++ resolved
@@ -273,13 +273,8 @@
             >
               <ImageSelectionSection
                 imageFilePath={metaData.overviewImage}
-<<<<<<< HEAD
-                onImageUpdate={(imageFilePath) => {
-                  updateMetaData('overviewImage', imageFilePath);
-=======
                 onImageUpdate={(imageFileName) => {
                   updateMetaData(modeler!, selectedElement, 'overviewImage', imageFileName);
->>>>>>> ddd0403e
                 }}
               ></ImageSelectionSection>
             </div>
