--- conflicted
+++ resolved
@@ -19,12 +19,9 @@
 import { enableNewMSExecution } from 'FeatureFlags';
 import { LuBoxes, LuTable2 } from 'react-icons/lu';
 import { spaceURL } from '@/lib/utils';
-<<<<<<< HEAD
-import { env } from '@/lib/env-vars';
-=======
 import { adminRules } from '@/lib/ability/abilityHelper';
 import { RemoveReadOnly } from '@/lib/typescript-utils';
->>>>>>> 3dbc48fc
+import { env } from '@/lib/env-vars';
 
 const DashboardLayout = async ({
   children,
