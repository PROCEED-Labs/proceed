import 'server-only';
import {
  toBpmnObject,
  toBpmnXml,
  setDefinitionsVersionInformation,
  getDefinitionsVersionInformation,
  getUserTaskImplementationString,
  getUserTaskFileNameMapping,
  getScriptTaskFileNameMapping,
  setUserTaskData,
  setScriptTaskData,
} from '@proceed/bpmn-helper';
import { asyncForEach } from './javascriptHelpers';
<<<<<<< HEAD
import {
  deleteProcessUserTask,
  getProcessUserTasksHtml,
  getProcessUserTasksJSON,
  getProcessScriptTasksScript,
  saveProcessUserTask,
  saveProcessScriptTask,
  deleteProcessScriptTask,
} from '../data/legacy/_process';
import { getUserTaskJSON, getUserTaskHTML, getScriptTaskScript } from '../data/legacy/fileHandling';
=======

>>>>>>> 42c37e2d
import { Process } from '../data/process-schema';
import { enableUseDB } from 'FeatureFlags';
import { TProcessModule } from '../data/module-import-types-temp';
import { toCustomUTCString } from './timeHelper';

const { diff } = require('bpmn-js-differ');

// remove later after legacy code is removed
let getProcessVersionBpmn: TProcessModule['getProcessVersionBpmn'];
let updateProcess: TProcessModule['updateProcess'];
let getProcessBpmn: TProcessModule['getProcessBpmn'];
let deleteProcessUserTask: TProcessModule['deleteProcessUserTask'];
let getProcessUserTaskHtml: TProcessModule['getProcessUserTaskHtml'];
let getProcessUserTasksHtml: TProcessModule['getProcessUserTasksHtml'];
let getProcessUserTasksJSON: TProcessModule['getProcessUserTasksJSON'];
let saveProcessUserTask: TProcessModule['saveProcessUserTask'];
let getProcessUserTaskJSON: TProcessModule['getProcessUserTaskJSON'];

const loadModules = async () => {
  const moduleImport = await (enableUseDB
    ? import('@/lib/data/db/process')
    : import('@/lib/data/legacy/_process'));

  ({
    getProcessVersionBpmn,
    updateProcess,
    getProcessBpmn,
    deleteProcessUserTask,
    getProcessUserTaskHtml,
    getProcessUserTasksHtml,
    getProcessUserTasksJSON,
    saveProcessUserTask,
    getProcessUserTaskJSON,
  } = moduleImport);
};

loadModules().catch(console.error);

// TODO: This used to be a helper file in the old management system. It used
// client-side local data from the Vue store and a lot of data sent to the
// server, which resulted in a lot of unnecessary requests to the backend. This
// should be refactored to reflect the fact this runs on the server now.

export async function areVersionsEqual(bpmn: string, otherBpmn: string) {
  const bpmnObj = await toBpmnObject(bpmn);
  const otherBpmnObj = await toBpmnObject(otherBpmn);

  const {
    versionId,
    name: versionName,
    description: versionDescription,
    versionBasedOn,
    versionCreatedOn,
  } = await getDefinitionsVersionInformation(otherBpmnObj);

  if (versionId) {
    // check if the two bpmns were the same if they had the same version information
    await setDefinitionsVersionInformation(bpmnObj, {
      versionId,
      versionName,
      versionDescription,
      versionBasedOn,
      versionCreatedOn,
    });

    // compare the two bpmns
    const changes = diff(otherBpmnObj, bpmnObj);
    const hasChanges =
      Object.keys(changes._changed).length ||
      Object.keys(changes._removed).length ||
      Object.keys(changes._added).length ||
      Object.keys(changes._layoutChanged).length;

    return !hasChanges;
  }

  return false;
}

export async function convertToEditableBpmn(bpmn: string) {
  let bpmnObj = await toBpmnObject(bpmn);

  const { versionId } = await getDefinitionsVersionInformation(bpmnObj);

  bpmnObj = (await setDefinitionsVersionInformation(bpmnObj, {
    versionBasedOn: versionId,
  })) as object;

  const changedUserTaskFileNames = {} as { [key: string]: string };
  const userTaskFileNameMapping = await getUserTaskFileNameMapping(bpmnObj);

  await asyncForEach(
    Object.entries(userTaskFileNameMapping),
    async ([userTaskId, { fileName }]) => {
      if (fileName) {
        const [unversionedName] = fileName.split('-');
        changedUserTaskFileNames[fileName] = unversionedName;
        await setUserTaskData(bpmnObj, userTaskId, unversionedName);
      }
    },
  );

  const changedScriptTaskFileNames = {} as { [key: string]: string };
  const scriptTaskFileNameMapping = await getScriptTaskFileNameMapping(bpmnObj);

  await asyncForEach(
    Object.entries(scriptTaskFileNameMapping),
    async ([scriptTaskId, { fileName }]) => {
      if (fileName) {
        const [unversionedName] = fileName.split('-');
        changedScriptTaskFileNames[fileName] = unversionedName;
        await setScriptTaskData(bpmnObj, scriptTaskId, unversionedName);
      }
    },
  );

  return { bpmn: await toBpmnXml(bpmnObj), changedUserTaskFileNames, changedScriptTaskFileNames };
}

export async function getLocalVersionBpmn(process: Process, localVersion: string) {
  // early exit if there are no known versions for the process locally
  if (!Array.isArray(process.versions) || !process.versions.length) return;

  // check if the specific version exists locally and get its bpmn if it does
  if (process.versions.some(({ createdOn }) => toCustomUTCString(createdOn) == localVersion)) {
    const bpmn = getProcessVersionBpmn(process.id, localVersion);
    return bpmn;
  }
}

export async function versionUserTasks(
  processInfo: Process,
  newVersion: string,
  bpmnObj: object,
  dryRun = false,
) {
  const htmlMapping = await getUserTaskFileNameMapping(bpmnObj);
  const versionedUserTaskFilenames: string[] = [];
  const { versionBasedOn, versionCreatedOn } = await getDefinitionsVersionInformation(bpmnObj);

  for (let userTaskId in htmlMapping) {
    const { fileName, implementation } = htmlMapping[userTaskId];

    // only version user tasks that use html
    if (fileName && implementation === getUserTaskImplementationString()) {
      const userTaskHtml = await getProcessUserTaskHtml(processInfo.id, fileName);
      let versionFileName = `${fileName}-${newVersion}`;

      // get the html of the user task in the based on version (if there is one and it is locally known)
      const basedOnBPMN =
        versionBasedOn !== undefined
          ? await getLocalVersionBpmn(processInfo, versionCreatedOn!)
          : undefined;

      // check if there is a preceding version and if the html of the user task actually changed from that version
      let userTaskHtmlAlreadyExisting = false;
      if (basedOnBPMN) {
        const basedOnVersionHtmlMapping = await getUserTaskFileNameMapping(basedOnBPMN);

        // check if the user task existed and if it had the same html
        const basedOnVersionFileInfo = basedOnVersionHtmlMapping[userTaskId];

        if (basedOnVersionFileInfo && basedOnVersionFileInfo.fileName) {
          const basedOnVersionUserTaskHtml = await getProcessUserTaskHtml(
            processInfo.id,
            basedOnVersionFileInfo.fileName,
          );

          if (basedOnVersionUserTaskHtml === userTaskHtml) {
            // reuse the html of the previous version
            userTaskHtmlAlreadyExisting = true;
            versionFileName = basedOnVersionFileInfo.fileName;
          }
        }
      }

      // make sure the user task is using the correct data
      await setUserTaskData(
        bpmnObj,
        userTaskId,
        versionFileName,
        getUserTaskImplementationString(),
      );

      // store the user task version if it didn't exist before
      if (!dryRun && !userTaskHtmlAlreadyExisting) {
        const userTaskData = await getProcessUserTaskJSON(processInfo.id, fileName);
        await saveProcessUserTask(
          processInfo.id,
          versionFileName,
          userTaskData!,
          userTaskHtml!,
          versionCreatedOn,
        );
        // update ref for the artifacts referenced by the versioned user task
        //const refIds = await updateArtifactRefVersionedUserTask(userTaskData!, versionFileName);
        versionedUserTaskFilenames.push(versionFileName);
      }
    }
  }
  return versionedUserTaskFilenames;
}

<<<<<<< HEAD
export async function versionScriptTasks(
  processInfo: Process,
  newVersion: number,
  bpmnObj: object,
  dryRun = false,
) {
  const scriptMapping = await getScriptTaskFileNameMapping(bpmnObj);

  const { versionBasedOn } = await getDefinitionsVersionInformation(bpmnObj);

  for (let scriptTaskId in scriptMapping) {
    const { fileName } = scriptMapping[scriptTaskId];

    // only handle script tasks that reference a file
    if (fileName) {
      const scriptTaskJS = getScriptTaskScript(processInfo.id, fileName + '.js');
      const scriptTaskTS = getScriptTaskScript(processInfo.id, fileName + '.ts');

      let versionFileName = `${fileName}-${newVersion}`;

      // get the script of the script task in the based on version (if there is one and it is locally known)
      const basedOnBPMN =
        versionBasedOn !== undefined
          ? await getLocalVersionBpmn(processInfo, versionBasedOn)
          : undefined;

      // check if there is a preceding version and if the script of the script task actually changed from that version
      let scriptTaskScriptAlreadyExisting = false;
      if (basedOnBPMN) {
        const basedOnVersionScriptMapping = await getScriptTaskFileNameMapping(basedOnBPMN);

        // check if the script task existed and if it had the same script
        const basedOnVersionFileInfo = basedOnVersionScriptMapping[scriptTaskId];

        if (basedOnVersionFileInfo && basedOnVersionFileInfo.fileName) {
          const basedOnVersionScriptTaskJS = getScriptTaskScript(
            processInfo.id,
            basedOnVersionFileInfo.fileName + '.js',
          );
          const basedOnVersionScriptTaskTS = getScriptTaskScript(
            processInfo.id,
            basedOnVersionFileInfo.fileName + '.ts',
          );

          if (
            basedOnVersionScriptTaskJS === scriptTaskJS &&
            basedOnVersionScriptTaskTS === scriptTaskTS
          ) {
            // reuse the script of the previous version
            scriptTaskScriptAlreadyExisting = true;
            versionFileName = basedOnVersionFileInfo.fileName;
          }
        }
      }

      // make sure the script task is using the correct data
      await setScriptTaskData(bpmnObj, scriptTaskId, versionFileName);

      // store the script task version if it didn't exist before
      if (!dryRun && !scriptTaskScriptAlreadyExisting) {
        saveProcessScriptTask(processInfo.id, versionFileName + '.js', scriptTaskJS);
        saveProcessScriptTask(processInfo.id, versionFileName + '.ts', scriptTaskTS);
      }
    }
  }
}

export async function updateProcessVersionBasedOn(processInfo: Process, versionBasedOn: number) {
=======
export async function updateProcessVersionBasedOn(processInfo: Process, versionBasedOn: string) {
>>>>>>> 42c37e2d
  if (processInfo?.bpmn) {
    const { versionId, description, name, versionCreatedOn } =
      await getDefinitionsVersionInformation(processInfo.bpmn);

    const bpmn = (await setDefinitionsVersionInformation(processInfo.bpmn, {
      versionId,
      versionDescription: description,
      versionName: name,
      versionBasedOn,
      versionCreatedOn,
    })) as string;

    await updateProcess(processInfo.id, { bpmn });
  }
}

const getUsedScriptTaskFileNames = async (bpmn: string) => {
  const userTaskFileNameMapping = await getScriptTaskFileNameMapping(bpmn);

  const fileNames = new Set<string>();

  Object.values(userTaskFileNameMapping).forEach(({ fileName }) => {
    if (fileName) {
      fileNames.add(fileName);
    }
  });

  return [...fileNames];
};

const getUsedUserTaskFileNames = async (bpmn: string) => {
  const userTaskFileNameMapping = await getUserTaskFileNameMapping(bpmn);

  const fileNames = new Set<string>();

  Object.values(userTaskFileNameMapping).forEach(({ fileName }) => {
    if (fileName) {
      fileNames.add(fileName);
    }
  });

  return [...fileNames];
};

export async function selectAsLatestVersion(processId: string, versionId: string) {
  // make sure that the user task data and html is also rolled back
  const processDataMapping = await getProcessUserTasksJSON(processId, versionId);
  const processHtmlMapping = await getProcessUserTasksHtml(processId);

  const editableBpmn = (await getProcessBpmn(processId)) as string;
<<<<<<< HEAD
  const versionBpmn = (await getProcessVersionBpmn(processId, version)) as string;
  const userTaskFileNamesinEditableVersion = await getUsedUserTaskFileNames(editableBpmn);
  const scriptFileNamesinEditableVersion = await getUsedScriptTaskFileNames(editableBpmn);
=======
  const versionBpmn = (await getProcessVersionBpmn(processId, versionId)) as string;
  const fileNamesinEditableVersion = await getUsedFileNames(editableBpmn);
>>>>>>> 42c37e2d

  const {
    bpmn: convertedBpmn,
    changedScriptTaskFileNames,
    changedUserTaskFileNames,
  } = await convertToEditableBpmn(versionBpmn);

  // delete scripts stored for latest version
  await asyncForEach(scriptFileNamesinEditableVersion, async (taskFileName) => {
    await deleteProcessScriptTask(processId, taskFileName + '.js');
    await deleteProcessScriptTask(processId, taskFileName + '.ts');
  });

  // store ScriptTasks from this version as ScriptTasks from latest version
  await asyncForEach(Object.entries(changedScriptTaskFileNames), async ([oldName, newName]) => {
    const fileTypes = ['js', 'ts', 'xml'];
    for (const type of fileTypes) {
      try {
        const fileContent = getScriptTaskScript(processId, oldName + '.' + type);
        await saveProcessScriptTask(processId, newName + '.' + type, fileContent);
      } catch (err) {}
    }
  });

  // Delete UserTasks stored for latest version
  await asyncForEach(userTaskFileNamesinEditableVersion, async (taskFileName) => {
    await deleteProcessUserTask(processId, taskFileName);
  });

  // Store UserTasks from this version as UserTasks from latest version
  await asyncForEach(Object.entries(changedUserTaskFileNames), async ([oldName, newName]) => {
    await saveProcessUserTask(
      processId,
      newName,
      processDataMapping![oldName],
      processHtmlMapping![oldName],
    );
  });

  // Store bpmn from this version as latest version
  await updateProcess(processId, { bpmn: convertedBpmn });
}<|MERGE_RESOLUTION|>--- conflicted
+++ resolved
@@ -11,20 +11,9 @@
   setScriptTaskData,
 } from '@proceed/bpmn-helper';
 import { asyncForEach } from './javascriptHelpers';
-<<<<<<< HEAD
-import {
-  deleteProcessUserTask,
-  getProcessUserTasksHtml,
-  getProcessUserTasksJSON,
-  getProcessScriptTasksScript,
-  saveProcessUserTask,
-  saveProcessScriptTask,
-  deleteProcessScriptTask,
-} from '../data/legacy/_process';
-import { getUserTaskJSON, getUserTaskHTML, getScriptTaskScript } from '../data/legacy/fileHandling';
-=======
-
->>>>>>> 42c37e2d
+
+// import { getUserTaskJSON, getUserTaskHTML, getScriptTaskScript } from '../data/legacy/fileHandling';
+
 import { Process } from '../data/process-schema';
 import { enableUseDB } from 'FeatureFlags';
 import { TProcessModule } from '../data/module-import-types-temp';
@@ -43,6 +32,11 @@
 let saveProcessUserTask: TProcessModule['saveProcessUserTask'];
 let getProcessUserTaskJSON: TProcessModule['getProcessUserTaskJSON'];
 
+let getProcessScriptTaskScript: TProcessModule['getProcessScriptTaskScript'];
+let getProcessScriptTasksScript: TProcessModule['getProcessScriptTasksScript'];
+let saveProcessScriptTask: TProcessModule['saveProcessScriptTask'];
+let deleteProcessScriptTask: TProcessModule['deleteProcessScriptTask'];
+
 const loadModules = async () => {
   const moduleImport = await (enableUseDB
     ? import('@/lib/data/db/process')
@@ -58,6 +52,10 @@
     getProcessUserTasksJSON,
     saveProcessUserTask,
     getProcessUserTaskJSON,
+    getProcessScriptTaskScript,
+    getProcessScriptTasksScript,
+    saveProcessScriptTask,
+    deleteProcessScriptTask,
   } = moduleImport);
 };
 
@@ -228,15 +226,14 @@
   return versionedUserTaskFilenames;
 }
 
-<<<<<<< HEAD
 export async function versionScriptTasks(
   processInfo: Process,
-  newVersion: number,
+  newVersion: string,
   bpmnObj: object,
   dryRun = false,
 ) {
   const scriptMapping = await getScriptTaskFileNameMapping(bpmnObj);
-
+  const versionedScriptTaskFilenames: string[] = [];
   const { versionBasedOn } = await getDefinitionsVersionInformation(bpmnObj);
 
   for (let scriptTaskId in scriptMapping) {
@@ -244,8 +241,8 @@
 
     // only handle script tasks that reference a file
     if (fileName) {
-      const scriptTaskJS = getScriptTaskScript(processInfo.id, fileName + '.js');
-      const scriptTaskTS = getScriptTaskScript(processInfo.id, fileName + '.ts');
+      const scriptTaskJS = await getProcessScriptTaskScript(processInfo.id, fileName + '.js');
+      const scriptTaskTS = await getProcessScriptTaskScript(processInfo.id, fileName + '.ts');
 
       let versionFileName = `${fileName}-${newVersion}`;
 
@@ -264,11 +261,11 @@
         const basedOnVersionFileInfo = basedOnVersionScriptMapping[scriptTaskId];
 
         if (basedOnVersionFileInfo && basedOnVersionFileInfo.fileName) {
-          const basedOnVersionScriptTaskJS = getScriptTaskScript(
+          const basedOnVersionScriptTaskJS = await getProcessScriptTaskScript(
             processInfo.id,
             basedOnVersionFileInfo.fileName + '.js',
           );
-          const basedOnVersionScriptTaskTS = getScriptTaskScript(
+          const basedOnVersionScriptTaskTS = await getProcessScriptTaskScript(
             processInfo.id,
             basedOnVersionFileInfo.fileName + '.ts',
           );
@@ -291,15 +288,16 @@
       if (!dryRun && !scriptTaskScriptAlreadyExisting) {
         saveProcessScriptTask(processInfo.id, versionFileName + '.js', scriptTaskJS);
         saveProcessScriptTask(processInfo.id, versionFileName + '.ts', scriptTaskTS);
-      }
-    }
-  }
-}
-
-export async function updateProcessVersionBasedOn(processInfo: Process, versionBasedOn: number) {
-=======
+
+        // update ref for the artifacts referenced by the versioned script task
+        versionedScriptTaskFilenames.push(versionFileName);
+      }
+    }
+  }
+  return versionedScriptTaskFilenames;
+}
+
 export async function updateProcessVersionBasedOn(processInfo: Process, versionBasedOn: string) {
->>>>>>> 42c37e2d
   if (processInfo?.bpmn) {
     const { versionId, description, name, versionCreatedOn } =
       await getDefinitionsVersionInformation(processInfo.bpmn);
@@ -345,19 +343,7 @@
 };
 
 export async function selectAsLatestVersion(processId: string, versionId: string) {
-  // make sure that the user task data and html is also rolled back
-  const processDataMapping = await getProcessUserTasksJSON(processId, versionId);
-  const processHtmlMapping = await getProcessUserTasksHtml(processId);
-
-  const editableBpmn = (await getProcessBpmn(processId)) as string;
-<<<<<<< HEAD
-  const versionBpmn = (await getProcessVersionBpmn(processId, version)) as string;
-  const userTaskFileNamesinEditableVersion = await getUsedUserTaskFileNames(editableBpmn);
-  const scriptFileNamesinEditableVersion = await getUsedScriptTaskFileNames(editableBpmn);
-=======
   const versionBpmn = (await getProcessVersionBpmn(processId, versionId)) as string;
-  const fileNamesinEditableVersion = await getUsedFileNames(editableBpmn);
->>>>>>> 42c37e2d
 
   const {
     bpmn: convertedBpmn,
@@ -365,27 +351,37 @@
     changedUserTaskFileNames,
   } = await convertToEditableBpmn(versionBpmn);
 
+  const editableBpmn = (await getProcessBpmn(processId)) as string;
+
+  const scriptFileNamesinEditableVersion = await getUsedScriptTaskFileNames(editableBpmn);
+
   // delete scripts stored for latest version
   await asyncForEach(scriptFileNamesinEditableVersion, async (taskFileName) => {
-    await deleteProcessScriptTask(processId, taskFileName + '.js');
-    await deleteProcessScriptTask(processId, taskFileName + '.ts');
+    await asyncForEach(['js', 'ts', 'xml'], async (type) => {
+      await deleteProcessScriptTask(processId, taskFileName + '.' + type);
+    });
   });
 
   // store ScriptTasks from this version as ScriptTasks from latest version
   await asyncForEach(Object.entries(changedScriptTaskFileNames), async ([oldName, newName]) => {
-    const fileTypes = ['js', 'ts', 'xml'];
-    for (const type of fileTypes) {
+    for (const type of ['js', 'ts', 'xml']) {
       try {
-        const fileContent = getScriptTaskScript(processId, oldName + '.' + type);
+        const fileContent = await getProcessScriptTaskScript(processId, oldName + '.' + type);
         await saveProcessScriptTask(processId, newName + '.' + type, fileContent);
       } catch (err) {}
     }
   });
+
+  const userTaskFileNamesinEditableVersion = await getUsedUserTaskFileNames(editableBpmn);
 
   // Delete UserTasks stored for latest version
   await asyncForEach(userTaskFileNamesinEditableVersion, async (taskFileName) => {
     await deleteProcessUserTask(processId, taskFileName);
   });
+
+  // make sure that the user task data and html is also rolled back
+  const processDataMapping = await getProcessUserTasksJSON(processId, versionId);
+  const processHtmlMapping = await getProcessUserTasksHtml(processId);
 
   // Store UserTasks from this version as UserTasks from latest version
   await asyncForEach(Object.entries(changedUserTaskFileNames), async ([oldName, newName]) => {
