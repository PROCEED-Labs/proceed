import z, { type ZodType } from 'zod';
import { resources } from '@/lib/ability/caslAbility';

// --------------------------------------------
// Add MS Configs here
// --------------------------------------------

// NOTE: order of default and optional matter, it's best not to mix them
// default.optional -> input: undefined = output: undefined
// optional.default -> input: undefined = output: default value

export const mSConfigEnvironmentOnlyKeys = [
  'NEXTAUTH_URL',
  'NEXTAUTH_SECRET',
  'SHARING_ENCRYPTION_SECRET',
  'DATABASE_URL',
  'NODE_ENV',
  'MS_ENABLED_RESOURCES',
  'MQTT_SERVER_ADDRESS',
  'MQTT_USERNAME',
  'MQTT_PASSWORD',
  'MQTT_BASETOPIC',

<<<<<<< HEAD
  // TODO: remove from this list
  'STORAGE_CLOUD_BUCKET_NAME',
=======
  // TODO: remove this from environment only list
  'GOOGLE_CLOUD_BUCKET_NAME',
  'PROCEED_PUBLIC_MAILSERVER_ACTIVE',
  'PROCEED_PUBLIC_IAM_LOGIN_MAIL_ACTIVE',
  'ENABLE_PASSWORD_SIGNIN',
>>>>>>> 1485920c

  // Variables that aren't implemented yet
  // 'PRISMA_???',

  'PROCEED_PUBLIC_IAM_PERSONAL_SPACES_ACTIVE',
  'PROCEED_PUBLIC_IAM_ONLY_ONE_ORGANIZATIONAL_SPACE',
  'PROCEED_PUBLIC_IAM_LOGIN_OAUTH_GOOGLE_ACTIVE',
  'PROCEED_PUBLIC_IAM_LOGIN_OAUTH_X_ACTIVE',
  'PROCEED_PUBLIC_IAM_LOGIN_OAUTH_DISCORD_ACTIVE',

  'PROCEED_PUBLIC_IAM_ACTIVE',

  'IAM_ORG_USER_INVITATION_ENCRYPTION_SECRET',
  'IAM_GUEST_CONVERSION_REFERENCE_SECRET',

  'IAM_LOGIN_OAUTH_GOOGLE_CLIENT_ID',
  'IAM_LOGIN_OAUTH_GOOGLE_CLIENT_SECRET',

  'IAM_LOGIN_OAUTH_X_CLIENT_ID',
  'IAM_LOGIN_OAUTH_X_CLIENT_SECRET',

  'IAM_LOGIN_OAUTH_DISCORD_CLIENT_ID',
  'IAM_LOGIN_OAUTH_DISCORD_CLIENT_SECRET',
  'PROCEED_PUBLIC_STORAGE_DEPLOYMENT_ENV',

  // TODO: remove this from environment only list
  'PROCEED_PUBLIC_MAILSERVER_ACTIVE',
  'PROCEED_PUBLIC_IAM_LOGIN_MAIL_ACTIVE',
] satisfies (keyof MergedSchemas)[];

export const msConfigSchema = {
  all: {
    PROCEED_PUBLIC_GENERAL_MS_LOGO: z.string().default(''),
    PROCEED_PUBLIC_GENERAL_DEFAULT_CURRENCY: z.string().default('EUR'),
    PROCEED_PUBLIC_GENERAL_DEFAULT_TIME_FORMAT: z.string().default('24'),
    PROCEED_PUBLIC_GENERAL_DEFAULT_DATE_FORMAT: z.string().default(''),

    PROCEED_PUBLIC_PROCESS_DOCUMENTATION_ACTIVE: z.string().default('TRUE').transform(boolParser),
    PROCEED_PUBLIC_GANTT_ACTIVE: z
      .string()
      .default('FALSE')
      .transform(boolParser)
      .refine((val) => !val || process.env.PROCEED_PUBLIC_PROCESS_DOCUMENTATION_ACTIVE, {
        message:
          'PROCEED_PUBLIC_PROCESS_DOCUMENTATION_ACTIVE needs to be set to true to use PROCEED_PUBLIC_GANTT_ACTIVE',
      }),
    PROCEED_PUBLIC_PROCESS_AUTOMATION_ACTIVE: z.string().default('FALSE').transform(boolParser),
    PROCEED_PUBLIC_CONFIG_SERVER_ACTIVE: z.string().default('FALSE').transform(boolParser),

    NODE_ENV: z.enum(['development', 'production', 'test']).default('development'),

    NEXTAUTH_URL: z.string().default('http://localhost:3000'),
    NEXTAUTH_URL_INTERNAL: z.string().default(''),
    NEXTAUTH_SECRET: z.string().default(''),
    IAM_ORG_USER_INVITATION_ENCRYPTION_SECRET: z.string().default(''),
    SHARING_ENCRYPTION_SECRET: z.string().default(''),
    IAM_GUEST_CONVERSION_REFERENCE_SECRET: z.string().default(''),

    PROCEED_PUBLIC_STORAGE_DEPLOYMENT_ENV: z
      .enum(['cloud', 'local'])
      .default('local')
      .refine((value) => {
        if (value === 'local') return true;
        return (
          process.env.STORAGE_CLOUD_BUCKET_NAME &&
          process.env.STORAGE_CLOUD_BUCKET_CREDENTIALS_FILE_PATH
        );
      }, 'To use PROCEED_PUBLIC_STORAGE_DEPLOYMENT_ENV, you need to set STORAGE_CLOUD_BUCKET_NAME and STORAGE_CLOUD_BUCKET_CREDENTIALS_FILE_PATH'),
    STORAGE_CLOUD_BUCKET_NAME: z.string().default(''),
    STORAGE_CLOUD_BUCKET_CREDENTIALS_FILE_PATH: z.string().default(''),

    MAILSERVER_URL: z.string().default(''),
    MAILSERVER_PORT: z.coerce.number().default(465),
    MAILSERVER_MS_DEFAULT_MAIL_ADDRESS: z.string().default(''),
    MAILSERVER_MS_DEFAULT_MAIL_PASSWORD: z.string().default(''),

    PROCEED_PUBLIC_IAM_ACTIVE: z.string().default('FALSE').transform(boolParser),
    PROCEED_PUBLIC_IAM_LOGIN_MAIL_ACTIVE: z.string().default('FALSE').transform(boolParser),
    PROCEED_PUBLIC_IAM_LOGIN_USER_PASSWORD_ACTIVE: z.string().default('TRUE').transform(boolParser),
    PROCEED_PUBLIC_IAM_PERSONAL_SPACES_ACTIVE: z.string().default('TRUE').transform(boolParser),
    PROCEED_PUBLIC_IAM_ONLY_ONE_ORGANIZATIONAL_SPACE: z
      .string()
      .default('FALSE')
      .transform(boolParser),

    PROCEED_PUBLIC_IAM_LOGIN_OAUTH_GOOGLE_ACTIVE: z
      .string()
      .default('FALSE')
      .transform(boolParser)
      .refine(
        (value) => !value || boolParser(process.env.PROCEED_PUBLIC_IAM_ACTIVE),
        'To use PROCEED_PUBLIC_IAM_LOGIN_OAUTH_GOOGLE_ACTIVE you need to set PROCEED_PUBLIC_IAM_ACTIVE to true',
      ),
    IAM_LOGIN_OAUTH_GOOGLE_CLIENT_ID: z.string().default(''),
    IAM_LOGIN_OAUTH_GOOGLE_CLIENT_SECRET: z.string().default(''),

    PROCEED_PUBLIC_IAM_LOGIN_OAUTH_X_ACTIVE: z
      .string()
      .default('FALSE')
      .transform(boolParser)
      .refine(
        (value) => !value || boolParser(process.env.PROCEED_PUBLIC_IAM_ACTIVE),
        'To use PROCEED_PUBLIC_IAM_LOGIN_OAUTH_X_ACTIVE you need to set PROCEED_PUBLIC_IAM_ACTIVE to true',
      ),
    IAM_LOGIN_OAUTH_X_CLIENT_ID: z.string().default(''),
    IAM_LOGIN_OAUTH_X_CLIENT_SECRET: z.string().default(''),

    PROCEED_PUBLIC_IAM_LOGIN_OAUTH_DISCORD_ACTIVE: z
      .string()
      .default('FALSE')
      .transform(boolParser)
      .refine(
        (value) => !value || boolParser(process.env.PROCEED_PUBLIC_IAM_ACTIVE),
        'To use PROCEED_PUBLIC_IAM_LOGIN_OAUTH_DISCORD_ACTIVE you need to set PROCEED_PUBLIC_IAM_ACTIVE to true',
      ),
    IAM_LOGIN_OAUTH_DISCORD_CLIENT_ID: z.string().default(''),
    IAM_LOGIN_OAUTH_DISCORD_CLIENT_SECRET: z.string().default(''),

    SCHEDULER_INTERVAL: z.string().default('0 3 * * *'),
    SCHEDULER_TOKEN: z.string().optional(),
    SCHEDULER_JOB_DELETE_INACTIVE_GUESTS: z.coerce.number().default(0),
    SCHEDULER_JOB_DELETE_OLD_ARTIFACTS: z.coerce.number().default(7),

    PROCEED_PUBLIC_ENABLE_EXECUTION: z.string().optional().transform(boolParser),
    MS_ENABLED_RESOURCES: z
      .string()
      .transform((str, ctx) => {
        try {
          const json = JSON.parse(str);
          z.array(z.enum(resources)).parse(json);
          return str;
        } catch (e) {
          ctx.addIssue({ code: 'custom', message: 'Invalid JSON' });
          return z.NEVER;
        }
      })
      .optional(),

    MQTT_SERVER_ADDRESS: z.string().url().optional(),
    MQTT_USERNAME: z.string().optional(),
    MQTT_PASSWORD: z.string().optional(),
    MQTT_BASETOPIC: z.string().optional(),
<<<<<<< HEAD
=======

    PROCEED_PUBLIC_IAM_ACTIVATE: z.string().transform(boolParser).optional(),
    PROCEED_PUBLIC_MAILSERVER_ACTIVE: z.string().transform(boolParser).optional(),
    PROCEED_PUBLIC_IAM_LOGIN_MAIL_ACTIVE: z
      .string()
      .optional()
      .refine((val) => !val || process.env.PROCEED_PUBLIC_MAILSERVER_ACTIVE, {
        message:
          'PROCEED_PUBLIC_MAILSERVER_ACTIVE needs to be set to true, in ordre to use PROCEED_PUBLIC_IAM_SIGNIN_MAIL_ACTIVE',
      }),
    ENABLE_PASSWORD_SIGNIN: z.string().transform(boolParser).optional(),
>>>>>>> 1485920c
  },
  production: {
    NEXTAUTH_SECRET: z.string(),
    DATABASE_URL: z.string(),
    // NOTE: not quite sure if this should be required
    SCHEDULER_TOKEN: z.string().optional(),

    PROCEED_PUBLIC_MAILSERVER_ACTIVE: z
      .string()
      .default('FALSE')
      .transform(boolParser)
      .refine(
        (value) =>
          !value ||
          (process.env.MAILSERVER_MS_DEFAULT_MAIL_ADDRESS &&
            process.env.MAILSERVER_MS_DEFAULT_MAIL_PASSWORD),
        'To use PROCEED_PUBLIC_MAILSERVER_ACTIVE you also need to at least set MAILSERVER_MS_DEFAULT_MAIL_ADDRESS and MAILSERVER_MS_DEFAULT_MAIL_PASSWORD',
      ),
  },
  development: {
    SHARING_ENCRYPTION_SECRET: z.string().default('T8VB/r1dw0kJAXjanUvGXpDb+VRr4dV5y59BT9TBqiQ='),
    IAM_ORG_USER_INVITATION_ENCRYPTION_SECRET: z
      .string()
      .default('T8VB/r1dw0kJAXjanUvGXpDb+VRr4dV5y59BT9TBqiQ='),
    IAM_GUEST_CONVERSION_REFERENCE_SECRET: z
      .string()
      .default('T8VB/r1dw0kJAXjanUvGXpDb+VRr4dV5y59BT9TBqiQ='),
    SCHEDULER_TOKEN: z.string().default('T8VB/r1dw0kJAXjanUvGXpDb+VRr4dV5y59BT9TBqiQ='),
    DATABASE_URL: z.string({
      required_error: 'DATABASE_URL not in environment variables, try running `yarn dev-ms-db`',
    }),

    // In development it's not necessary to setup a mailserver, because we just print out emails to
    // the console
    PROCEED_PUBLIC_MAILSERVER_ACTIVE: z.string().default('FALSE').transform(boolParser),
  },
  test: {},
} satisfies {
  [key in 'development' | 'production' | 'test' | 'all']?: Record<string, ZodType>;
};

// --------------------------------------------
// You shouldn't need to modify anything below
// --------------------------------------------

type _Schema = typeof msConfigSchema;
type MergedSchemas = _Schema['all'] &
  _Schema['production'] &
  _Schema['test'] &
  _Schema['development'];

// Get all environment variables needed
const mode = (process.env.NODE_ENV ?? 'development') as 'development' | 'production' | 'test';
export const mergedMSConfigSchemaKeys = {
  ...msConfigSchema.all,
  ...(msConfigSchema[mode] ?? {}),
} as MergedSchemas;
export const environmentSpecificMSConfigSchema = z.object(mergedMSConfigSchemaKeys);

export const msConfigConfigurableKeys = Object.keys(mergedMSConfigSchemaKeys).filter(
  (key) => !mSConfigEnvironmentOnlyKeys.includes(key as any),
) as (keyof ConfigurableMSConfig)[];

export type PrivateMSConfig = z.infer<typeof environmentSpecificMSConfigSchema>;
export type PublicMSConfig = {
  [K in keyof PrivateMSConfig as K extends `PROCEED_PUBLIC_${string}`
    ? K
    : never]: PrivateMSConfig[K];
};

export type EnvironmentOnlyMSConfig = Pick<
  PrivateMSConfig,
  (typeof mSConfigEnvironmentOnlyKeys)[number]
>;
export const environmentOnlyMSConfigSchemaKeys: Record<string, ZodType> = {};
for (const _key of Object.keys(mergedMSConfigSchemaKeys)) {
  const key = _key as keyof typeof mergedMSConfigSchemaKeys;
  if (mSConfigEnvironmentOnlyKeys.includes(key as any)) {
    environmentOnlyMSConfigSchemaKeys[key] = mergedMSConfigSchemaKeys[key];
  } else {
    environmentOnlyMSConfigSchemaKeys[key] = mergedMSConfigSchemaKeys[key].optional();
  }
}

export type ConfigurableMSConfig = Omit<
  PrivateMSConfig,
  (typeof mSConfigEnvironmentOnlyKeys)[number]
>;
export const configurableMSConfigSchemaKeys: Record<string, ZodType> = {};
for (const _key of Object.keys(mergedMSConfigSchemaKeys)) {
  const key = _key as keyof typeof mergedMSConfigSchemaKeys;
  if (!mSConfigEnvironmentOnlyKeys.includes(key as any))
    configurableMSConfigSchemaKeys[key] = mergedMSConfigSchemaKeys[key];
}

// Utils

function boolParser(value?: string, ctx?: z.RefinementCtx) {
  const lowerValue = value?.toLowerCase();
  if (lowerValue === 'true' || value === '1') return true;
  if (lowerValue === 'false' || value === '0') return false;

  if (value === undefined) return undefined;

  ctx?.addIssue({ code: 'custom', message: 'Value has to be either "FALSE" or "TRUE"' });
  return z.NEVER;
}

function getDefaults<Schema extends Partial<Record<string, z.ZodType<any>>>>(schema: Schema) {
  return Object.fromEntries(
    Object.entries(schema).map(([key, value]) => {
      if (value instanceof z.ZodDefault) return [key, value._def.defaultValue()];
      return [key, undefined];
    }),
  );
}

export function getDefaultMSConfigValues<Env extends keyof typeof msConfigSchema>(env: Env) {
  const defaults = getDefaults({
    ...msConfigSchema.all,
    ...msConfigSchema[env],
  });
  return defaults;
}<|MERGE_RESOLUTION|>--- conflicted
+++ resolved
@@ -21,19 +21,11 @@
   'MQTT_PASSWORD',
   'MQTT_BASETOPIC',
 
-<<<<<<< HEAD
-  // TODO: remove from this list
+  // TODO: remove this from environment only list
   'STORAGE_CLOUD_BUCKET_NAME',
-=======
-  // TODO: remove this from environment only list
-  'GOOGLE_CLOUD_BUCKET_NAME',
   'PROCEED_PUBLIC_MAILSERVER_ACTIVE',
   'PROCEED_PUBLIC_IAM_LOGIN_MAIL_ACTIVE',
-  'ENABLE_PASSWORD_SIGNIN',
->>>>>>> 1485920c
-
-  // Variables that aren't implemented yet
-  // 'PRISMA_???',
+  'PROCEED_PUBLIC_IAM_LOGIN_USER_PASSWORD_ACTIVE',
 
   'PROCEED_PUBLIC_IAM_PERSONAL_SPACES_ACTIVE',
   'PROCEED_PUBLIC_IAM_ONLY_ONE_ORGANIZATIONAL_SPACE',
@@ -56,9 +48,8 @@
   'IAM_LOGIN_OAUTH_DISCORD_CLIENT_SECRET',
   'PROCEED_PUBLIC_STORAGE_DEPLOYMENT_ENV',
 
-  // TODO: remove this from environment only list
-  'PROCEED_PUBLIC_MAILSERVER_ACTIVE',
-  'PROCEED_PUBLIC_IAM_LOGIN_MAIL_ACTIVE',
+  // Variables that aren't implemented yet
+  // 'PRISMA_???',
 ] satisfies (keyof MergedSchemas)[];
 
 export const msConfigSchema = {
@@ -173,20 +164,6 @@
     MQTT_USERNAME: z.string().optional(),
     MQTT_PASSWORD: z.string().optional(),
     MQTT_BASETOPIC: z.string().optional(),
-<<<<<<< HEAD
-=======
-
-    PROCEED_PUBLIC_IAM_ACTIVATE: z.string().transform(boolParser).optional(),
-    PROCEED_PUBLIC_MAILSERVER_ACTIVE: z.string().transform(boolParser).optional(),
-    PROCEED_PUBLIC_IAM_LOGIN_MAIL_ACTIVE: z
-      .string()
-      .optional()
-      .refine((val) => !val || process.env.PROCEED_PUBLIC_MAILSERVER_ACTIVE, {
-        message:
-          'PROCEED_PUBLIC_MAILSERVER_ACTIVE needs to be set to true, in ordre to use PROCEED_PUBLIC_IAM_SIGNIN_MAIL_ACTIVE',
-      }),
-    ENABLE_PASSWORD_SIGNIN: z.string().transform(boolParser).optional(),
->>>>>>> 1485920c
   },
   production: {
     NEXTAUTH_SECRET: z.string(),
@@ -225,8 +202,8 @@
   },
   test: {},
 } satisfies {
-  [key in 'development' | 'production' | 'test' | 'all']?: Record<string, ZodType>;
-};
+    [key in 'development' | 'production' | 'test' | 'all']?: Record<string, ZodType>;
+  };
 
 // --------------------------------------------
 // You shouldn't need to modify anything below
@@ -253,8 +230,8 @@
 export type PrivateMSConfig = z.infer<typeof environmentSpecificMSConfigSchema>;
 export type PublicMSConfig = {
   [K in keyof PrivateMSConfig as K extends `PROCEED_PUBLIC_${string}`
-    ? K
-    : never]: PrivateMSConfig[K];
+  ? K
+  : never]: PrivateMSConfig[K];
 };
 
 export type EnvironmentOnlyMSConfig = Pick<
