--- conflicted
+++ resolved
@@ -32,11 +32,7 @@
     border-radius: 4px;
     padding: 4px;
     align-items: center;
-<<<<<<< HEAD
-    justify-content: space-around
-=======
     justify-content: space-around;
->>>>>>> aef91ef8
   }
 
   .Headercol {
