import { v4 } from 'uuid';
import store from '../store.js';
import { getRoleById, roleMetaObjects } from './roles';
import Ability, { UnauthorizedError } from '@/lib/ability/abilityHelper';
import { toCaslResource } from '@/lib/ability/caslAbility';
import { z } from 'zod';
import { getUserById, usersMetaObject } from './users';
import { environmentsMetaObject, getEnvironmentById } from './environments';
<<<<<<< HEAD
import { enableUseDB } from 'FeatureFlags';
import db from '@/lib/data';
=======
>>>>>>> ad9d49b9

const RoleMappingInputSchema = z.object({
  roleId: z.string(),
  userId: z.string(),
  environmentId: z.string(),
  expiration: z.string().optional(),
});

export type RoleMappingInput = z.infer<typeof RoleMappingInputSchema>;

export type RoleMapping = RoleMappingInput & { id: string; createdOn: string; roleName: string };

// @ts-ignore
let firstInit = !global.roleMappingsMetaObjects;

export let roleMappingsMetaObjects: {
  [EnvironmentId: string]: {
    users: {
      [UserId: string]: RoleMapping[];
    };
  };
} =
  //@ts-ignore
  global.roleMappingsMetaObjects || (global.roleMappingsMetaObjects = {});

let inited = false;
/**
 * initializes the role mappings meta information objects
 */
export function init() {
  if (!firstInit || inited) return;
  inited = true;

  // get role mappings that were persistently stored
  const storedRoleMappings = store.get('roleMappings');

  // set role mappings store
  store.set('roleMappings', storedRoleMappings);

  roleMappingsMetaObjects = storedRoleMappings;
  //@ts-ignore
  global.roleMappingsMetaObjects = roleMappingsMetaObjects;
}
init();

/** Returns all role mappings in form of an array */
export async function getRoleMappings(ability?: Ability, environmentId?: string) {
<<<<<<< HEAD
  if (enableUseDB) {
    const roles = await db.role.findMany({
      where: { environmentId: environmentId ? environmentId : undefined },
      include: { members: true },
    });

    const roleMappings = roles.flatMap((role) =>
      role.members.map((member) => ({
        environmentId: role.environmentId || null,
        roleId: role.id,
        userId: member.userId,
        id: member.id,
        createdOn: role.createdOn,
        roleName: role.name,
        expiration: role.expiration,
        description: role.description,
        note: role.note,
        permissions: role.permissions,
        lastEditedOn: role.lastEditedOn,
        memberCreatedOn: member.createdOn,
      })),
    );

    return ability ? ability.filter('view', 'RoleMapping', roleMappings) : roleMappings;
  }
=======
>>>>>>> ad9d49b9
  if (environmentId) {
    if (!(environmentId in roleMappingsMetaObjects)) return [];
    const roleMappings = Object.values(roleMappingsMetaObjects[environmentId].users).flat();
    return ability ? ability.filter('view', 'RoleMapping', roleMappings) : roleMappings;
  }

  const roleMappings: RoleMapping[] = [];

  for (const environment of Object.values(roleMappingsMetaObjects))
    roleMappings.push(...Object.values(environment.users).flat());

  return ability ? ability.filter('view', 'RoleMapping', roleMappings) : roleMappings;
}

/** Returns a role mapping by user id */
export async function getRoleMappingByUserId(
  userId: string,
  environmentId: string,
  ability?: Ability,
  roleId?: string,
) {
<<<<<<< HEAD
  if (enableUseDB) {
    const whereClause: any = {
      environmentId: environmentId,
      members: {
        some: {
          userId: userId,
        },
      },
    };

    if (roleId) {
      whereClause.id = roleId;
    }

    const roles = await db.role.findMany({
      where: whereClause,
      include: {
        members: {
          where: {
            userId: userId,
          },
        },
      },
    });

    const userRoleMappings = roles.map((role) => ({
      environmentId: role.environmentId,
      roleId: role.id,
      userId: userId,
      id: role.members[0].id,
      createdOn: role.createdOn,
      roleName: role.name,
      expiration: role.expiration,
      description: role.description,
      note: role.note,
      permissions: role.permissions,
      lastEditedOn: role.lastEditedOn,
      memberCreatedOn: role.members[0].createdOn,
    }));

    return ability ? ability.filter('view', 'RoleMapping', userRoleMappings) : userRoleMappings;
  }

=======
>>>>>>> ad9d49b9
  const environmentMappings = roleMappingsMetaObjects[environmentId];
  if (!environmentMappings) return [];

  const userRoleMappings = environmentMappings.users[userId] || [];

  if (!ability) return userRoleMappings;
  return ability.filter('view', 'RoleMapping', userRoleMappings);
}

/** Adds a user role mapping */
export async function addRoleMappings(roleMappingsInput: RoleMappingInput[], ability?: Ability) {
<<<<<<< HEAD
  if (enableUseDB) {
    const roleMappings = roleMappingsInput.map((roleMappingInput) =>
      RoleMappingInputSchema.parse(roleMappingInput),
    );

    const allowedRoleMappings = ability
      ? ability.filter('create', 'RoleMapping', roleMappings)
      : roleMappings;

    for (const roleMapping of allowedRoleMappings) {
      const { roleId, userId, environmentId } = roleMapping;

      const environment = await getEnvironmentById(environmentId);
      if (!environment) throw new Error(`Environment ${environmentId} doesn't exist`);
      if (!environment.isOrganization)
        throw new Error('Cannot add role mapping to personal environment');

      const role = await getRoleById(roleId);
      if (!role) throw new Error('Role not found');

      const user = await getUserById(userId);
      if (!user) throw new Error('User not found');
      if (user.isGuest) throw new Error('Guests cannot have role mappings');

      const existingRoleMapping = await db.roleMember.findFirst({
        where: { roleId, userId },
      });
      if (existingRoleMapping) throw new Error('Role mapping already exists');

      const id = v4();
      const createdOn = new Date().toISOString();

      const newRoleMapping = {
        id,
        environmentId,
        roleId,
        userId,
        expiration: roleMapping.expiration,
        createdOn,
        roleName: role.name,
      };

      await db.roleMember.create({
        data: {
          id: newRoleMapping.id,
          roleId: newRoleMapping.roleId,
          userId: newRoleMapping.userId,
          createdOn: newRoleMapping.createdOn,
        },
      });
    }
  } else {
    const roleMappings = roleMappingsInput.map((roleMappingInput) =>
      RoleMappingInputSchema.parse(roleMappingInput),
    );

    const allowedRoleMappings = ability
      ? ability.filter('create', 'RoleMapping', roleMappings)
      : roleMappings;

    allowedRoleMappings.forEach((roleMapping) => {
      const { roleId, userId, environmentId } = roleMapping;

      const environment = environmentsMetaObject[environmentId];
      if (!environment) throw new Error(`Environment ${environmentId} doesn't exist`);

      if (!environment.isOrganization)
        throw new Error('Cannot add role mapping to personal environment');

      let role = roleMetaObjects[roleId];
      if (!role.hasOwnProperty('id')) {
        role = store.getById('roles', roleId);
        if (!role.hasOwnProperty('id')) throw new Error('Role not found');
      }

      let environmentMappings = roleMappingsMetaObjects[environmentId];
      if (!environmentMappings) {
        environmentMappings = { users: {} };
        roleMappingsMetaObjects[environmentId] = environmentMappings;
      }

      let userMappings = environmentMappings.users[userId];
      if (!userMappings) {
        environmentMappings.users[userId] = [];
        userMappings = environmentMappings.users[userId];
      }

      if (userMappings && userMappings.some((mapping) => mapping.roleId === roleId)) {
        throw new Error('Role mapping already exists');
      }

      const user = usersMetaObject[userId];
      if (!user) throw new Error('User not found');
      if (user.isGuest) throw new Error('Guests cannot have role mappings');

      const id = v4();
      const createdOn = new Date().toUTCString();

      const newRoleMapping: RoleMapping = {
        id,
        ...roleMapping,
        roleName: role.name,
        createdOn,
      };

      userMappings.push(newRoleMapping);
      role.members.push({
        userId: userId,
      });

      // persist new role mapping in file system
      store.setDictElement('roleMappings', roleMappingsMetaObjects);

      store.update('roles', roleId, roleMetaObjects[roleId]);
=======
  const roleMappings = roleMappingsInput.map((roleMappingInput) =>
    RoleMappingInputSchema.parse(roleMappingInput),
  );

  const allowedRoleMappings = ability
    ? ability.filter('create', 'RoleMapping', roleMappings)
    : roleMappings;

  allowedRoleMappings.forEach((roleMapping) => {
    const { roleId, userId, environmentId } = roleMapping;

    const environment = environmentsMetaObject[environmentId];
    if (!environment) throw new Error(`Environment ${environmentId} doesn't exist`);

    if (!environment.isOrganization)
      throw new Error('Cannot add role mapping to personal environment');

    let role = roleMetaObjects[roleId];
    if (!role.hasOwnProperty('id')) {
      role = store.getById('roles', roleId);
      if (!role.hasOwnProperty('id')) throw new Error('Role not found');
    }

    let environmentMappings = roleMappingsMetaObjects[environmentId];
    if (!environmentMappings) {
      environmentMappings = { users: {} };
      roleMappingsMetaObjects[environmentId] = environmentMappings;
    }

    let userMappings = environmentMappings.users[userId];
    if (!userMappings) {
      environmentMappings.users[userId] = [];
      userMappings = environmentMappings.users[userId];
    }

    if (userMappings && userMappings.some((mapping) => mapping.roleId === roleId)) {
      throw new Error('Role mapping already exists');
    }

    const user = usersMetaObject[userId];
    if (!user) throw new Error('User not found');
    if (user.isGuest) throw new Error('Guests cannot have role mappings');

    const id = v4();
    const createdOn = new Date().toUTCString();

    const newRoleMapping: RoleMapping = {
      id,
      ...roleMapping,
      roleName: role.name,
      createdOn,
    };

    userMappings.push(newRoleMapping);
    role.members.push({
      userId: userId,
>>>>>>> ad9d49b9
    });
  }
}

/** Removes a role mapping from a user */
export async function deleteRoleMapping(
  userId: string,
  roleId: string,
  environmentId: string,
  ability?: Ability,
) {
  if (enableUseDB) {
    const environment = await getEnvironmentById(environmentId);
    if (!environment) throw new Error("Environment doesn't exist");

    const user = getUserById(userId);
    if (!user) throw new Error("User doesn't exist");

    const roleMapping = (await getRoleMappingByUserId(userId, environmentId, ability, roleId))[0];
    if (!roleMapping) throw new Error("Role mapping doesn't exist");

    // Check ability
    if (ability && !ability.can('delete', toCaslResource('RoleMapping', roleMapping))) {
      throw new UnauthorizedError();
    }

    await db.roleMember.delete({
      where: { id: roleMapping.id },
    });
  } else {
    const environmentMappings = roleMappingsMetaObjects[environmentId];
    if (!environmentMappings) throw new Error("Role mapping doesn't exist");

    const userMappings = environmentMappings.users[userId];
    if (!userMappings) throw new Error("Role mapping doesn't exist");

    const roleMappingIndex = userMappings.findIndex((mapping) => mapping.roleId === roleId);
    if (roleMappingIndex == -1) throw new Error("Role mapping doesn't exist");

    const roleMapping = userMappings[roleMappingIndex];

    if (ability && !ability.can('delete', toCaslResource('RoleMapping', roleMapping)))
      throw new UnauthorizedError();

    userMappings.splice(roleMappingIndex, 1);

    if (userMappings.length === 0) delete environmentMappings.users[userId];

    // persist new role mapping in file system
    store.setDictElement('roleMappings', roleMappingsMetaObjects);

    if (roleMetaObjects[roleId]) {
      const index = roleMetaObjects[roleId].members.findIndex((member) => member.userId === userId);
      if (index > -1) {
        roleMetaObjects[roleId].members.splice(index, 1);
      }
    }

    store.update('roles', roleId, roleMetaObjects[roleId]);
  }
}<|MERGE_RESOLUTION|>--- conflicted
+++ resolved
@@ -6,11 +6,6 @@
 import { z } from 'zod';
 import { getUserById, usersMetaObject } from './users';
 import { environmentsMetaObject, getEnvironmentById } from './environments';
-<<<<<<< HEAD
-import { enableUseDB } from 'FeatureFlags';
-import db from '@/lib/data';
-=======
->>>>>>> ad9d49b9
 
 const RoleMappingInputSchema = z.object({
   roleId: z.string(),
@@ -58,34 +53,6 @@
 
 /** Returns all role mappings in form of an array */
 export async function getRoleMappings(ability?: Ability, environmentId?: string) {
-<<<<<<< HEAD
-  if (enableUseDB) {
-    const roles = await db.role.findMany({
-      where: { environmentId: environmentId ? environmentId : undefined },
-      include: { members: true },
-    });
-
-    const roleMappings = roles.flatMap((role) =>
-      role.members.map((member) => ({
-        environmentId: role.environmentId || null,
-        roleId: role.id,
-        userId: member.userId,
-        id: member.id,
-        createdOn: role.createdOn,
-        roleName: role.name,
-        expiration: role.expiration,
-        description: role.description,
-        note: role.note,
-        permissions: role.permissions,
-        lastEditedOn: role.lastEditedOn,
-        memberCreatedOn: member.createdOn,
-      })),
-    );
-
-    return ability ? ability.filter('view', 'RoleMapping', roleMappings) : roleMappings;
-  }
-=======
->>>>>>> ad9d49b9
   if (environmentId) {
     if (!(environmentId in roleMappingsMetaObjects)) return [];
     const roleMappings = Object.values(roleMappingsMetaObjects[environmentId].users).flat();
@@ -107,52 +74,6 @@
   ability?: Ability,
   roleId?: string,
 ) {
-<<<<<<< HEAD
-  if (enableUseDB) {
-    const whereClause: any = {
-      environmentId: environmentId,
-      members: {
-        some: {
-          userId: userId,
-        },
-      },
-    };
-
-    if (roleId) {
-      whereClause.id = roleId;
-    }
-
-    const roles = await db.role.findMany({
-      where: whereClause,
-      include: {
-        members: {
-          where: {
-            userId: userId,
-          },
-        },
-      },
-    });
-
-    const userRoleMappings = roles.map((role) => ({
-      environmentId: role.environmentId,
-      roleId: role.id,
-      userId: userId,
-      id: role.members[0].id,
-      createdOn: role.createdOn,
-      roleName: role.name,
-      expiration: role.expiration,
-      description: role.description,
-      note: role.note,
-      permissions: role.permissions,
-      lastEditedOn: role.lastEditedOn,
-      memberCreatedOn: role.members[0].createdOn,
-    }));
-
-    return ability ? ability.filter('view', 'RoleMapping', userRoleMappings) : userRoleMappings;
-  }
-
-=======
->>>>>>> ad9d49b9
   const environmentMappings = roleMappingsMetaObjects[environmentId];
   if (!environmentMappings) return [];
 
@@ -164,122 +85,6 @@
 
 /** Adds a user role mapping */
 export async function addRoleMappings(roleMappingsInput: RoleMappingInput[], ability?: Ability) {
-<<<<<<< HEAD
-  if (enableUseDB) {
-    const roleMappings = roleMappingsInput.map((roleMappingInput) =>
-      RoleMappingInputSchema.parse(roleMappingInput),
-    );
-
-    const allowedRoleMappings = ability
-      ? ability.filter('create', 'RoleMapping', roleMappings)
-      : roleMappings;
-
-    for (const roleMapping of allowedRoleMappings) {
-      const { roleId, userId, environmentId } = roleMapping;
-
-      const environment = await getEnvironmentById(environmentId);
-      if (!environment) throw new Error(`Environment ${environmentId} doesn't exist`);
-      if (!environment.isOrganization)
-        throw new Error('Cannot add role mapping to personal environment');
-
-      const role = await getRoleById(roleId);
-      if (!role) throw new Error('Role not found');
-
-      const user = await getUserById(userId);
-      if (!user) throw new Error('User not found');
-      if (user.isGuest) throw new Error('Guests cannot have role mappings');
-
-      const existingRoleMapping = await db.roleMember.findFirst({
-        where: { roleId, userId },
-      });
-      if (existingRoleMapping) throw new Error('Role mapping already exists');
-
-      const id = v4();
-      const createdOn = new Date().toISOString();
-
-      const newRoleMapping = {
-        id,
-        environmentId,
-        roleId,
-        userId,
-        expiration: roleMapping.expiration,
-        createdOn,
-        roleName: role.name,
-      };
-
-      await db.roleMember.create({
-        data: {
-          id: newRoleMapping.id,
-          roleId: newRoleMapping.roleId,
-          userId: newRoleMapping.userId,
-          createdOn: newRoleMapping.createdOn,
-        },
-      });
-    }
-  } else {
-    const roleMappings = roleMappingsInput.map((roleMappingInput) =>
-      RoleMappingInputSchema.parse(roleMappingInput),
-    );
-
-    const allowedRoleMappings = ability
-      ? ability.filter('create', 'RoleMapping', roleMappings)
-      : roleMappings;
-
-    allowedRoleMappings.forEach((roleMapping) => {
-      const { roleId, userId, environmentId } = roleMapping;
-
-      const environment = environmentsMetaObject[environmentId];
-      if (!environment) throw new Error(`Environment ${environmentId} doesn't exist`);
-
-      if (!environment.isOrganization)
-        throw new Error('Cannot add role mapping to personal environment');
-
-      let role = roleMetaObjects[roleId];
-      if (!role.hasOwnProperty('id')) {
-        role = store.getById('roles', roleId);
-        if (!role.hasOwnProperty('id')) throw new Error('Role not found');
-      }
-
-      let environmentMappings = roleMappingsMetaObjects[environmentId];
-      if (!environmentMappings) {
-        environmentMappings = { users: {} };
-        roleMappingsMetaObjects[environmentId] = environmentMappings;
-      }
-
-      let userMappings = environmentMappings.users[userId];
-      if (!userMappings) {
-        environmentMappings.users[userId] = [];
-        userMappings = environmentMappings.users[userId];
-      }
-
-      if (userMappings && userMappings.some((mapping) => mapping.roleId === roleId)) {
-        throw new Error('Role mapping already exists');
-      }
-
-      const user = usersMetaObject[userId];
-      if (!user) throw new Error('User not found');
-      if (user.isGuest) throw new Error('Guests cannot have role mappings');
-
-      const id = v4();
-      const createdOn = new Date().toUTCString();
-
-      const newRoleMapping: RoleMapping = {
-        id,
-        ...roleMapping,
-        roleName: role.name,
-        createdOn,
-      };
-
-      userMappings.push(newRoleMapping);
-      role.members.push({
-        userId: userId,
-      });
-
-      // persist new role mapping in file system
-      store.setDictElement('roleMappings', roleMappingsMetaObjects);
-
-      store.update('roles', roleId, roleMetaObjects[roleId]);
-=======
   const roleMappings = roleMappingsInput.map((roleMappingInput) =>
     RoleMappingInputSchema.parse(roleMappingInput),
   );
@@ -336,9 +141,13 @@
     userMappings.push(newRoleMapping);
     role.members.push({
       userId: userId,
->>>>>>> ad9d49b9
     });
-  }
+
+    // persist new role mapping in file system
+    store.setDictElement('roleMappings', roleMappingsMetaObjects);
+
+    store.update('roles', roleId, roleMetaObjects[roleId]);
+  });
 }
 
 /** Removes a role mapping from a user */
@@ -348,53 +157,33 @@
   environmentId: string,
   ability?: Ability,
 ) {
-  if (enableUseDB) {
-    const environment = await getEnvironmentById(environmentId);
-    if (!environment) throw new Error("Environment doesn't exist");
+  const environmentMappings = roleMappingsMetaObjects[environmentId];
+  if (!environmentMappings) throw new Error("Role mapping doesn't exist");
 
-    const user = getUserById(userId);
-    if (!user) throw new Error("User doesn't exist");
+  const userMappings = environmentMappings.users[userId];
+  if (!userMappings) throw new Error("Role mapping doesn't exist");
 
-    const roleMapping = (await getRoleMappingByUserId(userId, environmentId, ability, roleId))[0];
-    if (!roleMapping) throw new Error("Role mapping doesn't exist");
+  const roleMappingIndex = userMappings.findIndex((mapping) => mapping.roleId === roleId);
+  if (roleMappingIndex == -1) throw new Error("Role mapping doesn't exist");
 
-    // Check ability
-    if (ability && !ability.can('delete', toCaslResource('RoleMapping', roleMapping))) {
-      throw new UnauthorizedError();
+  const roleMapping = userMappings[roleMappingIndex];
+
+  if (ability && !ability.can('delete', toCaslResource('RoleMapping', roleMapping)))
+    throw new UnauthorizedError();
+
+  userMappings.splice(roleMappingIndex, 1);
+
+  if (userMappings.length === 0) delete environmentMappings.users[userId];
+
+  // persist new role mapping in file system
+  store.setDictElement('roleMappings', roleMappingsMetaObjects);
+
+  if (roleMetaObjects[roleId]) {
+    const index = roleMetaObjects[roleId].members.findIndex((member) => member.userId === userId);
+    if (index > -1) {
+      roleMetaObjects[roleId].members.splice(index, 1);
     }
+  }
 
-    await db.roleMember.delete({
-      where: { id: roleMapping.id },
-    });
-  } else {
-    const environmentMappings = roleMappingsMetaObjects[environmentId];
-    if (!environmentMappings) throw new Error("Role mapping doesn't exist");
-
-    const userMappings = environmentMappings.users[userId];
-    if (!userMappings) throw new Error("Role mapping doesn't exist");
-
-    const roleMappingIndex = userMappings.findIndex((mapping) => mapping.roleId === roleId);
-    if (roleMappingIndex == -1) throw new Error("Role mapping doesn't exist");
-
-    const roleMapping = userMappings[roleMappingIndex];
-
-    if (ability && !ability.can('delete', toCaslResource('RoleMapping', roleMapping)))
-      throw new UnauthorizedError();
-
-    userMappings.splice(roleMappingIndex, 1);
-
-    if (userMappings.length === 0) delete environmentMappings.users[userId];
-
-    // persist new role mapping in file system
-    store.setDictElement('roleMappings', roleMappingsMetaObjects);
-
-    if (roleMetaObjects[roleId]) {
-      const index = roleMetaObjects[roleId].members.findIndex((member) => member.userId === userId);
-      if (index > -1) {
-        roleMetaObjects[roleId].members.splice(index, 1);
-      }
-    }
-
-    store.update('roles', roleId, roleMetaObjects[roleId]);
-  }
+  store.update('roles', roleId, roleMetaObjects[roleId]);
 }