--- conflicted
+++ resolved
@@ -24,10 +24,7 @@
   softDeleteProcessScriptTask,
   updateFileDeletableStatus,
 } from '@/lib/data/file-manager-facade';
-<<<<<<< HEAD
-=======
 import { Process } from '@/lib/data/process-schema';
->>>>>>> fbfbbc6b
 
 type ModelerProps = React.HTMLAttributes<HTMLDivElement> & {
   versionName?: string;
