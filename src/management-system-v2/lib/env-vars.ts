import type { ZodType } from 'zod';
import z from 'zod';
import { resources } from './ability/caslAbility';

// --------------------------------------------
// Add environment variables here
// --------------------------------------------

const environmentVariables = {
  all: {
    NODE_ENV: z.enum(['development', 'production', 'test']).default('development'),
    ENABLE_MACHINE_CONFIG: z.string().optional(), // NOTE: Not sure if it should be optional
    NEXT_PUBLIC_ENABLE_EXECUTION: z.string().optional(),
    NEXTAUTH_URL: z.string().default('http://localhost:3000'),
<<<<<<< HEAD
    SHARING_ENCRYPTION_SECRET: z.string(),
=======
    INVITATION_ENCRYPTION_SECRET: z.string(),
>>>>>>> bf850e15
    MS_ENABLED_RESOURCES: z
      .string()
      .transform((str, ctx) => {
        try {
          const json = JSON.parse(str);
          z.array(z.enum(resources)).parse(json);
          return str;
        } catch (e) {
          ctx.addIssue({ code: 'custom', message: 'Invalid JSON' });
          return z.NEVER;
        }
      })
      .optional(),
  },
  production: {
    NEXTAUTH_SECRET: z.string(),

    USE_AUTH0: z.coerce.boolean(),

    SMTP_MAIL_USER: z.string(),
    SMTP_MAIL_PORT: z.coerce.number(),
    SMTP_MAIL_HOST: z.string(),
    SMTP_MAIL_PASSWORD: z.string(),

    AUTH0_CLIENT_ID: z.string(),
    AUTH0_CLIENT_SECRET: z.string(),
    AUTH0_ISSUER: z.string(),
    AUTH0_SCOPE: z.string(),

    GOOGLE_CLIENT_ID: z.string(),
    GOOGLE_CLIENT_SECRET: z.string(),

    DISCORD_CLIENT_ID: z.string(),
    DISCORD_CLIENT_SECRET: z.string(),

    TWITTER_CLIENT_ID: z.string(),
    TWITTER_CLIENT_SECRET: z.string(),

    SHARING_ENCRYPTION_SECRET: z.string(),
  },
  development: {
    INVITATION_ENCRYPTION_SECRET: z
      .string()
      .default('T8VB/r1dw0kJAXjanUvGXpDb+VRr4dV5y59BT9TBqiQ='),
  },
  test: {},
} satisfies EnvironmentVariables;

// --------------------------------------------
// You shouldn't need to modify anything below
// --------------------------------------------

type EnvironmentVariables = {
  [key in 'development' | 'production' | 'test' | 'all']?: Record<string, ZodType>;
};

type Env = typeof environmentVariables;

// Get all environment variables needed
const isServer = typeof window === 'undefined';
const mode = (process.env.NODE_ENV ?? 'development') as 'development' | 'production' | 'test';
const schemaOptions = {
  ...environmentVariables.all,
  ...((environmentVariables as EnvironmentVariables)[mode] ?? {}),
} as Partial<Record<string, ZodType>>;

// Remove server-only environment variables on client
if (!isServer) {
  for (const key of Object.keys(schemaOptions))
    if (!key.startsWith('NEXT_PUBLIC_')) delete schemaOptions[key];
}

// Get values from env
const runtimeEnvVariables: Record<string, any> = {};
for (const variable of Object.keys(schemaOptions))
  runtimeEnvVariables[variable] = process.env[variable];

// Parse environment variables
type MergedValues = Env['all'] & Env['production'] & Env['test'] & Env['development'];

const parsingResult = z.object(schemaOptions as MergedValues).safeParse(runtimeEnvVariables);
const onBuild = process.env.NEXT_PHASE === 'phase-production-build';

if (!parsingResult.success && !onBuild) {
  let msg = '';
  for (const [variable, error] of Object.entries(parsingResult.error.flatten().fieldErrors))
    msg += `${variable}: ${JSON.stringify(error)}\n`;

  console.error(`❌ Error parsing environment variables\n${msg}`);
  process.exit(1);
}

const data = parsingResult.success ? parsingResult.data : {};

export const env = new Proxy(data as Extract<typeof parsingResult, { success: true }>['data'], {
  get(target, prop) {
    if (typeof prop !== 'string') return undefined;
    if (!isServer && !(prop in schemaOptions) && !prop.startsWith('NEXT_PUBLIC_'))
      throw new Error('Attempted to access a server-side environment variable on the client');

    return Reflect.get(target, prop);
  },
});<|MERGE_RESOLUTION|>--- conflicted
+++ resolved
@@ -12,11 +12,8 @@
     ENABLE_MACHINE_CONFIG: z.string().optional(), // NOTE: Not sure if it should be optional
     NEXT_PUBLIC_ENABLE_EXECUTION: z.string().optional(),
     NEXTAUTH_URL: z.string().default('http://localhost:3000'),
-<<<<<<< HEAD
     SHARING_ENCRYPTION_SECRET: z.string(),
-=======
     INVITATION_ENCRYPTION_SECRET: z.string(),
->>>>>>> bf850e15
     MS_ENABLED_RESOURCES: z
       .string()
       .transform((str, ctx) => {
