import { PropsWithChildren } from 'react';
import { getCurrentEnvironment, getCurrentUser } from '@/components/auth';
import { SetAbility } from '@/lib/abilityStore';
import Layout from './layout-client';
import { getUserOrganizationEnvironments } from '@/lib/data/legacy/iam/memberships';
import { MenuProps } from 'antd';
import {
  FileOutlined,
  UnlockOutlined,
  UserOutlined,
  SettingOutlined,
  ControlOutlined,
} from '@ant-design/icons';
import Link from 'next/link';
<<<<<<< HEAD
import { getUserRules } from '@/lib/authorization/authorization';
import { getEnvironmentById, organizationHasLogo } from '@/lib/data/legacy/iam/environments';
=======
import { getSpaceFolderTree, getUserRules } from '@/lib/authorization/authorization';
import { getEnvironmentById } from '@/lib/data/legacy/iam/environments';
>>>>>>> e8156080
import { Environment } from '@/lib/data/environment-schema';
import { LuBoxes, LuTable2 } from 'react-icons/lu';
import { MdOutlineComputer } from 'react-icons/md';
import { GoOrganization } from 'react-icons/go';
import { FaList } from 'react-icons/fa';
import { spaceURL } from '@/lib/utils';
import { adminRules } from '@/lib/ability/abilityHelper';
import { RemoveReadOnly } from '@/lib/typescript-utils';
import { env } from '@/lib/env-vars';

const DashboardLayout = async ({
  children,
  params,
}: PropsWithChildren<{ params: { environmentId: string } }>) => {
  const { userId, systemAdmin } = await getCurrentUser();

  const { activeEnvironment, ability } = await getCurrentEnvironment(params.environmentId);
  const can = ability.can.bind(ability);

  const userEnvironments: Environment[] = [getEnvironmentById(userId)];
  userEnvironments.push(
    ...getUserOrganizationEnvironments(userId).map((environmentId) =>
      getEnvironmentById(environmentId),
    ),
  );

  const userRules = systemAdmin
    ? (adminRules as RemoveReadOnly<typeof adminRules>)
    : await getUserRules(userId, activeEnvironment.spaceId);

  const layoutMenuItems: MenuProps['items'] = [];

  if (systemAdmin)
    layoutMenuItems.push({
      key: 'ms-admin',
      label: 'System Admin',
      type: 'group',
      children: [
        {
          key: 'admin-dashboard',
          label: <Link href="/admin">System dashboard</Link>,
          icon: <ControlOutlined />,
        },
      ],
    });

  if (can('view', 'Process') || can('view', 'Template')) {
    const children: MenuProps['items'] = [];

    if (can('view', 'Process'))
      children.push({
        key: 'processes',
        label: <Link href={spaceURL(activeEnvironment, `/processes`)}>Process List</Link>,
        icon: <FileOutlined />,
      });

    // if (can('view', 'Template'))
    //   children.push({
    //     key: 'templates',
    //     label: <Link href={spaceURL(activeEnvironment, `/templates`)}>Templates</Link>,
    //     icon: <ProfileOutlined />,
    //   });

    layoutMenuItems.push({
      key: 'processes-group',
      label: 'Processes',
      type: 'group',
      children,
    });

    layoutMenuItems.push({
      key: 'divider-processes',
      type: 'divider',
    });
  }
  if (env.NEXT_PUBLIC_ENABLE_EXECUTION) {
    const children: MenuProps['items'] = [];

    children.push({
      key: 'executions',
      label: <Link href={spaceURL(activeEnvironment, `/executions`)}>Instances</Link>,
      icon: <LuBoxes />,
    });

    children.push({
      key: 'engines',
      label: <Link href={spaceURL(activeEnvironment, `/engines`)}>Engines</Link>,
      icon: <MdOutlineComputer />,
    });

    children.push({
      key: 'tasklist',
      label: <Link href={spaceURL(activeEnvironment, `/tasklist`)}>Tasklist</Link>,
      icon: <FaList />,
    });

    layoutMenuItems.push({
      key: 'executions-group',
      label: 'Executions',
      type: 'group',
      children,
    });

    layoutMenuItems.push({
      key: 'divider-executions',
      type: 'divider',
    });
  }

  if (env.ENABLE_MACHINE_CONFIG) {
    layoutMenuItems.push({
      key: 'machine-config',
      label: <Link href={spaceURL(activeEnvironment, `/machine-config`)}>Machine Config</Link>,
      icon: <LuTable2 />,
    });

    layoutMenuItems.push({
      key: 'divider-machine-config',
      type: 'divider',
    });
  }

  if (
    ability.can('manage', 'User') ||
    ability.can('manage', 'RoleMapping') ||
    ability.can('manage', 'Role')
  ) {
    const children: MenuProps['items'] = [];

    if (can('manage', 'User'))
      children.push({
        key: 'users',
        label: <Link href={spaceURL(activeEnvironment, `/iam/users`)}>Users</Link>,
        icon: <UserOutlined />,
      });

    if (ability.can('manage', 'RoleMapping') || ability.can('manage', 'Role'))
      children.push({
        key: 'roles',
        label: <Link href={spaceURL(activeEnvironment, `/iam/roles`)}>Roles</Link>,
        icon: <UnlockOutlined />,
      });

    layoutMenuItems.push({
      key: 'iam-group',
      label: 'IAM',
      type: 'group',
      children,
    });

    layoutMenuItems.push({
      key: 'divider-iam',
      type: 'divider',
    });
  }

  if (can('view', 'Setting') || can('manage', 'Environment')) {
    const children: MenuProps['items'] = [];

<<<<<<< HEAD
    if (can('manage', 'Environment'))
=======
    if (can('update', 'Environment') || can('delete', 'Environment'))
>>>>>>> e8156080
      children.push({
        key: 'organization-settings',
        label: (
          <Link href={spaceURL(activeEnvironment, `/organization-settings`)}>
            Organization Settings
          </Link>
        ),
        icon: <GoOrganization />,
      });

    if (can('view', 'Setting'))
      children.push({
        key: 'general-settings',
        label: (
          <Link href={spaceURL(activeEnvironment, `/general-settings`)}>General Settings</Link>
        ),
        icon: <SettingOutlined />,
      });

    layoutMenuItems.push({
      key: 'settings-group',
      label: 'Settings',
      type: 'group',
      children,
    });
  }

  let logo;
  if (activeEnvironment.isOrganization && organizationHasLogo(activeEnvironment.spaceId))
    logo = `/api/private/${activeEnvironment.spaceId}/logo`;

  return (
    <>
      <SetAbility
        rules={userRules}
        environmentId={activeEnvironment.spaceId}
        treeMap={getSpaceFolderTree(activeEnvironment.spaceId)}
      />
      <Layout
        loggedIn={!!userId}
        userEnvironments={userEnvironments}
        layoutMenuItems={layoutMenuItems}
        activeSpace={activeEnvironment}
        customLogo={logo}
      >
        {children}
      </Layout>
    </>
  );
};

export default DashboardLayout;<|MERGE_RESOLUTION|>--- conflicted
+++ resolved
@@ -12,13 +12,8 @@
   ControlOutlined,
 } from '@ant-design/icons';
 import Link from 'next/link';
-<<<<<<< HEAD
-import { getUserRules } from '@/lib/authorization/authorization';
 import { getEnvironmentById, organizationHasLogo } from '@/lib/data/legacy/iam/environments';
-=======
 import { getSpaceFolderTree, getUserRules } from '@/lib/authorization/authorization';
-import { getEnvironmentById } from '@/lib/data/legacy/iam/environments';
->>>>>>> e8156080
 import { Environment } from '@/lib/data/environment-schema';
 import { LuBoxes, LuTable2 } from 'react-icons/lu';
 import { MdOutlineComputer } from 'react-icons/md';
@@ -178,11 +173,7 @@
   if (can('view', 'Setting') || can('manage', 'Environment')) {
     const children: MenuProps['items'] = [];
 
-<<<<<<< HEAD
-    if (can('manage', 'Environment'))
-=======
     if (can('update', 'Environment') || can('delete', 'Environment'))
->>>>>>> e8156080
       children.push({
         key: 'organization-settings',
         label: (
