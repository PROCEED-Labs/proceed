'use server';

import { userError } from '../user-error';
import {
  deployProcess as _deployProcess,
  getDeployments,
  removeDeploymentFromMachines,
} from './deployment';
import {
  Engine,
  SpaceEngine,
  getProceedEngines as _getEngines,
  getProceedEngines,
} from './machines';
import { spaceEnginesToEngines } from './space-engines-helpers';
import { getCurrentEnvironment } from '@/components/auth';
import { enableUseDB } from 'FeatureFlags';
import {
<<<<<<< HEAD
  getDbEngines as getSpaceEnginesFromDb,
  getDbEngineByAddress as getSpaceEngineByAddressFromDb,
} from '@/lib/data/db/engines';
=======
  getSpaceEngines as getSpaceEnginesFromDb,
  getSpaceEngineByAddress as getSpaceEngineByAddressFromDb,
} from '@/lib/data/db/space-engines';
import { startInstanceOnMachine } from './instances';
import { asyncFilter } from '../helpers/javascriptHelpers';

async function getCorrectTargetEngines(
  spaceId: string,
  onlyProceedEngines = false,
  validatorFunc?: (engine: Engine) => Promise<boolean>,
) {
  const { ability } = await getCurrentEnvironment(spaceId);

  let engines: Engine[] = [];
  if (onlyProceedEngines) {
    // force that only proceed engines are supposed to be used
    engines = await getProceedEngines();
  } else {
    // use all available engines
    const [proceedEngines, spaceEngines] = await Promise.allSettled([
      getProceedEngines(),
      getSpaceEnginesFromDb(spaceId, ability),
    ]);

    if (proceedEngines.status === 'fulfilled') engines = proceedEngines.value;

    if (spaceEngines.status === 'fulfilled') {
      let availableSpaceEngines = await spaceEnginesToEngines(spaceEngines.value);
      engines = engines.concat(availableSpaceEngines);
    }
  }

  if (validatorFunc) engines = await asyncFilter(engines, validatorFunc);

  if (engines.length === 0) throw new Error('No fitting engine found.');

  return engines;
}
>>>>>>> 9ac7ea11

export async function deployProcess(
  definitionId: string,
  versionId: string,
  spaceId: string,
  method: 'static' | 'dynamic' = 'dynamic',
  _forceEngine?: SpaceEngine | 'PROCEED',
) {
  try {
    // TODO: manage permissions for deploying a process

    if (!enableUseDB) throw new Error('deployProcess only available with enableUseDB');

    let engines;
    if (_forceEngine && _forceEngine !== 'PROCEED') {
      // forcing a specific engine
      const { ability } = await getCurrentEnvironment(spaceId);
      const address =
        _forceEngine.type === 'http' ? _forceEngine.address : _forceEngine.brokerAddress;
      const spaceEngine = await getSpaceEngineByAddressFromDb(address, spaceId, ability);
      if (!spaceEngine) throw new Error('No matching space engine found');
      engines = await spaceEnginesToEngines([spaceEngine]);
      if (engines.length === 0) throw new Error("Engine couldn't be reached");
    } else {
      engines = await getCorrectTargetEngines(spaceId, _forceEngine === 'PROCEED');
    }

    await _deployProcess(definitionId, versionId, spaceId, method, engines);
  } catch (e) {
    return userError('Something went wrong');
  }
}

export async function removeDeployment(definitionId: string, spaceId: string) {
  try {
    if (!enableUseDB) throw new Error('removeDeployment only available with enableUseDB');

    const engines = await getCorrectTargetEngines(spaceId, false, async (engine: Engine) => {
      const deployments = await getDeployments([engine]);

      return deployments.some((deployment) => deployment.definitionId === definitionId);
    });

    await removeDeploymentFromMachines(engines, definitionId);
  } catch (e) {
    return userError('Something went wrong');
  }
}

export async function startInstance(
  definitionId: string,
  versionId: string,
  spaceId: string,
  variables: { [key: string]: any } = {},
) {
  try {
    // TODO: manage permissions for starting an instance

    if (!enableUseDB) throw new Error('startInstance is only available with enableUseDB');

    const engines = await getCorrectTargetEngines(spaceId, false, async (engine: Engine) => {
      const deployments = await getDeployments([engine]);

      // TODO: in case of static deployment we will need to only return the engines that are
      // assigned an entry point of the process
      return deployments.some(
        (deployment) =>
          deployment.definitionId === definitionId &&
          deployment.versions.some((version) => version.versionId === versionId),
      );
    });

    if (engines.length === 0)
      return userError('Could not find an engine that the selected process could be started on.');

    // TODO: if there are multiple possible engines maybe try to find the one that fits the best
    // (e.g. the one with the least load)
    return await startInstanceOnMachine(definitionId, versionId, engines[0], variables);
  } catch (e) {
    return userError('Something went wrong');
  }
}

/** Returns space engines that are currently online */
export async function getAvailableSpaceEngines(spaceId: string) {
  try {
    if (!enableUseDB)
      throw new Error('getAvailableEnginesForSpace only available with enableUseDB');

    const { ability } = await getCurrentEnvironment(spaceId);
    const spaceEngines = await getSpaceEnginesFromDb(spaceId, ability);
    return await spaceEnginesToEngines(spaceEngines);
  } catch (e) {
    return userError('Something went wrong');
  }
}<|MERGE_RESOLUTION|>--- conflicted
+++ resolved
@@ -16,14 +16,9 @@
 import { getCurrentEnvironment } from '@/components/auth';
 import { enableUseDB } from 'FeatureFlags';
 import {
-<<<<<<< HEAD
   getDbEngines as getSpaceEnginesFromDb,
   getDbEngineByAddress as getSpaceEngineByAddressFromDb,
 } from '@/lib/data/db/engines';
-=======
-  getSpaceEngines as getSpaceEnginesFromDb,
-  getSpaceEngineByAddress as getSpaceEngineByAddressFromDb,
-} from '@/lib/data/db/space-engines';
 import { startInstanceOnMachine } from './instances';
 import { asyncFilter } from '../helpers/javascriptHelpers';
 
@@ -59,7 +54,6 @@
 
   return engines;
 }
->>>>>>> 9ac7ea11
 
 export async function deployProcess(
   definitionId: string,
