--- conflicted
+++ resolved
@@ -1,7 +1,7 @@
 'use client';
 
 import styles from './processes.module.scss';
-import { FC, useEffect, useState } from 'react';
+import React, { FC, useEffect, useState } from 'react';
 import {
   Input,
   Space,
@@ -14,17 +14,10 @@
   TableColumnsType,
   Tooltip,
   Drawer,
-<<<<<<< HEAD
-} from 'antd';
-import { useQuery } from '@tanstack/react-query';
-import { Process, fetchProcesses } from '@/lib/fetch-data';
-=======
   Checkbox,
 } from 'antd';
 import { useQuery } from '@tanstack/react-query';
-import { Process, fetchProcesses } from '@/lib/fetch-data';
-import { useGetAsset } from '@/lib/fetch-data';
->>>>>>> 105db39d
+import { Process, useGetAsset } from '@/lib/fetch-data';
 import { useRouter } from 'next/navigation';
 import {
   EllipsisOutlined,
@@ -36,22 +29,13 @@
   EyeOutlined,
   UnorderedListOutlined,
   AppstoreOutlined,
-<<<<<<< HEAD
-=======
   MoreOutlined,
   CloseOutlined,
->>>>>>> 105db39d
 } from '@ant-design/icons';
 import { Processes } from '@/lib/fetch-data';
 import { TableRowSelection } from 'antd/es/table/interface';
 import cn from 'classnames';
 import Preview from './previewProcess';
-<<<<<<< HEAD
-
-const { Search } = Input;
-
-// const [rowSelection, setRowSelection] = useState<TableRowSelection<DataType> | undefined>({});
-=======
 import { CheckboxChangeEvent } from 'antd/es/checkbox';
 import { useProcessesStore } from '@/lib/use-local-process-store';
 import Fuse from 'fuse.js';
@@ -74,7 +58,6 @@
   // fieldNormWeight: 1,
   keys: ['definitionName', 'description'],
 };
->>>>>>> 105db39d
 
 const { Search } = Input;
 
@@ -82,19 +65,10 @@
 
 const Processes: FC = () => {
   const router = useRouter();
-  const { data, isLoading, isError, isSuccess } = useQuery({
-    queryKey: ['processes'],
-    queryFn: () => fetchProcesses(),
+
+  const { data, isLoading, isError, isSuccess } = useGetAsset('/process', {
+    query: { noBpmn: true },
   });
-
-<<<<<<< HEAD
-  const [open, setOpen] = useState(false);
-
-  const [selection, setSelection] = useState<Processes>([]);
-  const [hovered, setHovered] = useState<Process | undefined>(undefined);
-
-=======
-  const { data, isLoading, isError, isSuccess } = useGetAsset('/process', {});
 
   const setProcesses = useProcessesStore((state) => state.setProcesses);
   const setSelectedProcess = useProcessesStore((state) => state.setSelectedProcess);
@@ -107,20 +81,13 @@
 
   const [dropdownOpen, setDropdownOpen] = useState(false);
 
->>>>>>> 105db39d
   const favourites = [0];
 
   const actionBar = (
     <>
-<<<<<<< HEAD
-      <Tooltip placement="top" title={'Preview'}>
-        <EyeOutlined />
-      </Tooltip>
-=======
       {/* <Tooltip placement="top" title={'Preview'}>
         <EyeOutlined />
       </Tooltip> */}
->>>>>>> 105db39d
       <Tooltip placement="top" title={'Copy'}>
         <CopyOutlined />
       </Tooltip>
@@ -133,11 +100,7 @@
     </>
   );
 
-<<<<<<< HEAD
-  const [selectedColumn, setSelectedColumn] = useState({});
-=======
   const [selectedColumn, setSelectedColumn] = useState<Process>();
->>>>>>> 105db39d
 
   const actionBarGenerator = (record: Process) => {
     return (
@@ -165,12 +128,6 @@
 
   // rowSelection object indicates the need for row selection
 
-<<<<<<< HEAD
-  const rowSelection = {
-    onChange: (selectedRowKeys: React.Key[], selectedRows: Processes) => {
-      console.log(`selectedRowKeys: ${selectedRowKeys}`, 'selectedRows: ', selectedRows);
-    },
-=======
   const rowSelection: TableRowSelection<Process> = {
     selectedRowKeys,
     onChange: (selectedRowKeys: React.Key[], selectedRows: Processes) => {
@@ -179,7 +136,6 @@
     // onChange: (selectedRowKeys: React.Key[], selectedRows: Processes) => {
     //   console.log(`selectedRowKeys: ${selectedRowKeys}`, 'selectedRows: ', selectedRows);
     // },
->>>>>>> 105db39d
     getCheckboxProps: (record: Processes[number]) => ({
       name: record.definitionId,
     }),
@@ -210,12 +166,6 @@
   //   },
   // ];
 
-<<<<<<< HEAD
-  const columns: TableColumnsType<Processes[number]> = [
-    {
-      dataIndex: 'definitionId',
-      title: <StarOutlined />,
-=======
   const onCheckboxChange = (e: CheckboxChangeEvent) => {
     e.stopPropagation();
     const { checked, value } = e.target;
@@ -268,7 +218,6 @@
       title: <StarOutlined />,
       dataIndex: 'definitionId',
       key: '',
->>>>>>> 105db39d
       width: '40px',
       render: (definitionId, record, index) =>
         favourites?.includes(index) ? (
@@ -283,16 +232,11 @@
     {
       title: 'Process Name',
       dataIndex: 'definitionName',
-<<<<<<< HEAD
-=======
       key: 'Process Name',
->>>>>>> 105db39d
       className: styles.Title,
       sorter: (a, b) => a.definitionName.localeCompare(b.definitionName),
       onCell: (record, rowIndex) => ({
         onClick: (event) => {
-<<<<<<< HEAD
-=======
           // TODO: This is a hack to clear the parallel route when selecting
           // another process. (needs upstream fix)
           setSelectedProcess(record);
@@ -352,7 +296,6 @@
       sorter: (a, b) => (a < b ? -1 : 1),
       onCell: (record, rowIndex) => ({
         onClick: (event) => {
->>>>>>> 105db39d
           // TODO: This is a hack to clear the parallel route when selecting
           // another process. (needs upstream fix)
           router.refresh();
@@ -360,12 +303,6 @@
         },
       }),
     },
-<<<<<<< HEAD
-    {
-      title: 'Description',
-      dataIndex: 'description',
-      sorter: (a, b) => a.description.localeCompare(b.description),
-=======
     // {
     //   title: 'Departments',
     //   dataIndex: 'departments',
@@ -377,7 +314,6 @@
       dataIndex: 'owner',
       key: 'Owner',
       sorter: (a, b) => a.owner!.localeCompare(b.owner || ''),
->>>>>>> 105db39d
       onCell: (record, rowIndex) => ({
         onClick: (event) => {
           // TODO: This is a hack to clear the parallel route when selecting
@@ -387,37 +323,6 @@
         },
       }),
     },
-<<<<<<< HEAD
-
-    {
-      title: 'Last Edited',
-      dataIndex: 'lastEdited',
-      render: (date: Date) => date.toLocaleString(),
-      sorter: (a, b) => b.lastEdited.getTime() - a.lastEdited.getTime(),
-    },
-    // {
-    //   title: 'Owner',
-    //   dataIndex: 'owner',
-    // },
-    {
-      title: 'Created',
-      dataIndex: 'createdOn',
-      render: (date: Date) => date.toLocaleString(),
-      sorter: (a, b) => b.createdOn.getTime() - a.createdOn.getTime(),
-    },
-    {
-      title: 'File Size',
-      // dataIndex: 'departments',
-      // render: (dep) => dep.join(', '),
-      sorter: (a, b) => (a < b ? -1 : 1),
-    },
-    {
-      title: 'Departments',
-      dataIndex: 'departments',
-      render: (dep) => dep.join(', '),
-      sorter: (a, b) => a.definitionName.localeCompare(b.definitionName),
-    },
-=======
     // {
     //   title: 'Departments',
     //   dataIndex: 'departments',
@@ -432,7 +337,6 @@
     //     },
     //   }),
     // },
->>>>>>> 105db39d
     /*{
       title: 'Actions',
       fixed: 'right',
@@ -450,8 +354,6 @@
       fixed: 'right',
       // add title but only if at least one row is selected
       dataIndex: 'definitionId',
-<<<<<<< HEAD
-=======
       key: '',
       title: (
         <div style={{ float: 'right' }}>
@@ -469,7 +371,6 @@
           </Dropdown>
         </div>
       ),
->>>>>>> 105db39d
       /* title: selection.length ? (
         <>
           {selection.length} selected
@@ -487,20 +388,6 @@
     },
   ];
 
-<<<<<<< HEAD
-  const [filteredData, setFilteredData] = useState<any[]>([]);
-  const [searchTerm, setSearchTerm] = useState('');
-
-  useEffect(() => {
-    if (!data) return;
-
-    if (searchTerm !== '') {
-      setFilteredData(
-        data.filter((item) => {
-          return item.definitionName.toLowerCase().includes(searchTerm.toLowerCase());
-        }),
-      );
-=======
   const columnsFiltered = columns.filter((c) => selectedColumns.includes(c?.key as string));
 
   // <Dropdown menu={{ items }} trigger={['click']}>
@@ -515,6 +402,8 @@
   useEffect(() => {
     if (data) {
       setProcesses(data as any);
+    } else if (isSuccess) {
+      setProcesses([]);
     }
   }, [data]);
 
@@ -530,20 +419,16 @@
       //     return item.definitionName.toLowerCase().includes(searchTerm.toLowerCase());
       //   })
       //);
->>>>>>> 105db39d
     } else {
       setFilteredData(data);
     }
   }, [data, searchTerm]);
 
-<<<<<<< HEAD
-=======
   const deselectAll = () => {
     setSelection([]);
     setSelectedRowKeys([]);
   };
 
->>>>>>> 105db39d
   if (isError) {
     return <div>Error</div>;
   }
@@ -552,14 +437,6 @@
     <>
       <>
         <Row justify="space-between" className={styles.Headerrow}>
-<<<<<<< HEAD
-          <Col span={6} className={cn({ [styles.SelectedRow]: selection.length })}>
-            {/* <Row justify="space-between">Select action: {actionBar}</Row> */}
-            {selection.length ? (
-              <>
-                Select action for {selection.length}:{' '}
-                <span className={styles.Icons}>{actionBar}</span>
-=======
           <Col
             xs={24}
             sm={24}
@@ -577,38 +454,25 @@
                 {/* Select action for {selection.length}:{' '}
                 <span className={styles.Icons}>{actionBar}</span> */}
                 {selection.length} selected: <span className={styles.Icons}>{actionBar}</span>
->>>>>>> 105db39d
               </>
             ) : (
               <div></div>
             )}
           </Col>
-<<<<<<< HEAD
-          <Col className={styles.Headercol} span={14}>
-=======
           <Col md={0} lg={1} xl={1}></Col>
           <Col className={styles.Headercol} xs={22} sm={22} md={22} lg={9} xl={13}>
->>>>>>> 105db39d
             <Search
               size="middle"
               // ref={(ele) => (this.searchText = ele)}
               onChange={(e) => /* console.log(e.target.value) */ setSearchTerm(e.target.value)}
-<<<<<<< HEAD
-              onPressEnter={(e) => setSearchTerm(e.target.value)}
-=======
               onPressEnter={(e) => setSearchTerm(e.currentTarget.value)}
->>>>>>> 105db39d
               allowClear
               placeholder="Search Processes"
               // value={this.state.searchText}
             />
           </Col>
-<<<<<<< HEAD
-          <Col className={cn(styles.Headercol, styles.Selectview)} span={4}>
-=======
           <Col span={1} />
           <Col className={cn(styles.Headercol, styles.Selectview)} span={1}>
->>>>>>> 105db39d
             <Space.Compact>
               <Button>
                 <UnorderedListOutlined />
@@ -645,11 +509,7 @@
         scroll={{ x: 1300 }}
         rowClassName={styles.Row}
         rowKey="definitionId"
-<<<<<<< HEAD
-        columns={columns}
-=======
         columns={columnsFiltered}
->>>>>>> 105db39d
         dataSource={filteredData as any}
         loading={isLoading}
         className={styles.Table}
