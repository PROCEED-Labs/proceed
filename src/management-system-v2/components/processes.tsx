--- conflicted
+++ resolved
@@ -394,7 +394,6 @@
               }}
             />
 
-<<<<<<< HEAD
             <DndContext
               // Without an id Next throws a id mismatch
               id="processes-dnd-context"
@@ -460,41 +459,6 @@
                 ) : null}
               </DragOverlay>
             </DndContext>
-=======
-            {iconView ? (
-              <IconView
-                data={filteredData}
-                selection={selectedRowKeys}
-                setSelectionElements={setSelectedRowElements}
-                setShowMobileMetaData={setShowMobileMetaData}
-              />
-            ) : (
-              <ProcessList
-                data={filteredData}
-                setSelectionElements={setSelectedRowElements}
-                selection={selectedRowKeys}
-                // TODO: Replace with server component loading state
-                //isLoading={isLoading}
-                onExportProcess={(id) => {
-                  setOpenExportModal(true);
-                }}
-                onDeleteProcess={async ({ id }) => {
-                  await deleteProcesses([id], environment.spaceId);
-                  setSelectedRowElements([]);
-                  router.refresh();
-                }}
-                onCopyProcess={(process) => {
-                  setOpenCopyModal(true);
-                  setSelectedRowElements([process]);
-                }}
-                onEditProcess={(process) => {
-                  setOpenEditModal(true);
-                  setSelectedRowElements([process]);
-                }}
-                setShowMobileMetaData={setShowMobileMetaData}
-              />
-            )}
->>>>>>> 6321df18
           </div>
 
           {/*Meta Data Panel*/}
