--- conflicted
+++ resolved
@@ -2,13 +2,8 @@
 
 import { FC, useState } from 'react';
 import { DeleteOutlined } from '@ant-design/icons';
-<<<<<<< HEAD
-import { Tooltip, Space, Button, Result, Table, App } from 'antd';
-import { useGetAsset, useDeleteAsset, ApiData } from '@/lib/fetch-data';
-=======
-import { Tooltip, Space, Button, Result, Table, Popconfirm, App } from 'antd';
+import { Space, Button, Result, Table, App } from 'antd';
 import { useGetAsset, useDeleteAsset } from '@/lib/fetch-data';
->>>>>>> 506770f5
 import { CloseOutlined } from '@ant-design/icons';
 import Content from '@/components/content';
 import HeaderActions from './header-actions';
@@ -16,10 +11,8 @@
 import Link from 'next/link';
 import { toCaslResource } from '@/lib/ability/caslAbility';
 import Bar from '@/components/bar';
-import { AuthCan } from '@/lib/clientAuthComponents';
 import { useAbilityStore } from '@/lib/abilityStore';
 import ConfirmationButton from '@/components/confirmation-button';
-import TableHoverableActions from '@/components/table-hoverable-actions';
 
 const RolesPage: FC = () => {
   const { message: messageApi } = App.useApp();
@@ -40,12 +33,8 @@
   type FilteredRole = (typeof filteredRoles)[number];
 
   const [selectedRowKeys, setSelectedRowKeys] = useState<string[]>([]);
-<<<<<<< HEAD
-  const [selectedRow, setSelectedRows] = useState<Role[]>([]);
+  const [selectedRow, setSelectedRows] = useState<FilteredRole[]>([]);
   const [hoveredRow, setHoveredRow] = useState<string | null>(null);
-=======
-  const [selectedRow, setSelectedRows] = useState<FilteredRole[]>([]);
->>>>>>> 506770f5
 
   const cannotDeleteSelected = selectedRow.some(
     (role) => !ability.can('delete', toCaslResource('Role', role)),
@@ -79,8 +68,7 @@
       key: 'tooltip',
       title: '',
       width: 100,
-<<<<<<< HEAD
-      render: (id: string, role: Role) => (
+      render: (id: string, role: FilteredRole) => (
         <ConfirmationButton
           title="Delete Role"
           description="Are you sure you want to delete this role?"
@@ -100,22 +88,6 @@
           }}
         />
       ),
-=======
-      render: (id: string, role: FilteredRole) =>
-        selectedRowKeys.length === 0 ? (
-          <AuthCan action="delete" resource={toCaslResource('Role', role)}>
-            <Tooltip placement="top" title={'Delete'}>
-              <Popconfirm
-                title="Delete Role"
-                description="Are you sure you want to delete this role?"
-                onConfirm={() => deleteRoles([id])}
-              >
-                <Button icon={<DeleteOutlined />} type="text" />
-              </Popconfirm>
-            </Tooltip>
-          </AuthCan>
-        ) : null,
->>>>>>> 506770f5
     },
   ];
 
@@ -158,15 +130,12 @@
       />
 
       <Table<FilteredRole>
+        columns={columns}
         dataSource={filteredRoles}
-<<<<<<< HEAD
         onRow={({ id }) => ({
           onMouseEnter: () => setHoveredRow(id),
           onMouseLeave: () => setHoveredRow(null),
         })}
-=======
-        columns={columns}
->>>>>>> 506770f5
         rowSelection={{
           selectedRowKeys,
           onChange: (selectedRowKeys, selectedRows) => {
