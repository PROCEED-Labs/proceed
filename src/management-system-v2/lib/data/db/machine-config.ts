'use server';

import { v4 } from 'uuid';
import {
  AbstractConfig,
  AbstractConfigInput,
  AbstractConfigInputSchema,
  MachineConfig,
  Parameter,
  ParentConfig,
  StoredMachineConfig,
  StoredParameter,
  StoredParameterZod,
  StoredParentConfig,
  StoredTargetConfig,
  TargetConfig,
} from '../machine-config-schema';
import { getFolderById, getRootFolder } from './folders';
import db from '.';
import { userError } from '@/lib/user-error';
import { getCurrentUser } from '@/components/auth';
import Ability, { UnauthorizedError } from '@/lib/ability/abilityHelper';
import { asyncFilter, asyncForEach, asyncMap } from '@/lib/helpers/javascriptHelpers';
import {
  defaultConfiguration,
  defaultParentConfiguration,
} from '@/app/(dashboard)/[environmentId]/machine-config/configuration-helper';

let dataToParentConfigTable: {
  id: string;
  environmentId: string;
  creatorId: string;
  createdOn: Date;
  data: StoredParentConfig;
}[] = [];
let dataToConfigVersionTable: { id: string; parentId: string; data: StoredParentConfig }[] = [];
let dataToTargetConfigTable: { id: string; data: StoredTargetConfig }[] = [];
let dataToMachineConfigTable: { id: string; data: StoredMachineConfig }[] = [];
let dataToConfigParameterTable: { id: string; data: StoredParameter }[] = [];

let dataUpdatedInParentConfigTable: { id: string; data: StoredParentConfig }[] = [];
let dataUpdatedInConfigVersionTable: { id: string; data: StoredParentConfig }[] = [];
let dataUpdatedInTargetConfigTable: { id: string; data: StoredTargetConfig }[] = [];
let dataUpdatedInMachineConfigTable: { id: string; data: StoredMachineConfig }[] = [];
let dataUpdatedInConfigParameterTable: { id: string; data: StoredParameter }[] = [];

let dataRemovedFromParentConfigTable: string[] = [];
let dataRemovedFromConfigVersionTable: string[] = [];
let dataRemovedFromTargetConfigTable: string[] = [];
let dataRemovedFromMachineConfigTable: string[] = [];
let dataRemovedFromConfigParameterTable: string[] = [];

// (parentId: string, parentType: StoredParameter["parentType"], parameters: Record<string, Parameter>, newId?: boolean)

/**
 * Creates a copy of a parameter and all its nested parameters to be pasted as child of a given parent. Stores the copied parameter.
 * @param parameterId ID of the parameter which is to be copied.
 * @param parentId ID of the parent where the parameter is to be copied to.
 * @param parentType Type of the parent. (_'parameter'_ | _'machine-config'_ | _'target-config'_ | _'parent-config'_)
 * @return Returns the newly generated ID for the parameter.
 * @throws {Error} if the ID of the parameter does not exist.
 */
export async function copyParameter(
  parameterId: string,
  parentId: string,
  parentType: StoredParameter['parentType'],
) {
  const storedParameterResult = await db.configParameter.findUnique({ where: { id: parameterId } });
  const storedParameter = storedParameterResult?.data as StoredParameter;

  if (!storedParameter) throw new Error(`Parameter with id ${parameterId} does not exist!`);

  // this creates a deep clone of the element to prevent changes in the content of one to affect the other
  const copy = StoredParameterZod.parse(storedParameter);

  const newId = v4();
  copy.id = newId;
  copy.linkedParameters = [];
  copy.parentId = parentId;
  copy.parentType = parentType;

  // recursively copy all referenced parameters
  copy.parameters = await asyncMap(copy.parameters, (id) => copyParameter(id, newId, 'parameter'));

  await db.configParameter.create({ data: { id: copy.id, data: copy } });

  return newId;
}

/**
 * Creates a copy of a machine- or target-config and all its nested parameters to be pasted as child of a given parent. Stores the copied config.
 * @param configId ID of the config which is to be copied.
 * @param configType Type of the config. (_'machine-config'_ | _'target-config'_)
 * @param parentId ID of the parent where the config is to be copied to.
 * @return Returns the newly generated ID for the config.
 * @throws {Error} if the ID of the config does not exist.
 */
export async function copyConfig(
  configId: string,
  configType: Exclude<AbstractConfig['type'], 'config'>,
  parentId: string,
) {
  let config;
  if (configType === 'target-config') {
    const targetResult = await db.targetConfig.findUnique({ where: { id: configId } });
    config = targetResult?.data as unknown as StoredTargetConfig;
  } else {
    const machineResult = await db.machineConfig.findUnique({ where: { id: configId } });
    config = machineResult?.data as unknown as StoredMachineConfig;
  }

  if (!config) throw new Error(`${configType} with id ${configId} does not exist`);

  // deep copy the config
  const copy = JSON.parse(JSON.stringify(config)) as typeof config;

  const newId = v4();
  copy.id = newId;
  copy.parentId = parentId;

  [copy.parameters, copy.metadata] = await Promise.all([
    asyncMap(copy.parameters, (id) => copyParameter(id, newId, configType)),
    asyncMap(copy.metadata, (id) => copyParameter(id, newId, configType)),
  ]);

  if (configType === 'target-config') {
    await db.targetConfig.create({ data: { id: copy.id, data: copy } });
  } else {
    await db.machineConfig.create({ data: { id: copy.id, data: copy } });
  }

  return newId;
}

/**
 * @param originalId ID of the config to be copied.
 * @param configBase Config the selected config is to be pasted into
 * @param environmentId
 * @return Returns the newly generated ID for the config.
 * @throws {Error} in case:
 * * config ID does not exist.
 * * the folder is not found.
 * * a parent configuration with the generated ID already exists.
 */
export async function copyParentConfig(
  originalId: string,
  configBase: AbstractConfigInput,
  environmentId: string,
) {
  if (!originalId) return;

  try {
    const originalConfigResult = await db.config.findUnique({ where: { id: originalId } });
    if (!originalConfigResult) {
      throw new Error(`Config with id ${originalId} does not exist!`);
    }
    const originalConfig = originalConfigResult?.data as unknown as StoredParentConfig;

    const configBaseData = AbstractConfigInputSchema.parse(configBase);

    const { userId } = await getCurrentUser();
    const newId = v4();
    const date = new Date();
    const copy = {
      ...(JSON.parse(JSON.stringify(originalConfig)) as typeof originalConfig),
      id: newId,
      environmentId,
      createdBy: userId,
      createdOn: date,
      lastEditedOn: date,
      ...configBaseData,
      name: configBaseData.name || `${originalConfig.name} (Copy)`,
      metadata: [],
      targetConfig: undefined,
      machineConfigs: [],
      originalId,
    } as StoredParentConfig;

    [copy.metadata, copy.targetConfig, copy.machineConfigs] = await Promise.all([
      asyncMap(originalConfig.metadata, (id) => copyParameter(id, newId, 'parent-config')),
      originalConfig.targetConfig &&
        copyConfig(originalConfig.targetConfig, 'target-config', newId),
      asyncMap(originalConfig.machineConfigs, (id) => copyConfig(id, 'machine-config', newId)),
    ]);

    // overwriting the original description with the one given by the user
    let parameters = Object.values(
      await nestedParametersFromStorage(copy?.metadata),
    ) as Parameter[];
    let descriptionParameter = parameters.find((item) => item.key == 'description') as Parameter;
    let desc = descriptionParameter?.content ?? [];
    desc[0] = {
      displayName: 'Description',
      value: configBase.metadata['description'].content[0].value,
      unit: undefined,
      language: 'en',
    };
    if (descriptionParameter?.id) {
      updateParameter(descriptionParameter.id, {
        content: desc,
      });
    }

    // if no folder ID is given, set ID to root folder's
    if (!copy.folderId) {
      copy.folderId = (await getRootFolder(environmentId)).id;
    }

    const folderData = await getFolderById(copy.folderId);
    if (!folderData) throw new Error('Folder not found');

    await db.config.create({
      data: {
        id: copy.id,
        environmentId: environmentId,
        creatorId: userId,
        createdOn: date,
        data: copy,
      },
    });

    return newId;
  } catch (e) {
    return userError("Couldn't save Config");
  }
}

/*************************** Element Addition *****************************/
/**
 * Adds a parent config to to DB for a given environment ID.
 *
 * @param machineConfigInput  Config which is to be stored in the DB
 * @param environmentId       Environment ID of the user's space
 * @param throwCollisionError Determines if an error is thrown when a collision of IDs occurs. If not a new ID is generated for the config which is added. Default: false
 * @returns ID of the stored config
 */
export async function addParentConfig(
  machineConfigInput: ParentConfig,
  environmentId: string,
  throwCollisionError: boolean = false,
) {
  try {
    const { userId } = await getCurrentUser();
    // TODO this doesn't do anything since every property is optional
    AbstractConfigInputSchema.parse(machineConfigInput);
    const folderId = (await getRootFolder(environmentId)).id;
    const defaultConfig = defaultParentConfiguration(environmentId, folderId);
    const newConfig: ParentConfig = {
      ...defaultConfig,
      ...machineConfigInput,
    };

    newConfig.createdBy = userId;
    newConfig.folderId = folderId;
    newConfig.environmentId = environmentId;

    const folderData = await getFolderById(newConfig.folderId);
    if (!folderData) throw new Error('Folder not found');
    let idCollision = false;
    const { id: parentConfigId } = newConfig;

    const existingConfig = await db.config.findUnique({ where: { id: parentConfigId } });
    if (existingConfig) {
      if (throwCollisionError) throw new Error(`Config with id ${parentConfigId} already exists!`);
      idCollision = true;
    }
    let storeId = await parentConfigToStorage(newConfig, idCollision);
<<<<<<< HEAD
    await addConfigCategories(environmentId, newConfig.categories);
    await storeAllCached();
=======
    await storeAllCachedData();
>>>>>>> 60c12480
    return { storeId };
  } catch (e: unknown) {
    const error = e as Error;
    return userError(error.message ?? "Couldn't create Config");
  }
}

/**
 * This adds a new version for a parent configuration to the db.
 * @param machineConfigInput Config for which a version is created.
 * @param environmentId Environment ID for the current space.
 * @param versionId ID for the version that is to be created.
 * @param versionName Name for the version that is to be created.
 * @param versionDescription Description for the version that is to be created.
 * @returns returns the newly created config version in the case of no errors. Otherwise returns UserError.
 */
export async function addParentConfigVersion(
  machineConfigInput: ParentConfig,
  environmentId: string,
  versionId: string,
  versionName: string,
  versionDescription: string,
) {
  let versions = Array.from(machineConfigInput.versions);
  versions.push({
    id: versionId,
    name: versionName,
    description: versionDescription,
    versionBasedOn: machineConfigInput.version,
    createdOn: new Date(),
  });

  // update references to versions in main/latest config
  await updateParentConfig(machineConfigInput.id, { versions, version: versionId });

  // storing a copy as versioned config
  const newVersion: ParentConfig = JSON.parse(JSON.stringify(machineConfigInput));
  newVersion.id = newVersion.id;

  try {
    const newConfig: ParentConfig = {
      ...(defaultConfiguration(environmentId) as ParentConfig),
      ...newVersion,
      version: versionId,
    };

    newConfig.folderId = (await getRootFolder(environmentId)).id;
    newConfig.environmentId = environmentId;

    const folderData = await getFolderById(newConfig.folderId);
    if (!folderData) throw new Error('Folder not found');

    // true to generate new IDs for data and create a version of a parentConfig instead of a regular one
    await parentConfigToStorage(newConfig, true, versionId);
    await storeAllCachedData();

    return newConfig;
  } catch (e: unknown) {
    const error = e as Error;
    return userError(error.message ?? "Couldn't create Machine Config");
  }
}

/**
 * Copies the data of a specific config-version into the editable "main-config" displayed as latest version.
 * @param machineConfigInput The config-version that is to be set as latest version.
 * @returns Returns the config if no errors occur. Otherwise a UserError is returned.
 */
export async function setParentConfigVersionAsLatest(versionId: string) {
  try {
    versionToParentConfigStorage(versionId);
  } catch (e: unknown) {
    const error = e as Error;
    return userError(error.message ?? "Couldn't create Machine Config");
  }
}

export async function addTargetConfig(parentConfigId: string, targetConfig: TargetConfig) {
  const parentConfigResult = await db.config.findUnique({ where: { id: parentConfigId } });
  const parentConfig = parentConfigResult?.data as unknown as StoredParentConfig;
  if (!parentConfig)
    throw new Error(`There is no parent configuration with the id ${parentConfigId}.`);

  if (parentConfig.targetConfig)
    throw new Error(`The parent configuration already has a target configuration.`);

  await targetConfigToStorage(parentConfigId, targetConfig);
  await storeAllCachedData();

  parentConfig.targetConfig = targetConfig.id;
  await db.config.update({
    where: { id: parentConfig.id },
    data: { data: parentConfig },
  });
}

export async function addMachineConfig(
  parentConfigId: string,
  machineConfig: MachineConfig,
  newId: boolean = false,
) {
  // const parentConfig = storedData.parentConfigs[parentConfigId];

  const parentConfigResult = await db.config.findUnique({ where: { id: parentConfigId } });
  const parentConfig = parentConfigResult?.data as unknown as StoredParentConfig;

  if (!parentConfig)
    throw new Error(`There is no parent configuration with the id ${parentConfigId}.`);

  await machineConfigsToStorage(parentConfigId, [machineConfig], newId);
  await storeAllCachedData();

  parentConfig.machineConfigs.push(machineConfig.id);
  await db.config.update({
    where: { id: parentConfig.id },
    data: { data: parentConfig },
  });
}

export async function addParameter(
  parentId: string,
  parentType: StoredParameter['parentType'],
  targetMember: 'parameters' | 'metadata',
  key: string,
  parameter: Parameter,
) {
  if (parentType === 'parent-config') {
    const parentConfigResult = await db.config.findUnique({ where: { id: parentId } });
    const parentConfig = parentConfigResult?.data as unknown as StoredParentConfig;
    if (!parentConfig) throw new Error(`There is no parent configuration with the id ${parentId}.`);
    if (targetMember === 'parameters') throw new Error('Parent Configurations have no parameters.');

    parentConfig[targetMember].push(parameter.id!);
    await parametersToStorage(parentConfig.id, parentType, { [key]: parameter });
    await db.config.update({
      where: { id: parentConfig.id },
      data: { data: parentConfig },
    });
  } else if (parentType === 'machine-config') {
    const parentConfigResult = await db.machineConfig.findUnique({ where: { id: parentId } });
    const parentConfig = parentConfigResult?.data as unknown as StoredMachineConfig;
    if (!parentConfig)
      throw new Error(`There is no machine configuration with the id ${parentId}.`);

    parentConfig[targetMember].push(parameter.id!);
    await parametersToStorage(parentConfig.id, parentType, { [key]: parameter });
    await db.machineConfig.update({
      where: { id: parentConfig.id },
      data: { data: parentConfig },
    });
  } else if (parentType === 'target-config') {
    const parentConfigResult = await db.targetConfig.findUnique({ where: { id: parentId } });
    const parentConfig = parentConfigResult?.data as unknown as StoredTargetConfig;
    if (!parentConfig) throw new Error(`There is no target configuration with the id ${parentId}.`);

    parentConfig[targetMember].push(parameter.id!);
    await parametersToStorage(parentConfig.id, parentType, { [key]: parameter });
    await db.targetConfig.update({
      where: { id: parentConfig.id },
      data: { data: parentConfig },
    });
  } else if (parentType === 'parameter') {
    const parentParameterResult = await db.configParameter.findUnique({ where: { id: parentId } });
    const parentParameter = parentParameterResult?.data as unknown as StoredParameter;
    if (!parentParameter) throw new Error(`There is no parameter with the id ${parentId}.`);
    if (targetMember === 'metadata') throw new Error('Parent Configurations have no metadata.');

    parentParameter[targetMember].push(parameter.id!);
    await parametersToStorage(parentParameter.id!, parentType, { [key]: parameter });
    await db.configParameter.update({
      where: { id: parentParameter.id },
      data: { data: parentParameter },
    });
  }
  await storeAllCachedData();
}

async function addConfigCategories(environmentId: string, newCategories: string[]) {
  let storedCategories = await getConfigurationCategories(environmentId);
  if (storedCategories) {
    let toStore = Array.from(new Set([...storedCategories, ...newCategories]));
    await db.configCategories.update({
      where: { id: environmentId },
      data: { categories: toStore },
    });
  } else {
    await db.configCategories.create({
      data: { id: environmentId, categories: newCategories },
    });
  }
}

/**
 * Stores a record of parameters and references to all nested parameters. Storing of nested parameters is done recursively.
 * @param parentId ID of the parent object.
 * @param parentType Information about the type of parent (_'target-config'_ | _'machine-config'_ | _'parameter'_ | _'parent-config'_)
 * @param parameters Record of nested parameters.
 * @param newId Boolean determining if new IDs are to be generated.
 * @return References to nested parameter IDs.
 */
async function parametersToStorage(
  parentId: string,
  parentType: StoredParameter['parentType'],
  parameters: Record<string, Parameter>,
  newId: boolean = false,
) {
  Object.entries(parameters).forEach(async ([key, parameter]) => {
    parameter.id = newId ? v4() : parameter.id;
    let nestedParams = await parametersToStorage(
      parameter.id!,
      'parameter',
      parameter.parameters,
      newId,
    );
    dataToConfigParameterTable.push({
      id: parameter.id!,
      data: {
        ...parameter,
        key,
        parentId,
        parentType,
        parameters: nestedParams,
      },
    });
  });
  return Object.values(parameters).map(({ id }) => id as string);
}

/**
 * Stores a given targetConfig into the new storage referencing other elements by id instead of having them nested. If called without a TargetConfig the async function returns void.
 * @param parentId ID of the parent object.
 * @param targetConfig TargetConfig that is to be stored, able to contain ParameterConfigs
 * @param newId Boolean determining if new IDs are to be generated.
 * @return ID of the TargetConfig that was stored.
 */
async function targetConfigToStorage(
  parentId: string,
  targetConfig: TargetConfig,
  newId: boolean = false,
) {
  if (targetConfig) {
    targetConfig.id = newId ? v4() : targetConfig.id;
    let configToStore = {
      ...targetConfig,
      parentId,
      metadata: [],
      parameters: [],
    } as StoredTargetConfig;

    [configToStore.metadata, configToStore.parameters] = await Promise.all([
      parametersToStorage(targetConfig.id, 'target-config', targetConfig.metadata, newId),
      parametersToStorage(targetConfig.id, 'target-config', targetConfig.parameters, newId),
    ]);

    dataToTargetConfigTable.push({
      id: targetConfig.id,
      data: configToStore,
    });

    return targetConfig.id;
  }
}

/**
 * Stores a given MachineConfig into the new storage referencing other elements by id instead of having them nested.
 * @param parentId ID of the parent object.
 * @param machineConfig MachineConfigs that are to be stored, able to contain ParameterConfigs
 * @param newId Boolean determining if new IDs are to be generated.
 * @return IDs of the MachineConfigs that were stored.
 */
function machineConfigsToStorage(
  parentId: string,
  machineConfigs: MachineConfig[],
  newId: boolean = false,
) {
  machineConfigs.forEach(async (machineConfig) => {
    machineConfig.id = newId ? v4() : machineConfig.id;

    let configToStore = {
      ...machineConfig,
      parentId,
      metadata: [],
      parameters: [],
    } as StoredMachineConfig;

    [configToStore.metadata, configToStore.parameters] = await Promise.all([
      parametersToStorage(machineConfig.id, 'machine-config', machineConfig.metadata, newId),
      parametersToStorage(machineConfig.id, 'machine-config', machineConfig.parameters, newId),
    ]);

    dataToMachineConfigTable.push({
      id: machineConfig.id,
      data: configToStore,
    });
  });

  return machineConfigs.map(({ id }) => id);
}

/**
 * Stores a given ParentConfig (or ParentConfigVersion) into db referencing other elements by id instead of having them nested.
 * @param parentConfig ParentConfig that is to be stored, able to contain TargetConfigs, MachineConfigs and ParameterConfigs
 * @param newId Boolean determining if new IDs are to be generated.
 * @param version Version-ID of the config if a versioned config is to be stored.
 */
async function parentConfigToStorage(
  parentConfig: ParentConfig,
  newId: boolean = false,
  version: string = '',
) {
  const { targetConfig, metadata, machineConfigs } = parentConfig;
  parentConfig.id = newId && !version ? v4() : parentConfig.id;
  let creationDate = new Date(parentConfig.createdOn);
  const configToStore = {
    ...parentConfig,
    targetConfig: undefined,
    machineConfigs: [],
    metadata: [],
  } as StoredParentConfig;

  [configToStore.targetConfig, configToStore.machineConfigs, configToStore.metadata] =
    await Promise.all([
      targetConfig && targetConfigToStorage(parentConfig.id, targetConfig, newId),
      machineConfigsToStorage(parentConfig.id, machineConfigs, newId),
      parametersToStorage(parentConfig.id, 'parent-config', metadata, newId),
    ]);

  if (version)
    dataToConfigVersionTable.push({ id: version, parentId: parentConfig.id, data: configToStore });
  else
    dataToParentConfigTable.push({
      id: parentConfig.id,
      environmentId: parentConfig.environmentId,
      creatorId: parentConfig.createdBy,
      createdOn: creationDate,
      data: configToStore,
    });
  return parentConfig.id;
}

async function versionToParentConfigStorage(versionId: string) {
  let configVersionResult = await db.configVersion.findUnique({ where: { id: versionId } });
  let configVersion = configVersionResult?.data as unknown as StoredParentConfig;

  let originalConfigResult = await db.config.findUnique({ where: { id: configVersion.id } });
  let originalConfig = originalConfigResult?.data as unknown as StoredParentConfig;
  let environmentId = originalConfigResult?.environmentId || '';
  let versions = originalConfig.versions;

  // delete referenced parameters, machine- and targetconfigs - but keeps versions and parent config
  removeParentConfiguration(configVersion.id, true);
  removeAllCachedData();

  const newLatestConfig = {
    ...configVersion,
    metadata: [],
    targetConfig: undefined,
    machineConfigs: [],
  } as StoredParentConfig;

  [newLatestConfig.metadata, newLatestConfig.targetConfig, newLatestConfig.machineConfigs] =
    await Promise.all([
      asyncMap(configVersion.metadata, (id) =>
        copyParameter(id, configVersion.id, 'parent-config'),
      ),
      configVersion.targetConfig &&
        copyConfig(configVersion.targetConfig, 'target-config', configVersion.id),
      asyncMap(configVersion.machineConfigs, (id) =>
        copyConfig(id, 'machine-config', configVersion.id),
      ),
    ]);

  // if no folder ID is given, set ID to root folder's
  if (!newLatestConfig.folderId) {
    newLatestConfig.folderId = (await getRootFolder(environmentId)).id;
  }

  const folderData = await getFolderById(newLatestConfig.folderId);
  if (!folderData) throw new Error('Folder not found');

  await db.config.update({
    where: { id: configVersion.id },
    data: { data: { ...newLatestConfig, versions } },
  });
}

async function storeCachedParentConfigs() {
  const createMany = await db.config.createMany({
    data: dataToParentConfigTable,
    skipDuplicates: true,
  });
  dataToParentConfigTable = [];
}

async function storeCachedConfigVersions() {
  const createMany = await db.configVersion.createMany({
    data: dataToConfigVersionTable,
    skipDuplicates: true,
  });
  dataToConfigVersionTable = [];
}

async function storeCachedTargetConfigs() {
  const createMany = await db.targetConfig.createMany({
    data: dataToTargetConfigTable,
    skipDuplicates: true,
  });
  dataToTargetConfigTable = [];
}

async function storeCachedMachineConfigs() {
  const createMany = await db.machineConfig.createMany({
    data: dataToMachineConfigTable,
    skipDuplicates: true,
  });
  dataToMachineConfigTable = [];
}

async function storeCachedConfigParameters() {
  const createMany = await db.configParameter.createMany({
    data: dataToConfigParameterTable,
    skipDuplicates: true,
  });
  dataToConfigParameterTable = [];
}

async function storeAllCachedData() {
  await Promise.all([
    storeCachedParentConfigs(),
    storeCachedConfigVersions(),
    storeCachedTargetConfigs(),
    storeCachedMachineConfigs(),
    storeCachedConfigParameters(),
  ]);
}

/********************** Read Elements ****************************/

/**
 * Reads parameters and referenced parameters from stored data to return a nested structure.
 * @param parameterIds IDs of parameters that are to be returned
 * @return Returns a record of parameters.
 */
async function nestedParametersFromStorage(parameterIds: string[]) {
  const parameters: Record<string, Parameter> = {};

  await asyncForEach(parameterIds, async (id, idx) => {
    let storedParameterResult = await db.configParameter.findUnique({
      where: { id: id },
    });
    const storedParameter = storedParameterResult?.data as StoredParameter;
    if (storedParameter && storedParameter.key) {
      parameters[storedParameter.key] = {
        ...storedParameter,
        parameters: await nestedParametersFromStorage(storedParameter.parameters),
      };
    }
  });

  return parameters;
}

/**
 * Reads a single Machine- or Target-Config and its referenced parameters from stored data and returns a nested structure.
 * @param configType (_'target-config'_ | _'machine-config'_) Type of the config.
 * @param targetConfigId ID of Config that is to be returned
 * @return Returns a Config.
 */
async function nestedConfigFromStorage(
  configType: 'target-config',
  configId?: string,
): Promise<TargetConfig | undefined>;
async function nestedConfigFromStorage(
  configType: 'machine-config',
  configId?: string,
): Promise<MachineConfig | undefined>;
async function nestedConfigFromStorage<T extends TargetConfig | MachineConfig>(
  configType: T['type'],
  configId?: string,
) {
  if (!configId) return;

  let storedConfig;
  if (configType === 'target-config') {
    let targetResult = await db.targetConfig.findUnique({ where: { id: configId } });
    storedConfig = targetResult?.data as unknown as StoredTargetConfig;
  } else {
    let machineResult = await db.machineConfig.findUnique({ where: { id: configId } });
    storedConfig = machineResult?.data as unknown as StoredMachineConfig;
  }

  if (!storedConfig) return;

  const config = {
    ...storedConfig,
    parameters: {},
    metadata: {},
  };

  [config.parameters, config.metadata] = await Promise.all([
    nestedParametersFromStorage(storedConfig.parameters),
    nestedParametersFromStorage(storedConfig.metadata),
  ]);

  if (configType === 'target-config') return config as TargetConfig;
  else return config as MachineConfig;
}

/**
 * Reads MachineConfigs and referenced parameters from stored data to return nested structures.
 * @param machineConfigIds ID of MachineConfigs that are to be returned
 * @return Returns MachineConfigs.
 */
async function nestedMachineConfigsFromStorage(
  machineConfigIds: string[],
): Promise<MachineConfig[]> {
  return await (
    await asyncMap(
      machineConfigIds,
      async (e, i) => await nestedConfigFromStorage('machine-config', e),
    )
  ).filter((config): config is MachineConfig => !!config);
}

/**
 * Returns a parentConfig based on Config id
 *
 * @throws {UnauthorizedError}
 */
export async function getDeepParentConfigurationById(
  parentConfigId: string,
  version: string = '',
  ability?: Ability,
): Promise<ParentConfig> {
  let configResult = await db.config.findUnique({ where: { id: parentConfigId } });
  let lastEdited = configResult?.lastEditedOn;
  let config = configResult?.data as unknown as StoredParentConfig;
  let versions = config.versions;

  if (version) {
    let configVersionResult = await db.configVersion.findUnique({
      where: { id: version },
    });
    config = configVersionResult?.data as unknown as StoredParentConfig;
  }

  // TODO: check if the user can access the config
  const parentConfig = {
    ...config,
    lastEditedOn: lastEdited,
    metadata: {},
    targetConfig: {},
    machineConfigs: {},
    versions: versions,
  } as ParentConfig;

  [parentConfig.metadata, parentConfig.targetConfig, parentConfig.machineConfigs] =
    await Promise.all([
      nestedParametersFromStorage(config.metadata),
      nestedConfigFromStorage('target-config', config.targetConfig),
      nestedMachineConfigsFromStorage(config.machineConfigs),
    ]);

  if (
    parentConfig &&
    false /*!ability.can('view', toCaslResource('MachineConfig', machineConfig))*/
  )
    throw new UnauthorizedError();

  return parentConfig;
}

/** Returns all shallow Configs in form of an array */
export async function getParentConfigurations(
  environmentId: string,
  ability?: Ability,
): Promise<ParentConfig[]> {
  const storedParentConfigs = await db.config.findMany({
    where: { environmentId: environmentId },
  });
  //TODO remove redundancy
  const parentConfigs = await asyncMap(storedParentConfigs, ({ id }) =>
    getDeepParentConfigurationById(id),
  );

  // TODO: further filtering to only show what the user can see needed?

  return ability
    ? parentConfigs /*ability.filter('view', 'MachineConfig', machineConfig)*/
    : parentConfigs;
}
/**
 * Returns an array of strings listing the available categories in an environment
 * @param environmentId ID of the environment for which the categories are to be retrieved
 * @returns categories as string[]
 */
export async function getConfigurationCategories(environmentId: string): Promise<string[]> {
  const categoriesResult = await db.configCategories.findUnique({
    where: { id: environmentId },
  });
  const categories = categoriesResult?.categories as string[];
  return categories;
}

/********************** Update Elements ****************************/

/**
 * Stores changes for a given parameter. The changes can be a partial of a parameter.
 * @param parameterId ID of the parameter that receives changes.
 * @param changes Partial of a Parameter containing the changes.
 * @throws {Error} in case:
 * * parameterId does not exist
 * * changes contains an ID (IDs must not be changed)
 */
export async function updateParameter(parameterId: string, changes: Partial<StoredParameter>) {
  const parameterResult = await db.configParameter.findUnique({ where: { id: parameterId } });
  const parameter = parameterResult?.data as unknown as StoredParameter;
  if (!parameter) throw new Error(`Parameter with id ${parameterId} does not exist!`);
  if (changes.id) throw new Error('Invalid attempt to change the id of an existing parameter');
  const changed = StoredParameterZod.partial().parse(changes);

  // overwrite the current values with the changed ones
  await db.configParameter.update({
    where: { id: parameterId },
    data: { data: { ...parameter, ...changed } },
  });
}

export async function updateMachineConfig(configId: string, changes: Partial<StoredMachineConfig>) {
  const machineConfigResult = await db.machineConfig.findUnique({ where: { id: configId } });
  const machineConfig = machineConfigResult?.data as unknown as StoredMachineConfig;

  if (!machineConfig) throw new Error(`Machine config with id ${configId} does not exist!`);
  if (changes.id) throw new Error('Invalid attempt to change the id of an existing machine config');

  // TODO maybe add schema for parsing the changes

  await db.machineConfig.update({
    where: { id: configId },
    data: { data: { ...machineConfig, ...changes } },
  });
}

export async function updateTargetConfig(configId: string, changes: Partial<StoredTargetConfig>) {
  const targetConfigResult = await db.targetConfig.findUnique({ where: { id: configId } });
  const targetConfig = targetConfigResult?.data as unknown as StoredTargetConfig;

  if (!targetConfig) throw new Error(`Target config with id ${configId} does not exist!`);
  if (changes.id) throw new Error('Invalid attempt to change the id of an existing target config');

  // TODO maybe add schema for parsing the changes

  await db.targetConfig.update({
    where: { id: configId },
    data: { data: { ...targetConfig, ...changes } },
  });
}

export async function updateParentConfig(configId: string, changes: Partial<StoredParentConfig>) {
  const configResult = await db.config.findUnique({ where: { id: configId } });
  const config = configResult?.data as unknown as StoredParentConfig;

  if (!config) throw new Error(`Parent config with id ${configId} does not exist!`);
  if (changes.id) throw new Error('Invalid attempt to change the id of an existing parent config');

  // TODO maybe add schema for parsing the changes

  await db.config.update({
    where: { id: configId },
    data: { data: { ...config, ...changes } },
  });
}

/*************************** Element Removal ******************************/

/**
 * Removes a parameter and all its nested parameters from the store
 * will also remove the reference to the parameter from its parent element if it still exists
 *
 * //TODO: if we remove a whole tree we should not trigger a save on every change but only update the store after every change was done
 *
 * @param parameterId the id of the parameter to remove
 */
export async function removeParameter(parameterId: string) {
  await deleteParameterFromStorage(parameterId);
  await removeAllCachedData();
  await updateAllCachedData();
}

/**
 * Removes a target config and all its nested parameters from the store
 * will also remove the reference to the target config from its parent config if it still exists
 *
 * //TODO: if we remove a whole tree we should not trigger a save on every change but only update the store after every change was done
 *
 * @param targetConfigId the id of the target config to remove
 */
export async function removeTargetConfig(targetConfigId: string) {
  await deleteTargetConfigFromStorage(targetConfigId);
  await removeAllCachedData();
}

/**
 * Removes a machine config and all its nested parameters from the store
 * will also remove the reference to the machine config from its parent config if it still exists
 *
 * //TODO: if we remove a whole tree we should not trigger a save on every change but only update the store after every change was done
 *
 * @param machineConfigId the id of the machine config to remove
 */
export async function removeMachineConfig(machineConfigId: string) {
  await deleteMachineConfigFromStorage(machineConfigId);
  await removeAllCachedData();
  await updateAllCachedData();
}

/**
 * Removes an existing parent config for a given ID from store.
 *
 * @param parentConfigId ID of the ParentConfig that is to be removed.
 * @param keepVersions only removes referenced parameters and configs but keeps versioned configs and parent config itself. Used to overwrite config with data from a stored version
 */
export async function removeParentConfiguration(
  parentConfigId: string,
  keepVersions: boolean = false,
) {
  await deleteParentConfigurationFromStorage(parentConfigId, keepVersions);
  await removeAllCachedData();
  await updateAllCachedData();
}

async function deleteParameterFromStorage(parameterId: string) {
  const parameterResult = await db.configParameter.findUnique({ where: { id: parameterId } });
  const parameter = parameterResult?.data as unknown as StoredParameter;

  if (!parameter) return;

  // remove the reference to the parameter
  if (parameter.parentType === 'parameter') {
    const parentParameterResult = await db.configParameter.findUnique({
      where: { id: parameter.parentId },
    });
    const parentParameter = parentParameterResult?.data as unknown as StoredParameter;

    if (parentParameter) {
      parentParameter.parameters = parentParameter.parameters.filter((id) => id !== parameterId);
      dataUpdatedInConfigParameterTable.push({ id: parameter.parentId, data: parentParameter });
    }
  } else if (parameter.parentType === 'parent-config') {
    const parentConfigResult = await db.config.findUnique({ where: { id: parameter.parentId } });
    const parentConfig = parentConfigResult?.data as unknown as StoredParentConfig;

    if (parentConfig) {
      parentConfig.metadata = parentConfig.metadata.filter((id) => id !== parameterId);
      dataUpdatedInParentConfigTable.push({ id: parameter.parentId, data: parentConfig });
    }
  } else if (parameter.parentType === 'machine-config') {
    const parentConfigResult = await db.config.findUnique({ where: { id: parameter.parentId } });
    const parentConfig = parentConfigResult?.data as unknown as StoredMachineConfig;
    if (parentConfig) {
      parentConfig.metadata = parentConfig.metadata.filter((id) => id !== parameterId);
      parentConfig.parameters = parentConfig.parameters.filter((id) => id !== parameterId);
      dataUpdatedInMachineConfigTable.push({ id: parameter.parentId, data: parentConfig });
    }
  } else if (parameter.parentType === 'target-config') {
    const parentConfigResult = await db.config.findUnique({ where: { id: parameter.parentId } });
    const parentConfig = parentConfigResult?.data as unknown as StoredTargetConfig;
    if (parentConfig) {
      parentConfig.metadata = parentConfig.metadata.filter((id) => id !== parameterId);
      parentConfig.parameters = parentConfig.parameters.filter((id) => id !== parameterId);
      dataUpdatedInTargetConfigTable.push({ id: parameter.parentId, data: parentConfig });
    }
  }

  // recursively remove all referenced parameters
  await asyncForEach(parameter.parameters, async (id) => deleteParameterFromStorage(id));

  // mark the parameter to be deleted from db
  dataRemovedFromConfigParameterTable.push(parameterId);
  // TODO: remove all backlinks from linked parameters
}

async function deleteTargetConfigFromStorage(targetConfigId: string) {
  const targetConfigResult = await db.targetConfig.findUnique({ where: { id: targetConfigId } });
  const targetConfig = targetConfigResult?.data as unknown as StoredTargetConfig;

  if (!targetConfig) return;

  // remove the reference to the target config from its the parent config
  const parentConfigResult = await db.config.findUnique({
    where: { id: targetConfig.parentId },
  });
  const parentConfig = parentConfigResult?.data as unknown as StoredParentConfig;
  if (parentConfig) {
    parentConfig.targetConfig = undefined;
    dataUpdatedInParentConfigTable.push({ id: targetConfig.parentId, data: parentConfig });
  }

  // remove all referenced parameters
  await Promise.all([
    asyncForEach(targetConfig.metadata, async (id) => deleteParameterFromStorage(id)),
    asyncForEach(targetConfig.parameters, async (id) => deleteParameterFromStorage(id)),
  ]);

  // mark target config to be deleted from db
  dataRemovedFromTargetConfigTable.push(targetConfigId);
}

async function deleteMachineConfigFromStorage(machineConfigId: string) {
  const machineConfigResult = await db.machineConfig.findUnique({ where: { id: machineConfigId } });
  const machineConfig = machineConfigResult?.data as unknown as StoredMachineConfig;

  if (!machineConfig) return;

  // remove the reference to the machine config from its the parent config
  const parentConfigResult = await db.config.findUnique({
    where: { id: machineConfig.parentId },
  });
  const parentConfig = parentConfigResult?.data as unknown as StoredParentConfig;

  if (parentConfig) {
    parentConfig.machineConfigs = parentConfig.machineConfigs.filter(
      (id) => id !== machineConfigId,
    );
    dataUpdatedInParentConfigTable.push({ id: machineConfig.parentId, data: parentConfig });
  }

  // remove all referenced parameters
  await Promise.all([
    asyncForEach(machineConfig.metadata, async (id) => deleteParameterFromStorage(id)),
    asyncForEach(machineConfig.parameters, async (id) => deleteParameterFromStorage(id)),
  ]);

  // mark machine config to be deleted from db
  dataRemovedFromMachineConfigTable.push(machineConfigId);
}

async function deleteParentConfigurationFromStorage(
  parentConfigId: string,
  keepVersions: boolean = false,
) {
  const parentConfigResult = await db.config.findUnique({ where: { id: parentConfigId } });
  const parentConfig = parentConfigResult?.data as unknown as StoredParentConfig;

  if (!parentConfig) return;

  const parentConfigVersionsResult = await db.configVersion.findMany({
    where: { parentId: parentConfigId },
  });

  if (!parentConfig) return;

  await Promise.all([
    parentConfig.targetConfig && deleteTargetConfigFromStorage(parentConfig.targetConfig),
    asyncForEach(parentConfig.machineConfigs, (id) => deleteMachineConfigFromStorage(id)),
    asyncForEach(parentConfig.metadata, (id) => deleteParameterFromStorage(id)),
  ]);

  // for each version removing TargetConfig, MachineConfigs and Parameters and finally removing the configVersion itself
  if (!keepVersions) {
    const parentConfigVersions = parentConfigVersionsResult.map(
      (element) => element.data,
    ) as unknown as StoredParentConfig[];

    await asyncForEach(parentConfigVersions, async (configVersion) => {
      await Promise.all([
        configVersion.targetConfig && deleteTargetConfigFromStorage(configVersion.targetConfig),
        asyncForEach(configVersion.machineConfigs, (id) => deleteMachineConfigFromStorage(id)),
        asyncForEach(configVersion.metadata, (id) => deleteParameterFromStorage(id)),
<<<<<<< HEAD
        db.configVersion.delete({ where: { id: configVersion.version } }),
=======
>>>>>>> 60c12480
      ]);
      dataRemovedFromConfigVersionTable.push(configVersion.version!);
    });

    // mark to be removed from db
    dataRemovedFromParentConfigTable.push(parentConfigId);
  }
}

async function updateCachedParentConfigs() {
  if (!dataUpdatedInParentConfigTable.length) return;
  const updateMany = await db.config.updateMany({
    data: dataUpdatedInParentConfigTable,
  });
  dataUpdatedInParentConfigTable = [];
}

async function updateCachedConfigVersions() {
  if (!dataUpdatedInConfigVersionTable.length) return;
  const updateMany = await db.configVersions.updateMany({
    data: dataUpdatedInConfigVersionTable,
  });
  dataUpdatedInConfigVersionTable = [];
}

async function updateCachedTargetConfigs() {
  if (!dataUpdatedInTargetConfigTable.length) return;
  const updateMany = await db.targetConfig.updateMany({
    data: dataUpdatedInTargetConfigTable,
  });
  dataUpdatedInTargetConfigTable = [];
}

async function updateCachedMachineConfigs() {
  if (!dataUpdatedInMachineConfigTable.length) return;
  const updateMany = await db.machineConfig.updateMany({
    data: dataUpdatedInMachineConfigTable,
  });
  dataUpdatedInMachineConfigTable = [];
}

async function updateCachedConfigParameters() {
  if (!dataUpdatedInConfigParameterTable.length) return;
  const updateMany = await db.configParameter.updateMany({
    data: dataUpdatedInConfigParameterTable,
  });
  dataUpdatedInConfigParameterTable = [];
}

async function filterDeletedUpdates() {
  [
    dataUpdatedInParentConfigTable,
    dataUpdatedInConfigVersionTable,
    dataUpdatedInTargetConfigTable,
    dataUpdatedInMachineConfigTable,
    dataUpdatedInConfigParameterTable,
  ] = await Promise.all([
    asyncFilter(
      dataUpdatedInParentConfigTable,
      async (item) => !dataRemovedFromParentConfigTable.includes(item.id),
    ),
    asyncFilter(
      dataUpdatedInConfigVersionTable,
      async (item) => !dataRemovedFromConfigVersionTable.includes(item.id),
    ),
    asyncFilter(
      dataUpdatedInTargetConfigTable,
      async (item) => !dataRemovedFromTargetConfigTable.includes(item.id),
    ),
    asyncFilter(
      dataUpdatedInMachineConfigTable,
      async (item) => !dataRemovedFromMachineConfigTable.includes(item.id),
    ),
    asyncFilter(
      dataUpdatedInConfigParameterTable,
      async (item) => !dataRemovedFromConfigParameterTable.includes(item.id),
    ),
  ]);
}

async function updateAllCachedData() {
  await filterDeletedUpdates();
  await Promise.all([
    updateCachedParentConfigs(),
    updateCachedConfigVersions(),
    updateCachedTargetConfigs(),
    updateCachedMachineConfigs(),
    updateCachedConfigParameters(),
  ]);
}

async function removeCachedParentConfigs() {
  const removeMany = await db.config.deleteMany({
    where: { id: { in: dataRemovedFromParentConfigTable } },
  });
  dataRemovedFromParentConfigTable = [];
}

async function removeCachedConfigVersions() {
  const removeMany = await db.configVersion.deleteMany({
    where: { id: { in: dataRemovedFromConfigVersionTable } },
  });
  dataRemovedFromConfigVersionTable = [];
}

async function removeCachedTargetConfigs() {
  const removeMany = await db.targetConfig.deleteMany({
    where: { id: { in: dataRemovedFromTargetConfigTable } },
  });
  dataRemovedFromTargetConfigTable = [];
}

async function removeCachedMachineConfigs() {
  const removeMany = await db.machineConfig.deleteMany({
    where: { id: { in: dataRemovedFromMachineConfigTable } },
  });
  dataRemovedFromMachineConfigTable = [];
}

async function removeCachedConfigParameters() {
  const removeMany = await db.configParameter.deleteMany({
    where: { id: { in: dataRemovedFromConfigParameterTable } },
  });
  dataRemovedFromConfigParameterTable = [];
}

async function removeAllCachedData() {
  await filterDeletedUpdates();
  await Promise.all([
    removeCachedParentConfigs(),
    removeCachedConfigVersions(),
    removeCachedTargetConfigs(),
    removeCachedMachineConfigs(),
    removeCachedConfigParameters(),
  ]);
}<|MERGE_RESOLUTION|>--- conflicted
+++ resolved
@@ -265,12 +265,8 @@
       idCollision = true;
     }
     let storeId = await parentConfigToStorage(newConfig, idCollision);
-<<<<<<< HEAD
     await addConfigCategories(environmentId, newConfig.categories);
-    await storeAllCached();
-=======
     await storeAllCachedData();
->>>>>>> 60c12480
     return { storeId };
   } catch (e: unknown) {
     const error = e as Error;
@@ -1140,10 +1136,6 @@
         configVersion.targetConfig && deleteTargetConfigFromStorage(configVersion.targetConfig),
         asyncForEach(configVersion.machineConfigs, (id) => deleteMachineConfigFromStorage(id)),
         asyncForEach(configVersion.metadata, (id) => deleteParameterFromStorage(id)),
-<<<<<<< HEAD
-        db.configVersion.delete({ where: { id: configVersion.version } }),
-=======
->>>>>>> 60c12480
       ]);
       dataRemovedFromConfigVersionTable.push(configVersion.version!);
     });
@@ -1163,7 +1155,7 @@
 
 async function updateCachedConfigVersions() {
   if (!dataUpdatedInConfigVersionTable.length) return;
-  const updateMany = await db.configVersions.updateMany({
+  const updateMany = await db.configVersion.updateMany({
     data: dataUpdatedInConfigVersionTable,
   });
   dataUpdatedInConfigVersionTable = [];
