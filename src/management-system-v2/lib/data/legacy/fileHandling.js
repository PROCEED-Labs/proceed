--- conflicted
+++ resolved
@@ -568,16 +568,10 @@
     versions: [],
     owner: process.owner,
     environmentId: process.environmentId,
-<<<<<<< HEAD
-    shared: process.shared,
-    sharedAs: process.sharedAs,
-    shareTimestamp: process.shareTimestamp,
-=======
     folderId: process.folderId,
     sharedAs: process.sharedAs,
     shareTimestamp: process.shareTimestamp,
     allowIframeTimestamp: process.allowIframeTimestamp,
->>>>>>> 641d2d9a
   };
 
   if (newProcess.type === 'project') {
