'use client';

import React, { useEffect } from 'react';

import { useState } from 'react';
import { Setting, SettingGroup } from '../../settings/type-util';
import { SettingsGroup } from '../../settings/components';
import { useEnvironment } from '@/components/auth-can';
import { App, Button, Image, theme, Space, Modal } from 'antd';
import { useFileManager } from '@/lib/useFileManager';
import { EntityType } from '@/lib/helpers/fileManagerHelpers';
import { fallbackImage } from '../../processes/[processId]/image-selection-section';
import ImageUpload from '@/components/image-upload';
import { ExclamationCircleOutlined } from '@ant-design/icons';
import { useRouter } from 'next/navigation';
import CustomNavigationLinks from './custom-navigation-links';
<<<<<<< HEAD
import { useDebouncedSettingsUpdate } from '../utils';
=======
import { debouncedSettingsUpdate } from '../utils';
import { updateSpaceSettings } from '@/lib/data/space-settings';
import { wrapServerCall } from '@/lib/wrap-server-call';
>>>>>>> 73d11ca5

type WrapperProps = {
  group: SettingGroup;
};

const Wrapper: React.FC<WrapperProps> = ({ group }) => {
  const router = useRouter();
  const app = App.useApp();
  const [upToDateGroup, setUpToDateGroup] = useState(group);
  const { spaceId } = useEnvironment();

  const debouncedUpdate = useDebouncedSettingsUpdate();

  const { download: getLogoUrl } = useFileManager({
    entityType: EntityType.ORGANIZATION,
  });
  const { colorWarning } = theme.useToken().token;
  const initialLogoFilePath = (
    group.children.find((setting) => setting.key === 'spaceLogo') as Setting
  ).value as string | null;
  const [spaceLogoFilePath, setLogoFilePath] = useState<string | undefined>(
    initialLogoFilePath || undefined,
  );
  const [spaceLogoUrl, setSpaceLogoUrl] = useState<undefined | string>();

  useEffect(() => {
    async function getLogo() {
      if (!spaceLogoFilePath) return;
      try {
        const response = await getLogoUrl({ entityId: spaceId, filePath: spaceLogoFilePath });
        if (response.fileUrl) {
          setSpaceLogoUrl(response.fileUrl);
        }
      } catch (e) {}
    }
    getLogo();
  }, [spaceId, spaceLogoFilePath, getLogoUrl]);

  return (
    <SettingsGroup
      group={upToDateGroup}
      onUpdate={setUpToDateGroup}
<<<<<<< HEAD
      onNestedSettingUpdate={(key, value) => debouncedUpdate(spaceId, key, value)}
=======
      onNestedSettingUpdate={async (key, value) => {
        if (key.includes('customNavigationLinks')) {
          updateSpaceSettings;
          wrapServerCall({
            fn: () => updateSpaceSettings(spaceId, { [key]: value }),
            onSuccess: () => {
              app.message.success('Custom navigation links updated');
              router.refresh(); // to refresh the page's layout
            },
            app,
          });
        } else {
          debouncedSettingsUpdate(spaceId, key, value);
        }
      }}
>>>>>>> 73d11ca5
      renderNestedSettingInput={(id, setting, _key, onUpdate) => {
        if (setting.key === 'spaceLogo') {
          return {
            input: (
              <Space id={id}>
                <Image
                  src={spaceLogoUrl || fallbackImage}
                  fallback={fallbackImage}
                  style={{
                    width: '100%',
                    maxHeight: '7.5rem',
                    borderRadius: '6px',
                    border: '1px solid #d9d9d9',
                  }}
                  preview={{
                    visible: false,
                    mask: (
                      <ImageUpload
                        imageExists={!!spaceLogoUrl}
                        onImageUpdate={(filePath) => {
                          const deleted = typeof filePath === 'undefined';

                          if (deleted) {
                            setLogoFilePath(undefined);
                            setSpaceLogoUrl(undefined);
                          } else {
                            setLogoFilePath(filePath);
                          }

                          if (deleted) app.message.success('Logo deleted');
                          else app.message.success('Logo uploaded');

                          router.refresh(); // To refresh other places in the page
                        }}
                        onUploadFail={() => app.message.error('Error uploading image')}
                        config={{
                          entityType: EntityType.ORGANIZATION,
                          entityId: spaceId,
                          useDefaultRemoveFunction: true,
                          fileName: spaceLogoFilePath ?? undefined,
                        }}
                      />
                    ),
                  }}
                  role="group"
                  aria-label="image-section"
                />

                <Button
                  onClick={() =>
                    Modal.confirm({
                      content:
                        'Logo changes may take some time to appear everywhere. This is normal and should resolve itself shortly.',
                      footer: (_, { OkBtn }) => <OkBtn />,
                      maskClosable: true,
                    })
                  }
                  style={{
                    color: colorWarning,
                  }}
                  type="text"
                >
                  <ExclamationCircleOutlined />
                </Button>
              </Space>
            ),
          };
        } else if (setting.key === 'customNavigationLinks') {
          return {
            input: <CustomNavigationLinks onUpdate={onUpdate} values={setting.value} />,
          };
        }
      }}
    />
  );
};

export default Wrapper;<|MERGE_RESOLUTION|>--- conflicted
+++ resolved
@@ -14,13 +14,7 @@
 import { ExclamationCircleOutlined } from '@ant-design/icons';
 import { useRouter } from 'next/navigation';
 import CustomNavigationLinks from './custom-navigation-links';
-<<<<<<< HEAD
 import { useDebouncedSettingsUpdate } from '../utils';
-=======
-import { debouncedSettingsUpdate } from '../utils';
-import { updateSpaceSettings } from '@/lib/data/space-settings';
-import { wrapServerCall } from '@/lib/wrap-server-call';
->>>>>>> 73d11ca5
 
 type WrapperProps = {
   group: SettingGroup;
@@ -63,25 +57,7 @@
     <SettingsGroup
       group={upToDateGroup}
       onUpdate={setUpToDateGroup}
-<<<<<<< HEAD
       onNestedSettingUpdate={(key, value) => debouncedUpdate(spaceId, key, value)}
-=======
-      onNestedSettingUpdate={async (key, value) => {
-        if (key.includes('customNavigationLinks')) {
-          updateSpaceSettings;
-          wrapServerCall({
-            fn: () => updateSpaceSettings(spaceId, { [key]: value }),
-            onSuccess: () => {
-              app.message.success('Custom navigation links updated');
-              router.refresh(); // to refresh the page's layout
-            },
-            app,
-          });
-        } else {
-          debouncedSettingsUpdate(spaceId, key, value);
-        }
-      }}
->>>>>>> 73d11ca5
       renderNestedSettingInput={(id, setting, _key, onUpdate) => {
         if (setting.key === 'spaceLogo') {
           return {
