import { Browser, Page, chromium, firefox } from '@playwright/test';
import { test, expect } from './process-list.fixtures';

test('create a new process and remove it again', async ({ processListPage }) => {
  const { page } = processListPage;

  await page.getByRole('button', { name: 'New Process' }).click();
  await page.getByRole('textbox', { name: '* Process Name :' }).fill('Process Name');
  await page.getByLabel('Process Description').click();
  await page.getByLabel('Process Description').fill('Process Description');
  await page.getByRole('button', { name: 'Create' }).click();
  await page.waitForURL(/\/processes\/([a-zA-Z0-9-_]+)/);

  const processDefinitionID = page.url().split('processes/').pop();

  await processListPage.goto();

  await expect(page.locator(`tr[data-row-key="${processDefinitionID}"]`)).toBeVisible();

  await page
    .locator(`tr[data-row-key="${processDefinitionID}"]`)
    .getByRole('button', { name: 'delete' })
    .click();

  await page.getByRole('button', { name: 'OK' }).click();

  await expect(page.locator(`tr[data-row-key="${processDefinitionID}"]`)).not.toBeVisible();
});

test('import a process', async ({ processListPage }) => {
  const { page } = processListPage;

  const { definitionId } = await processListPage.importProcess('process1.bpmn');

  // open the new process in the modeler
  await page.locator(`tr[data-row-key="${definitionId}"]`).dblclick();
  await page.waitForURL(/\/processes\/([a-zA-Z0-9-_]+)/);

  // check if the process in the modeler is the one that we tried to import
  await expect(page.locator('svg[data-element-id="Process_05s7742"]')).toBeVisible();
  await expect(page.locator('.djs-shape[data-element-id="StartEvent_1eclh91"]')).toBeVisible();
  await expect(page.locator('.djs-connection[data-element-id="Flow_034bmxw"]')).toBeVisible();
  await expect(page.locator('.djs-shape[data-element-id="Activity_1m5esxh"]')).toBeVisible();
  await expect(page.locator('.djs-connection[data-element-id="Flow_0evtfpc"]')).toBeVisible();
  await expect(page.locator('.djs-shape[data-element-id="Event_1oxwp3r"]')).toBeVisible();

  await processListPage.goto();
  await processListPage.removeProcess(definitionId);
});

test('export a single process', async ({ processListPage }) => {
  const { page } = processListPage;

  const { definitionId, bpmn: importBpmn } = await processListPage.importProcess('process1.bpmn');

  /*************************** BPMN Export ********************************/

  await page.locator(`tr[data-row-key="${definitionId}"]`).getByLabel('export').click();
  await expect(page.getByTestId('Export Modal').getByRole('dialog')).toBeVisible();
  await page.getByRole('radio', { name: 'bpmn' }).click();
  const { filename: bpmnFilename, content: exportBpmn } = await processListPage.handleDownload(
    async () => await page.getByRole('button', { name: 'OK' }).click(),
    'string',
  );
  expect(bpmnFilename).toMatch(/.bpmn$/);
  // check if the exported data is the expected bpmn (the one that was initially imported)
  expect(exportBpmn).toBe(importBpmn);

  /*************************** SVG Export ********************************/

  // test the svg export with only a single file
  await page.locator(`tr[data-row-key="${definitionId}"]`).getByLabel('export').click();
  await expect(page.getByTestId('Export Modal').getByRole('dialog')).toBeVisible();
  await page.getByRole('radio', { name: 'svg' }).click();
  const { filename: svgFilename, content: exportSvg } = await processListPage.handleDownload(
    async () => await page.getByRole('button', { name: 'OK' }).click(),
    'string',
  );

  // check that the exported svg matches the imported bpmn
  expect(svgFilename).toMatch(/.svg$/);
  expect(exportSvg).toMatch(/<svg/);
  expect(exportSvg).toMatch(/data-element-id="StartEvent_1eclh91"/);
  expect(exportSvg).toMatch(/data-element-id="Flow_034bmxw"/);
  expect(exportSvg).toMatch(/data-element-id="Activity_1m5esxh"/);
  expect(exportSvg).toMatch(/data-element-id="Flow_0evtfpc"/);
  expect(exportSvg).toMatch(/data-element-id="Event_1oxwp3r"/);

  // import a process containing collapsed subprocesses
  const { definitionId: subprocessDefinitionId, definitionName: subprocessDefinitionName } =
    await processListPage.importProcess('subprocess.bpmn');
  // test the svg export with an additional file being exported (export of subprocesses is being selected)
  await page.locator(`tr[data-row-key="${subprocessDefinitionId}"]`).getByLabel('export').click();
  await expect(page.getByTestId('Export Modal').getByRole('dialog')).toBeVisible();
  await page.getByRole('radio', { name: 'svg' }).click();
  await page.getByRole('checkbox', { name: 'with collapsed subprocesses' }).click();
  const { filename: multiSvgFilename, content: svgZip } = await processListPage.handleDownload(
    async () => await page.getByRole('button', { name: 'OK' }).click(),
    'zip',
  );

  // check that a zip has been exported
  expect(multiSvgFilename).toMatch(/.zip$/);

  function getFolderName(definitionName: string) {
    return definitionName.split(' ').join('_');
  }
  function hasFolder(zipFile: typeof svgZip, folderName: string) {
    return Object.values(zipFile.files)
      .filter((file) => file.dir)
      .some((dir) => dir.name === folderName + '/');
  }

  // check that there is a folder for the process containing two svgs, one for the root layer and one for the subprocess layer
  expect(hasFolder(svgZip, getFolderName(subprocessDefinitionName))).toBeTruthy();
  expect(svgZip.file(getFolderName(subprocessDefinitionName) + '/' + 'latest.svg')).toBeTruthy();
  expect(
    svgZip.file(
      getFolderName(subprocessDefinitionName) + '/' + 'latest_subprocess_Activity_1iz0b2a.svg',
    ),
  ).toBeTruthy();

  // check that the svg files contain the expected content
  const rootSvg = await svgZip
    .file(getFolderName(subprocessDefinitionName) + '/' + 'latest.svg')!
    .async('string');

  expect(rootSvg).toMatch(/<svg/);
  expect(rootSvg).toMatch(/data-element-id="StartEvent_1inc7tc"/);
  expect(rootSvg).toMatch(/data-element-id="Flow_1nwk7gv"/);
  expect(rootSvg).toMatch(/data-element-id="Activity_1iz0b2a"/);
  expect(rootSvg).toMatch(/data-element-id="Flow_1q734k8"/);
  expect(rootSvg).toMatch(/data-element-id="Event_1n7bc2z"/);

  const subprocessSvg = await svgZip
    .file(getFolderName(subprocessDefinitionName) + '/' + 'latest_subprocess_Activity_1iz0b2a.svg')!
    .async('string');

  expect(subprocessSvg).toMatch(/<svg/);
  expect(subprocessSvg).toMatch(/data-element-id="Event_0ueb679"/);
  expect(subprocessSvg).toMatch(/data-element-id="Flow_0gdubli"/);
  expect(subprocessSvg).toMatch(/data-element-id="Activity_0hr3urx"/);
  expect(subprocessSvg).toMatch(/data-element-id="Flow_09xvh9n"/);
  expect(subprocessSvg).toMatch(/data-element-id="Event_0wq3coj"/);

  /*************************** PNG Export ********************************/

  // test the png export with only a single file
  await page.locator(`tr[data-row-key="${definitionId}"]`).getByLabel('export').click();
  await expect(page.getByTestId('Export Modal').getByRole('dialog')).toBeVisible();
  await page.getByRole('radio', { name: 'png' }).click();
  const { filename: pngFilename, content: exportPng } = await processListPage.handleDownload(
    async () => await page.getByRole('button', { name: 'OK' }).click(),
    'string',
  );

  // check that a png has been exported
  expect(pngFilename).toMatch(/.png$/);

  // test the png export with an additional file being exported (export of subprocesses is being selected)
  await page.locator(`tr[data-row-key="${subprocessDefinitionId}"]`).getByLabel('export').click();
  await expect(page.getByTestId('Export Modal').getByRole('dialog')).toBeVisible();
  await page.getByRole('radio', { name: 'png' }).click();
  // the selection of the "with selected subprocesses" option should still be valid
  await expect(page.getByRole('checkbox', { name: 'with collapsed subprocesses' })).toBeChecked();

  const { filename: multiPngFilename, content: pngZip } = await processListPage.handleDownload(
    async () => await page.getByRole('button', { name: 'OK' }).click(),
    'zip',
  );

  // check that a zip has been exported
  expect(multiPngFilename).toMatch(/.zip$/);

  // check that there is a folder for the process containing two pngs, one for the root layer and one for the subprocess layer
  expect(hasFolder(pngZip, getFolderName(subprocessDefinitionName))).toBeTruthy();
  expect(pngZip.file(getFolderName(subprocessDefinitionName) + '/' + 'latest.png')).toBeTruthy();
  expect(
    pngZip.file(
      getFolderName(subprocessDefinitionName) + '/' + 'latest_subprocess_Activity_1iz0b2a.png',
    ),
  ).toBeTruthy();
});

test('export multiple processes', async ({ processListPage }) => {
  const { page } = processListPage;

  const {
    definitionId: process1Id,
    definitionName: process1Name,
    bpmn: process1Bpmn,
  } = await processListPage.importProcess('process1.bpmn');
  const { definitionName: process2Name } = await processListPage.importProcess('process2.bpmn');
  const {
    definitionId: process3Id,
    definitionName: process3Name,
    bpmn: process3Bpmn,
  } = await processListPage.importProcess('process3.bpmn');

  /*************************** BPMN Export ********************************/

  // Select processes 1 and 3
  await page.locator(`tr[data-row-key="${process1Id}"]`).getByRole('checkbox').click();
  await page.locator(`tr[data-row-key="${process3Id}"]`).getByRole('checkbox').click();

  await page.getByLabel('export').first().click();

  await expect(page.getByTestId('Export Modal').getByRole('dialog')).toBeVisible();

  await page.getByRole('radio', { name: 'bpmn' }).click();

  const { filename, content: zip } = await processListPage.handleDownload(
    async () => await page.getByRole('button', { name: 'OK' }).click(),
    'zip',
  );

  expect(filename).toMatch(/.zip$/);

  function getFolderName(definitionName: string) {
    return definitionName.split(' ').join('_');
  }

  function hasFolder(zipFile: typeof zip, folderName: string) {
    return Object.values(zipFile.files)
      .filter((file) => file.dir)
      .some((dir) => dir.name === folderName + '/');
  }

  // check that there is a folder for each process that was selected for export and none for the one not selected
  expect(hasFolder(zip, getFolderName(process1Name))).toBeTruthy();
  expect(hasFolder(zip, getFolderName(process2Name))).toBeFalsy();
  expect(hasFolder(zip, getFolderName(process3Name))).toBeTruthy();

  // check that each folder contains the latest bpmn of the process
  expect(zip.file(getFolderName(process1Name) + '/' + 'latest.bpmn')).toBeTruthy();
  const process1FileContent = await zip
    .file(getFolderName(process1Name) + '/' + 'latest.bpmn')!
    .async('string');
  expect(process1FileContent).toBe(process1Bpmn);

  expect(zip.file(getFolderName(process3Name) + '/' + 'latest.bpmn')).toBeTruthy();
  const process3FileContent = await zip
    .file(getFolderName(process3Name) + '/' + 'latest.bpmn')!
    .async('string');
  expect(process3FileContent).toBe(process3Bpmn);

  /*************************** SVG Export ********************************/

  await page.getByLabel('export').first().click();

  await expect(page.getByTestId('Export Modal').getByRole('dialog')).toBeVisible();

  await page.getByRole('radio', { name: 'svg' }).click();
  await page.getByRole('checkbox', { name: 'with collapsed subprocesses' }).click();

  const { filename: svgZipFilename, content: svgZip } = await processListPage.handleDownload(
    async () => await page.getByRole('button', { name: 'OK' }).click(),
    'zip',
  );

  expect(svgZipFilename).toMatch(/.zip$/);

  // check that there is a folder for each process that was selected for export and none for the one not selected
  expect(hasFolder(svgZip, getFolderName(process1Name))).toBeTruthy();
  expect(hasFolder(svgZip, getFolderName(process2Name))).toBeFalsy();
  expect(hasFolder(svgZip, getFolderName(process3Name))).toBeTruthy();

  // check that each folder contains the latest svg of the process
  expect(svgZip.file(getFolderName(process1Name) + '/' + 'latest.svg')).toBeTruthy();
  expect(svgZip.file(getFolderName(process3Name) + '/' + 'latest.svg')).toBeTruthy();
  expect(svgZip.file(getFolderName(process3Name) + '/' + 'latest_subprocess_X.svg')).toBeTruthy();
  expect(svgZip.file(getFolderName(process3Name) + '/' + 'latest_subprocess_Y.svg')).toBeTruthy();

  /*************************** PNG Export ********************************/

  await page.getByLabel('export').first().click();

  await expect(page.getByTestId('Export Modal').getByRole('dialog')).toBeVisible();

  await page.getByRole('radio', { name: 'png' }).click();
  // the selection of the "with selected subprocesses" option should still be valid
  await expect(page.getByRole('checkbox', { name: 'with collapsed subprocesses' })).toBeChecked();

  const { filename: pngZipFilename, content: pngZip } = await processListPage.handleDownload(
    async () => await page.getByRole('button', { name: 'OK' }).click(),
    'zip',
  );

  expect(pngZipFilename).toMatch(/.zip$/);

  // check that there is a folder for each process that was selected for export and none for the one not selected
  expect(hasFolder(pngZip, getFolderName(process1Name))).toBeTruthy();
  expect(hasFolder(pngZip, getFolderName(process2Name))).toBeFalsy();
  expect(hasFolder(pngZip, getFolderName(process3Name))).toBeTruthy();

  // check that each folder contains the latest svg of the process
  expect(pngZip.file(getFolderName(process1Name) + '/' + 'latest.png')).toBeTruthy();
  expect(pngZip.file(getFolderName(process3Name) + '/' + 'latest.png')).toBeTruthy();
  expect(pngZip.file(getFolderName(process3Name) + '/' + 'latest_subprocess_X.png')).toBeTruthy();
  expect(pngZip.file(getFolderName(process3Name) + '/' + 'latest_subprocess_Y.png')).toBeTruthy();
});

<<<<<<< HEAD
test.describe('shortcuts in process-list', () => {
  /* Create Process - ctrl / meta + enter */
  test('create a new process with ctrl / meta + enter', async ({ processListPage }) => {
    const { page } = processListPage;
    /* Open Modal */
    await page.getByRole('main').press('Control+Enter');
    const modal = await page.getByRole('dialog');
    /* Check if Modal opened */
    expect(modal).toBeVisible();

    /* Fill in the form */
    // await page
    //   .getByLabel('Create Process')
    //   .locator('div')
    //   .filter({ hasText: 'Create ProcessProcess' })
    //   .first()
    //   .press('Tab');
    // await page.getByLabel('Close', { exact: true }).press('Tab');
    await page.getByRole('dialog').press('Tab');
    await page.getByRole('dialog').press('Tab');

    await page.getByLabel('Process Name').fill('Some Name');
    await page.getByLabel('Process Name').press('Tab');
    await page.getByLabel('Process Description').fill('Some Description');
    await page.getByRole('main').press('Control+Enter');

    /* Go back to list */
    const processDefinitionID = page
      .url()
      .split(processListPage.getPageURL() + '/')
      .pop();
    await processListPage.goto();
    // await expect(page.locator(`tr[data-row-key="${processDefinitionID}"]`)).toBeVisible();

    // await page
    //   .getByLabel('Create Process')
    //   .locator('div')
    //   .filter({ hasText: 'Create ProcessProcess' })
    //   .first()
    //   .press('Tab');
    // await page.getByLabel('Close', { exact: true }).press('Tab');
    // await page.getByLabel('Process Name').fill('Some Process Name');
    // await page.getByLabel('Process Name').press('Tab');
    // await page.getByLabel('Process Description').fill('Some description');
    // await page.getByRole('button', { name: 'Cancel' }).press('Control+Enter');
  });

  /* Delete Process - del*/
  test('delete a process with del', async ({ processListPage }) => {});

  /*  Select all Processes - ctrl / meta + a */
  test('select all processes with ctrl / meta + a', async ({ processListPage }) => {});

  /* Deselect all Processes - esc */
  test('deselect all processes with esc', async ({ processListPage }) => {});

  /* Copy and Paste Processes - ctrl + c -> ctrl + v */
  test('copy and paste processes with ctrl + c -> ctrl + v', async ({ processListPage }) => {});
});

/* Reloads */
=======
test('share-modal-test', async ({ processListPage }) => {
  const { page } = processListPage;

  let clipboardData: string;

  const { definitionId: process1Id } = await processListPage.importProcess('process1.bpmn');
  await page.locator(`tr[data-row-key="${process1Id}"]`).dblclick();

  await page.waitForURL(/processes\/[a-z0-9-_]+/);

  await page.getByRole('button', { name: 'share-alt' }).click();

  //await expect(page.getByText('Share', { exact: true })).toBeVisible();

  /*************************** Embed in Website ********************************/

  await page.getByRole('button', { name: 'Embed in Website' }).click();
  await expect(page.getByText('Allow iframe Embedding', { exact: true })).toBeVisible();
  await page.getByRole('checkbox', { name: 'Allow iframe Embedding' }).click();
  await expect(page.locator('div[class="code"]')).toBeVisible();
  await page.getByTitle('copy code', { exact: true }).click();

  clipboardData = await processListPage.readClipboard(true);

  const regex =
    /<iframe src='((http|https):\/\/[a-zA-Z0-9.:_-]+\/shared-viewer\?token=[a-zA-Z0-9._-]+)'/;
  expect(clipboardData).toMatch(regex);

  /*************************** Copy Diagram As PNG ********************************/
  // skip this test for firebox
  if (page.context().browser().browserType() !== firefox) {
    await page.getByTitle('Copy Diagram as PNG', { exact: true }).click();
    await page.waitForTimeout(100);
    clipboardData = await processListPage.readClipboard(false);
    await expect(clipboardData).toMatch('image/png');
  } else {
    // download as fallback
    const { filename: pngFilename, content: exportPng } = await processListPage.handleDownload(
      async () => await page.getByTitle('Copy Diagram as PNG', { exact: true }).click(),
      'string',
    );

    expect(pngFilename).toMatch(/.png$/);
  }

  /*************************** Copy Diagram As XML ********************************/

  await page.getByTitle('Copy Diagram as XML', { exact: true }).click();

  clipboardData = await processListPage.readClipboard(true);

  const xmlRegex = /<([a-zA-Z0-9\-:_]+)[^>]*>[\s\S]*?<\/\1>/g;
  await expect(clipboardData).toMatch(xmlRegex);

  /*************************** Export as File ********************************/
  await page.getByTitle('Export as file', { exact: true }).click();
  await expect(page.getByTestId('Export Modal').getByRole('dialog')).toBeVisible();
  await page.getByRole('button', { name: 'cancel' }).click();

  /*************************** Share Process with link ********************************/
  await page.getByRole('button', { name: 'Share Public Link' }).click();
  await page.getByText('Share Process with Public Link').click();

  await expect(page.locator('input[name="generated share link"]')).toBeEnabled();
  await expect(page.getByRole('button', { name: 'Copy link' })).toBeEnabled();
  await expect(page.getByRole('button', { name: 'Save QR Code' })).toBeEnabled();
  await expect(page.getByRole('button', { name: 'Copy QR Code' })).toBeEnabled();

  await page.getByRole('button', { name: 'Copy link' }).click();

  clipboardData = await processListPage.readClipboard(true);

  // Visit the shared link
  const browser: Browser = await chromium.launch();
  const newPage: Page = await browser.newPage();

  await newPage.goto(`${clipboardData}`);
  await newPage.waitForURL(`${clipboardData}`);

  // Add the shared process to the workspace
  await newPage.getByRole('button', { name: 'Add to your workspace' }).click();
  await newPage.waitForURL(/signin\?callbackUrl=([^]+)/);

  await newPage.getByRole('button', { name: 'Continue as a Guest' }).click();
  await newPage.waitForURL(/shared-viewer\?token=([^]+)/);

  await newPage.getByRole('button', { name: 'My Space' }).click();
  await newPage.waitForURL(/processes\/[a-z0-9-_]+/);

  const newProcessId = newPage.url().split('/processes/').pop();

  await newPage.getByRole('link', { name: 'process list' }).click();
  await newPage.waitForURL(/processes/);
  await expect(newPage.locator(`tr[data-row-key="${newProcessId}"]`)).toBeVisible();
});
>>>>>>> 0f87cb83
<|MERGE_RESOLUTION|>--- conflicted
+++ resolved
@@ -300,7 +300,6 @@
   expect(pngZip.file(getFolderName(process3Name) + '/' + 'latest_subprocess_Y.png')).toBeTruthy();
 });
 
-<<<<<<< HEAD
 test.describe('shortcuts in process-list', () => {
   /* Create Process - ctrl / meta + enter */
   test('create a new process with ctrl / meta + enter', async ({ processListPage }) => {
@@ -347,7 +346,6 @@
     // await page.getByLabel('Process Description').fill('Some description');
     // await page.getByRole('button', { name: 'Cancel' }).press('Control+Enter');
   });
-
   /* Delete Process - del*/
   test('delete a process with del', async ({ processListPage }) => {});
 
@@ -362,7 +360,6 @@
 });
 
 /* Reloads */
-=======
 test('share-modal-test', async ({ processListPage }) => {
   const { page } = processListPage;
 
@@ -457,5 +454,4 @@
   await newPage.getByRole('link', { name: 'process list' }).click();
   await newPage.waitForURL(/processes/);
   await expect(newPage.locator(`tr[data-row-key="${newProcessId}"]`)).toBeVisible();
-});
->>>>>>> 0f87cb83
+});