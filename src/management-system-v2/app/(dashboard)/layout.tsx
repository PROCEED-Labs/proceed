--- conflicted
+++ resolved
@@ -28,11 +28,8 @@
   UserOutlined,
   StarOutlined,
   MenuOutlined,
-<<<<<<< HEAD
+  LogoutOutlined,
   UnlockOutlined,
-=======
-  LogoutOutlined,
->>>>>>> 25f0b36e
 } from '@ant-design/icons';
 import Logo from '@/public/proceed.svg';
 import Image from 'next/image';
