import { v4 } from 'uuid';
import store from '../store.js';
<<<<<<< HEAD
import {
  User,
  UserSchema,
  AuthenticatedUserDataSchema,
  AuthenticatedUserData,
  OauthAccountSchema,
  OauthAccount,
  AuthenticatedUser,
  AuthenticatedUserSchema,
} from '../../user-schema';
import { addEnvironment } from './environments';
import { OptionalKeys } from '@/lib/typescript-utils.js';
=======
import { User, UserData, UserDataSchema, UserInput, UserSchema } from '../../user-schema';
import { addEnvironment, deleteEnvironment, environmentsMetaObject } from './environments';
>>>>>>> cd7e91e8

// @ts-ignore
let firstInit = !global.usersMetaObject || !global.accountsMetaObject;

export let usersMetaObject: { [Id: string]: User } =
  // @ts-ignore
  global.usersMetaObject || (global.usersMetaObject = {});

export let accountsMetaObject: { [Id: string]: OauthAccount } =
  // @ts-ignore
  global.accountsMetaObject || (global.accountsMetaObject = {});

export function getUserById(id: string, opts?: { throwIfNotFound?: boolean }) {
  const user = usersMetaObject[id];

  if (!user && opts && opts.throwIfNotFound) throw new Error('User not found');

  return user;
}

export function getUserByEmail(email: string, opts?: { throwIfNotFound?: boolean }) {
  const user = Object.values(usersMetaObject).find((user) => !user.guest && email === user.email);

  if (!user && opts?.throwIfNotFound) throw new Error('User not found');

  return user;
}

export function addUser(inputUser: OptionalKeys<User, 'id'>) {
  const user = UserSchema.parse(inputUser);

  if (
    !user.guest &&
    Object.values(usersMetaObject).find(
      (existingUser) =>
        !existingUser.guest &&
        (existingUser.email === user.email || existingUser.username === user.username),
    )
  )
    throw new Error('User with this email or username already exists');

  if (!user.id) user.id = v4();

  if (usersMetaObject[user.id]) throw new Error('User already exists');

  addEnvironment({
    ownerId: user.id,
    organization: false,
  });

  usersMetaObject[user.id as string] = user as User;
  store.add('users', user);

  return user as User;
}

export function deleteuser(userId: string) {
  const user = usersMetaObject[userId];

  if (!user) throw new Error("User doesn't exist");

<<<<<<< HEAD
  for (const account of Object.values(accountsMetaObject)) {
    if (account.userId === userId) deleteOauthAccount(account.id);
=======
  for (const environmentId of Object.keys(environmentsMetaObject)) {
    if (environmentsMetaObject[environmentId].ownerId === userId) deleteEnvironment(environmentId);
>>>>>>> cd7e91e8
  }

  delete usersMetaObject[userId];
  store.remove('users', userId);

  return user;
}

export function updateUser(userId: string, inputUser: Partial<AuthenticatedUser>) {
  const user = getUserById(userId, { throwIfNotFound: true });

  if (user.guest) throw new Error('Guest users cannot be updated');

  const newUserData = AuthenticatedUserSchema.partial().parse(inputUser);

  if (
    Object.values(usersMetaObject).find(
      (existingUser) =>
        !existingUser.guest &&
        existingUser.id != userId &&
        existingUser.username === newUserData.username,
    )
  )
    throw new Error('User with this email or username already exists');

  const userData = { ...user, ...newUserData };

  usersMetaObject[user.id] = userData;
  store.update('users', userId, userData);

  return user;
}

export function addOauthAccount(accountInput: Omit<OauthAccount, 'id'>) {
  const newAccount = OauthAccountSchema.parse(accountInput);

  const id = v4();

  if (accountsMetaObject[id]) throw new Error('Account already exists');

  const account = { ...newAccount, id };
  store.add('accounts', account);
  accountsMetaObject[id] = account;
}

export function deleteOauthAccount(id: string) {
  if (!accountsMetaObject[id]) throw new Error('Account not found');

  store.remove('accounts', id);
  delete accountsMetaObject[id];
}

export function getOauthAccountByProviderId(provider: string, providerAccountId: string) {
  for (const account of Object.values(accountsMetaObject)) {
    if (account.provider === provider && account.providerAccountId === providerAccountId)
      return account;
  }
}

/**
 * initializes the environments meta information objects
 */
export function init() {
  if (!firstInit) return;

  const storedUsers = store.get('users');

  // set roles store cache for quick access
  storedUsers.forEach((user: User) => (usersMetaObject[user.id] = user));

  const storedAccounts = store.get('accounts');
  storedAccounts.forEach((account: OauthAccount) => (accountsMetaObject[account.id] = account));
}
init();<|MERGE_RESOLUTION|>--- conflicted
+++ resolved
@@ -1,22 +1,15 @@
 import { v4 } from 'uuid';
 import store from '../store.js';
-<<<<<<< HEAD
 import {
   User,
   UserSchema,
-  AuthenticatedUserDataSchema,
-  AuthenticatedUserData,
   OauthAccountSchema,
   OauthAccount,
   AuthenticatedUser,
   AuthenticatedUserSchema,
 } from '../../user-schema';
-import { addEnvironment } from './environments';
+import { addEnvironment, deleteEnvironment, environmentsMetaObject } from './environments';
 import { OptionalKeys } from '@/lib/typescript-utils.js';
-=======
-import { User, UserData, UserDataSchema, UserInput, UserSchema } from '../../user-schema';
-import { addEnvironment, deleteEnvironment, environmentsMetaObject } from './environments';
->>>>>>> cd7e91e8
 
 // @ts-ignore
 let firstInit = !global.usersMetaObject || !global.accountsMetaObject;
@@ -45,16 +38,22 @@
   return user;
 }
 
+export function getUserByUsername(username: string, opts?: { throwIfNotFound?: boolean }) {
+  const user = Object.values(usersMetaObject).find(
+    (user) => !user.guest && user.username && user.username === username,
+  );
+
+  if (!user && opts?.throwIfNotFound) throw new Error('User not found');
+
+  return user;
+}
+
 export function addUser(inputUser: OptionalKeys<User, 'id'>) {
   const user = UserSchema.parse(inputUser);
 
   if (
     !user.guest &&
-    Object.values(usersMetaObject).find(
-      (existingUser) =>
-        !existingUser.guest &&
-        (existingUser.email === user.email || existingUser.username === user.username),
-    )
+    ((user.username && getUserByUsername(user.username)) || getUserByEmail(user.email))
   )
     throw new Error('User with this email or username already exists');
 
@@ -78,13 +77,12 @@
 
   if (!user) throw new Error("User doesn't exist");
 
-<<<<<<< HEAD
+  for (const environmentId of Object.keys(environmentsMetaObject)) {
+    if (environmentsMetaObject[environmentId].ownerId === userId) deleteEnvironment(environmentId);
+  }
+
   for (const account of Object.values(accountsMetaObject)) {
     if (account.userId === userId) deleteOauthAccount(account.id);
-=======
-  for (const environmentId of Object.keys(environmentsMetaObject)) {
-    if (environmentsMetaObject[environmentId].ownerId === userId) deleteEnvironment(environmentId);
->>>>>>> cd7e91e8
   }
 
   delete usersMetaObject[userId];
@@ -100,15 +98,12 @@
 
   const newUserData = AuthenticatedUserSchema.partial().parse(inputUser);
 
-  if (
-    Object.values(usersMetaObject).find(
-      (existingUser) =>
-        !existingUser.guest &&
-        existingUser.id != userId &&
-        existingUser.username === newUserData.username,
-    )
-  )
-    throw new Error('User with this email or username already exists');
+  if (newUserData.email) {
+    const existingUser = getUserByEmail(newUserData.email);
+
+    if (existingUser && existingUser.id !== userId)
+      throw new Error('User with this email or username already exists');
+  }
 
   const userData = { ...user, ...newUserData };
 
