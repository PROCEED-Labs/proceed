import React, { ComponentProps, use, useEffect, useState } from 'react';
import { is as bpmnIs } from 'bpmn-js/lib/util/ModelUtil';
import { App, Tooltip, Button, Space, Select, SelectProps, Divider } from 'antd';
import { Toolbar, ToolbarGroup } from '@/components/toolbar';
import styles from './modeler-toolbar.module.scss';
import Icon, {
  ExportOutlined,
  InfoCircleOutlined,
  PlusOutlined,
  UndoOutlined,
  RedoOutlined,
  ArrowUpOutlined,
  FilePdfOutlined,
  FormOutlined,
  ShareAltOutlined,
} from '@ant-design/icons';
import { SvgXML } from '@/components/svg';
import PropertiesPanel from './properties-panel';
import useModelerStateStore from './use-modeler-state-store';
import { useRouter, useSearchParams } from 'next/navigation';
import VersionCreationButton from '@/components/version-creation-button';
import useMobileModeler from '@/lib/useMobileModeler';
import { createVersion, updateProcess, getProcessBPMN } from '@/lib/data/processes';
import { Root } from 'bpmn-js/lib/model/Types';
import { useEnvironment } from '@/components/auth-can';
import { ShareModal } from '@/components/share-modal/share-modal';
import { useAddControlCallback } from '@/lib/controls-store';
import { spaceURL } from '@/lib/utils';
import { generateSharedViewerUrl } from '@/lib/sharing/process-sharing';
import { isUserErrorResponse } from '@/lib/user-error';
import UserTaskBuilder from './_user-task-builder';
import ScriptEditor from '@/app/(dashboard)/[environmentId]/processes/[processId]/script-editor';
<<<<<<< HEAD
import { handleOpenDocumentation } from '../processes-helper';
=======
import { EnvVarsContext } from '@/components/env-vars-context';
import { wrapServerCall } from '@/lib/wrap-server-call';
import { Process } from '@/lib/data/process-schema';
>>>>>>> 9a27bafa

const LATEST_VERSION = { id: '-1', name: 'Latest Version', description: '' };

type ModelerToolbarProps = {
  process: Process;
  onOpenXmlEditor: () => void;
  canUndo: boolean;
  canRedo: boolean;
};
const ModelerToolbar = ({ process, onOpenXmlEditor, canUndo, canRedo }: ModelerToolbarProps) => {
  const processId = process.id;

  const router = useRouter();
  const environment = useEnvironment();
  const app = App.useApp();
  const message = app.message;
  const env = use(EnvVarsContext);

  const [showUserTaskEditor, setShowUserTaskEditor] = useState(false);

  const [showPropertiesPanel, setShowPropertiesPanel] = useState(false);
  const [showScriptTaskEditor, setShowScriptTaskEditor] = useState(false);

  const [shareModalOpen, setShareModalOpen] = useState(false);
  const [shareModalDefaultOpenTab, setShareModalDefaultOpenTab] =
    useState<ComponentProps<typeof ShareModal>['defaultOpenTab']>(undefined);

  const query = useSearchParams();
  const subprocessId = query.get('subprocess');

  const modeler = useModelerStateStore((state) => state.modeler);
  const selectedElementId = useModelerStateStore((state) => state.selectedElementId);
  const selectedElement = modeler
    ? selectedElementId
      ? modeler.getElement(selectedElementId)
      : modeler.getCurrentRoot()
    : undefined;
  // Force rerender when the BPMN changes.
  useModelerStateStore((state) => state.changeCounter);

  useEffect(() => {
    if (modeler && showUserTaskEditor) {
      // TODO: maybe  do this without an effect
      modeler.deactivateKeyboard();
    } else if (modeler) {
      modeler.activateKeyboard();
    }
  }, [modeler, showUserTaskEditor]);

  const selectedVersionId = query.get('version');

  const createProcessVersion = async (values: {
    versionName: string;
    versionDescription: string;
  }) => {
    try {
      // Ensure latest BPMN on server.
      const xml = (await modeler?.getXML()) as string;
      if (isUserErrorResponse(await updateProcess(processId, environment.spaceId, xml)))
        throw new Error();

      if (
        isUserErrorResponse(
          await createVersion(
            values.versionName,
            values.versionDescription,
            processId,
            environment.spaceId,
          ),
        )
      )
        throw new Error();

      // reimport the new version since the backend has added versionBasedOn information that would
      // be overwritten by following changes
      const newBpmn = await getProcessBPMN(processId, environment.spaceId);
      if (newBpmn && typeof newBpmn === 'string') {
        await modeler?.loadBPMN(newBpmn);
      }

      router.refresh();
      message.success('Version Created');
    } catch (_) {
      message.error('Something went wrong');
    }
  };
  const handlePropertiesPanelToggle = () => {
    setShowPropertiesPanel(!showPropertiesPanel);
  };

  useAddControlCallback('modeler', 'control+enter', () => {
    setShowPropertiesPanel(true); /* This does not cause rerenders if it is already set to true */
  });
  useAddControlCallback('modeler', 'esc', () => {
    setShowPropertiesPanel(false);
  });

  useAddControlCallback(
    'modeler',
    ['export', 'shift+enter'],
    () => {
      setShareModalOpen(true);
      setShareModalDefaultOpenTab((prev) => (prev === 'bpmn' ? prev : 'bpmn'));
    },
    {},
  );

  const handleUndo = () => {
    modeler?.undo();
  };

  const handleRedo = () => {
    modeler?.redo();
  };

  useAddControlCallback('modeler', 'undo', handleUndo, { dependencies: [modeler] });
  useAddControlCallback('modeler', 'redo', handleRedo, { dependencies: [modeler] });

  const handleReturnToParent = async () => {
    if (modeler) {
      const canvas = modeler.getCanvas();
      canvas.setRootElement(canvas.findRoot(subprocessId as string) as Root);
      modeler.fitViewport();
    }
  };

  const handleOpeningSubprocess = async () => {
    if (modeler && selectedElement) {
      const canvas = modeler.getCanvas();
      canvas.setRootElement(canvas.findRoot(selectedElement.id + '_plane') as Root);
      modeler.fitViewport();
    }
  };

<<<<<<< HEAD
  // const handleOpenDocumentation = async () => {
  //   // the timestamp does not matter here since it is overridden by the user being an owner of the process
  //   try {
  //     const url = await generateSharedViewerUrl(
  //       { processId, timestamp: 0 },
  //       selectedVersionId || undefined,
  //     );

  //     // open the documentation page in a new tab (unless it is already open in which case just show the tab)
  //     window.open(url, `${processId}-${selectedVersionId}-tab`);
  //   } catch (err) {
  //     message.error('Failed to open the documentation page.');
  //   }
  // };

=======
  const handleOpenDocumentation = () => {
    // the timestamp does not matter here since it is overridden by the user being an owner of the process
    return wrapServerCall({
      fn: () =>
        generateSharedViewerUrl({ processId, timestamp: 0 }, selectedVersionId || undefined),
      onSuccess: (url) => window.open(url, `${processId}-${selectedVersionId}-tab`),
      app,
    });
  };
>>>>>>> 9a27bafa
  const filterOption: SelectProps['filterOption'] = (input, option) =>
    ((option?.label as string) ?? '').toLowerCase().includes(input.toLowerCase());

  const selectedVersion =
    process.versions.find((version) => version.id === (selectedVersionId ?? '-1')) ??
    LATEST_VERSION;

  const showMobileView = useMobileModeler();

  return (
    <>
      <Toolbar className={styles.Toolbar}>
        <Space
          aria-label="general-modeler-toolbar"
          style={{
            width: '100%',
            justifyContent: 'space-between',
            flexWrap: 'nowrap',
            alignItems: 'start',
          }}
        >
          <ToolbarGroup>
            <Select
              popupMatchSelectWidth={false}
              placeholder="Select Version"
              showSearch
              filterOption={filterOption}
              value={selectedVersion.id}
              onChange={(value) => {
                // change the version info in the query but keep other info (e.g. the currently open subprocess)
                const searchParams = new URLSearchParams(query);
                if (!value || value === '-1') searchParams.delete('version');
                else searchParams.set(`version`, `${value}`);
                router.push(
                  spaceURL(
                    environment,
                    `/processes/${processId as string}${
                      searchParams.size ? '?' + searchParams.toString() : ''
                    }`,
                  ),
                );
              }}
              options={[LATEST_VERSION].concat(process.versions ?? []).map(({ id, name }) => ({
                value: id,
                label: name,
              }))}
            />
            {!showMobileView && (
              <>
                <Tooltip title="Create New Version">
                  <VersionCreationButton
                    icon={<PlusOutlined />}
                    createVersion={createProcessVersion}
                  ></VersionCreationButton>
                </Tooltip>
                <Tooltip title="Back to parent">
                  <Button
                    icon={<ArrowUpOutlined />}
                    disabled={!subprocessId}
                    onClick={handleReturnToParent}
                  />
                </Tooltip>
                <Tooltip title="Undo">
                  <Button icon={<UndoOutlined />} onClick={handleUndo} disabled={!canUndo}></Button>
                </Tooltip>
                <Tooltip title="Redo">
                  <Button icon={<RedoOutlined />} onClick={handleRedo} disabled={!canRedo}></Button>
                </Tooltip>
              </>
            )}
          </ToolbarGroup>

          <ToolbarGroup>
            {selectedElement &&
              ((env.PROCEED_PUBLIC_ENABLE_EXECUTION && bpmnIs(selectedElement, 'bpmn:UserTask') && (
                <Tooltip title="Edit User Task Form">
                  <Button icon={<FormOutlined />} onClick={() => setShowUserTaskEditor(true)} />
                </Tooltip>
              )) ||
                (bpmnIs(selectedElement, 'bpmn:SubProcess') && selectedElement.collapsed && (
                  <Tooltip title="Open Subprocess">
                    <Button style={{ fontSize: '0.875rem' }} onClick={handleOpeningSubprocess}>
                      Open Subprocess
                    </Button>
                  </Tooltip>
                )) ||
                (env.PROCEED_PUBLIC_ENABLE_EXECUTION &&
                  bpmnIs(selectedElement, 'bpmn:ScriptTask') && (
                    <Tooltip title="Edit Script Task">
                      <Button
                        icon={<FormOutlined />}
                        onClick={() => setShowScriptTaskEditor(true)}
                      />
                    </Tooltip>
                  )))}
          </ToolbarGroup>

          <Space style={{ height: '3rem' }}>
            <ToolbarGroup>
              <Tooltip
                title={showPropertiesPanel ? 'Close Properties Panel' : 'Open Properties Panel'}
              >
                <Button icon={<InfoCircleOutlined />} onClick={handlePropertiesPanelToggle} />
              </Tooltip>
<<<<<<< HEAD
              <ModelerShareModalButton
                onExport={handleProcessExportModalToggle}
                onExportMobile={handleProcessExportModalToggleMobile}
                modeler={modeler}
                processId={processId}
              />
=======
              {!showMobileView && (
                <Tooltip title="Show XML">
                  <Button
                    icon={<Icon aria-label="xml-sign" component={SvgXML} />}
                    onClick={onOpenXmlEditor}
                  />
                </Tooltip>
              )}
              <Divider type="vertical" style={{ alignSelf: 'stretch', height: 'auto' }} />
>>>>>>> 9a27bafa
              <Tooltip title="Open Documentation">
                <Button
                  icon={<FilePdfOutlined />}
                  onClick={() => {
                    handleOpenDocumentation(processId, selectedVersionId);
                  }}
                />
              </Tooltip>
              <Tooltip title="Share">
                <Button
                  icon={<ShareAltOutlined />}
                  onClick={() => {
                    setShareModalOpen(true);
                    setShareModalDefaultOpenTab((prev) =>
                      prev === 'bpmn' ? 'share-public-link' : undefined,
                    );
                  }}
                />
              </Tooltip>
              {!showMobileView && (
                <Tooltip title="Download">
                  <Button
                    icon={<ExportOutlined />}
                    onClick={() => {
                      setShareModalOpen(true);
                      setShareModalDefaultOpenTab('bpmn');
                    }}
                  />
                </Tooltip>
              )}
            </ToolbarGroup>

            {showPropertiesPanel && selectedElement && (
              <PropertiesPanel
                isOpen={showPropertiesPanel}
                close={handlePropertiesPanelToggle}
                selectedElement={selectedElement}
              />
            )}
          </Space>
        </Space>
      </Toolbar>
      <ShareModal
        processes={[process]}
        open={shareModalOpen}
        setOpen={setShareModalOpen}
        defaultOpenTab={shareModalDefaultOpenTab}
      />
      {env.PROCEED_PUBLIC_ENABLE_EXECUTION && (
        <>
          <UserTaskBuilder
            processId={processId}
            open={showUserTaskEditor}
            onClose={() => setShowUserTaskEditor(false)}
          />

          <ScriptEditor
            processId={processId}
            open={showScriptTaskEditor}
            onClose={() => setShowScriptTaskEditor(false)}
            selectedElement={selectedElement}
          />
        </>
      )}
    </>
  );
};

export default ModelerToolbar;<|MERGE_RESOLUTION|>--- conflicted
+++ resolved
@@ -30,13 +30,10 @@
 import { isUserErrorResponse } from '@/lib/user-error';
 import UserTaskBuilder from './_user-task-builder';
 import ScriptEditor from '@/app/(dashboard)/[environmentId]/processes/[processId]/script-editor';
-<<<<<<< HEAD
 import { handleOpenDocumentation } from '../processes-helper';
-=======
 import { EnvVarsContext } from '@/components/env-vars-context';
 import { wrapServerCall } from '@/lib/wrap-server-call';
 import { Process } from '@/lib/data/process-schema';
->>>>>>> 9a27bafa
 
 const LATEST_VERSION = { id: '-1', name: 'Latest Version', description: '' };
 
@@ -171,23 +168,6 @@
     }
   };
 
-<<<<<<< HEAD
-  // const handleOpenDocumentation = async () => {
-  //   // the timestamp does not matter here since it is overridden by the user being an owner of the process
-  //   try {
-  //     const url = await generateSharedViewerUrl(
-  //       { processId, timestamp: 0 },
-  //       selectedVersionId || undefined,
-  //     );
-
-  //     // open the documentation page in a new tab (unless it is already open in which case just show the tab)
-  //     window.open(url, `${processId}-${selectedVersionId}-tab`);
-  //   } catch (err) {
-  //     message.error('Failed to open the documentation page.');
-  //   }
-  // };
-
-=======
   const handleOpenDocumentation = () => {
     // the timestamp does not matter here since it is overridden by the user being an owner of the process
     return wrapServerCall({
@@ -197,7 +177,6 @@
       app,
     });
   };
->>>>>>> 9a27bafa
   const filterOption: SelectProps['filterOption'] = (input, option) =>
     ((option?.label as string) ?? '').toLowerCase().includes(input.toLowerCase());
 
@@ -302,14 +281,13 @@
               >
                 <Button icon={<InfoCircleOutlined />} onClick={handlePropertiesPanelToggle} />
               </Tooltip>
-<<<<<<< HEAD
-              <ModelerShareModalButton
+              {/* SHARE HERE */}
+              {/* <ModelerShareModalButton
                 onExport={handleProcessExportModalToggle}
                 onExportMobile={handleProcessExportModalToggleMobile}
                 modeler={modeler}
                 processId={processId}
-              />
-=======
+              /> */}
               {!showMobileView && (
                 <Tooltip title="Show XML">
                   <Button
@@ -319,12 +297,11 @@
                 </Tooltip>
               )}
               <Divider type="vertical" style={{ alignSelf: 'stretch', height: 'auto' }} />
->>>>>>> 9a27bafa
               <Tooltip title="Open Documentation">
                 <Button
                   icon={<FilePdfOutlined />}
                   onClick={() => {
-                    handleOpenDocumentation(processId, selectedVersionId);
+                    handleOpenDocumentation(/* processId, selectedVersionId */);
                   }}
                 />
               </Tooltip>
