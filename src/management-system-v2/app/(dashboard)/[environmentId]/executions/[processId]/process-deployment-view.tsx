--- conflicted
+++ resolved
@@ -6,11 +6,7 @@
 import BPMNCanvas, { BPMNCanvasRef } from '@/components/bpmn-canvas';
 import { Toolbar, ToolbarGroup } from '@/components/toolbar';
 import { PlusOutlined, InfoCircleOutlined, FilterOutlined } from '@ant-design/icons';
-<<<<<<< HEAD
 import { Suspense, useCallback, useMemo, useRef, useState } from 'react';
-=======
-import { Suspense, useMemo, useRef, useState } from 'react';
->>>>>>> c38cc9c7
 import contentStyles from './content.module.scss';
 import styles from '@/app/(dashboard)/[environmentId]/processes/[processId]/modeler-toolbar.module.scss';
 import InstanceInfoPanel from './instance-info-panel';
@@ -27,17 +23,7 @@
 import { getLatestDeployment, getVersionInstances, getYoungestInstance } from './instance-helpers';
 
 import useColors from './use-colors';
-<<<<<<< HEAD
 import useTokens from './use-tokens';
-import { DeployedProcessInfo } from '@/lib/engines/deployment';
-
-function PageContent({
-  selectedProcess,
-  refetch,
-}: {
-  selectedProcess: DeployedProcessInfo;
-  refetch: () => Promise<any>;
-=======
 import { DeployedProcessInfo } from '@/lib/engines/deployment';
 
 export default function ProcessDeploymentView({
@@ -46,7 +32,6 @@
 }: {
   processId: string;
   initialDeploymentInfo: DeployedProcessInfo;
->>>>>>> c38cc9c7
 }) {
   const [selectedVersionId, setSelectedVersionId] = useState<string | undefined>();
   const [selectedInstanceId, setSelectedInstanceId] = useSearchParamState('instance');
@@ -58,23 +43,6 @@
 
   const { spaceId } = useEnvironment();
 
-<<<<<<< HEAD
-  const router = useRouter();
-
-  const { selectedVersion, instances, selectedInstance, currentVersion } = useMemo(() => {
-    const selectedVersion = selectedProcess.versions.find((v) => v.versionId === selectedVersionId);
-
-    const instances = getVersionInstances(selectedProcess, selectedVersionId);
-    const selectedInstance = selectedInstanceId
-      ? instances.find((i) => i.processInstanceId === selectedInstanceId)
-      : undefined;
-
-    let currentVersionId = getLatestDeployment(selectedProcess).versionId;
-    if (selectedInstance) {
-      currentVersionId = selectedInstance.processVersion;
-    } else if (selectedVersionId) {
-      currentVersionId = selectedVersionId;
-=======
   const { data: deploymentInfo } = useDeployment(processId, initialDeploymentInfo);
 
   const router = useRouter();
@@ -99,30 +67,16 @@
       currentVersion = deploymentInfo.versions.find(
         (version) => version.versionId === currentVersionId,
       );
->>>>>>> c38cc9c7
     }
-    const currentVersion = selectedProcess.versions.find(
-      (version) => version.versionId === currentVersionId,
-    );
 
     return { selectedVersion, instances, selectedInstance, currentVersion };
-  }, [selectedProcess, selectedVersionId, selectedInstanceId]);
+  }, [deploymentInfo, selectedVersionId, selectedInstanceId]);
 
   const selectedBpmn = useMemo(() => {
     return { bpmn: currentVersion?.bpmn || '' };
   }, [currentVersion]);
 
-<<<<<<< HEAD
   const { refreshTokens } = useTokens(selectedInstance || null, canvasRef);
-=======
-    return { selectedVersion, instances, selectedInstance, currentVersion };
-  }, [deploymentInfo, selectedVersionId, selectedInstanceId]);
-
-  const selectedBpmn = useMemo(() => {
-    return { bpmn: currentVersion?.bpmn || '' };
-  }, [currentVersion]);
-
->>>>>>> c38cc9c7
   const { refreshColoring } = useColors(
     selectedBpmn,
     selectedColoring,
@@ -174,25 +128,12 @@
                 placeholder="Select an instance"
               />
               <Tooltip title="Start new instance">
-<<<<<<< HEAD
-                {/** TODO: implement start new instance */}
-=======
->>>>>>> c38cc9c7
                 <Button
                   icon={<PlusOutlined />}
                   onClick={() => {
                     wrapServerCall({
                       fn: () =>
                         startInstance(
-<<<<<<< HEAD
-                          selectedProcess.definitionId,
-                          getLatestDeployment(selectedProcess).versionId,
-                          spaceId,
-                        ),
-                      onSuccess: async (instanceId) => {
-                        await refetch();
-                        setSelectedInstanceId(instanceId);
-=======
                           deploymentInfo.definitionId,
                           getLatestDeployment(deploymentInfo).versionId,
                           spaceId,
@@ -200,7 +141,6 @@
                       onSuccess: (instanceId) => {
                         setSelectedInstanceId(instanceId);
                         router.refresh();
->>>>>>> c38cc9c7
                       },
                     });
                   }}
@@ -235,11 +175,7 @@
                       const versionId = key === '-2' ? undefined : key;
                       setSelectedVersionId(versionId);
 
-<<<<<<< HEAD
-                      const instances = getVersionInstances(selectedProcess, versionId);
-=======
                       const instances = getVersionInstances(deploymentInfo, versionId);
->>>>>>> c38cc9c7
                       if (!instances.some((i) => i.processInstanceId === selectedInstanceId)) {
                         const youngestInstance = getYoungestInstance(instances);
                         setSelectedInstanceId(youngestInstance?.processInstanceId);
@@ -316,44 +252,10 @@
               setSelectedElement(element ?? canvasRef.current?.getCurrentRoot());
               setInfoPanelOpen(true);
             }}
-<<<<<<< HEAD
             onRootChange={refreshVisuals}
-=======
-            onRootChange={refreshColoring}
->>>>>>> c38cc9c7
           />
         </div>
       </div>
     </Content>
   );
-}
-
-function SuspenseWrapper({ processId }: { processId: string }) {
-  const { data, refetch } = useDeployment(processId);
-
-  return (
-    <>
-      {data ? (
-        <PageContent selectedProcess={data} refetch={refetch} />
-      ) : (
-        <Content>
-          <Result status="404" title="Process not found" />
-        </Content>
-      )}
-    </>
-  );
-}
-
-export default function ProcessDeploymentView({ processId }: { processId: string }) {
-  return (
-    <Suspense
-      fallback={
-        <Content>
-          <Skeleton />
-        </Content>
-      }
-    >
-      <SuspenseWrapper processId={processId} />
-    </Suspense>
-  );
 }