--- conflicted
+++ resolved
@@ -56,9 +56,8 @@
           if (typeof processChangedSinceLastVersion === 'object')
             return processChangedSinceLastVersion;
 
-<<<<<<< HEAD
           const v = process.versions
-            .map((v) => v.version)
+            .map((v) => v.id)
             .sort()
             .at(-1);
 
@@ -76,18 +75,6 @@
         },
         app,
       });
-=======
-        const v = process.versions
-          .map((v) => v.id)
-          .sort()
-          .at(-1);
-
-        await deployProcess(process.id, v as string, space.spaceId, 'dynamic');
-        refetchDeployedProcesses();
-      } catch (e) {
-        message.error("Something wen't wrong");
-      }
->>>>>>> 01eca250
     });
   }
 
