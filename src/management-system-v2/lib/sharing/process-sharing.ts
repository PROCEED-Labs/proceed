'use server';

import jwt from 'jsonwebtoken';
import { updateProcessShareInfo } from '../data/processes';
import { headers } from 'next/headers';
import { Environment } from '../data/environment-schema';
import { getEnvironmentById } from '../data/legacy/iam/environments';
import { getUserOrganizationEnvironments } from '../data/legacy/iam/memberships';
import { env } from '@/lib/env-vars';

export interface TokenPayload {
  processId: string | string[];
  embeddedMode?: boolean;
  timestamp: number;
}

export interface ProcessGuestAccessRights {
  sharedAs?: 'public' | 'protected';
  shareTimestamp?: number;
  allowIframeTimestamp?: number;
}

export async function updateProcessGuestAccessRights(
  processId: string | string[],
  newMeta: ProcessGuestAccessRights,
  spaceId: string,
) {
  await updateProcessShareInfo(
    processId as string,
    newMeta.sharedAs,
    newMeta.shareTimestamp,
    newMeta.allowIframeTimestamp,
    spaceId,
  );
}

async function generateProcessShareToken(payload: TokenPayload) {
<<<<<<< HEAD
  const secretKey = env.JWT_SHARE_SECRET;
=======
  const secretKey = env.SHARING_ENCRYPTION_SECRET;
>>>>>>> ef781db2
  const token = jwt.sign(payload, secretKey!);
  return token;
}

export async function generateSharedViewerUrl(
  payload: TokenPayload,
  version?: string,
  settings?: string[],
) {
  const token = await generateProcessShareToken(payload);

  const header = headers();
  const host = header.get('host');
  const scheme = header.get('referer')?.split('://')[0];

  const baseUrl = `${scheme}://${host}`;
  let url = `${baseUrl}/shared-viewer?token=${token}`;

  if (version) {
    url += `&version=${version}`;
  }

  if (settings?.length) {
    settings.forEach((option) => {
      url += `&settings=${option}`;
    });
  }

  return url;
}

export async function getAllUserWorkspaces(userId: string) {
  const userEnvironments: Environment[] = [getEnvironmentById(userId)];
  userEnvironments.push(
    ...getUserOrganizationEnvironments(userId).map((environmentId) =>
      getEnvironmentById(environmentId),
    ),
  );
  return userEnvironments;
}<|MERGE_RESOLUTION|>--- conflicted
+++ resolved
@@ -35,11 +35,7 @@
 }
 
 async function generateProcessShareToken(payload: TokenPayload) {
-<<<<<<< HEAD
-  const secretKey = env.JWT_SHARE_SECRET;
-=======
   const secretKey = env.SHARING_ENCRYPTION_SECRET;
->>>>>>> ef781db2
   const token = jwt.sign(payload, secretKey!);
   return token;
 }
