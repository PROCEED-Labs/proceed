import {
  getProcess,
  getProcessBPMN,
  getProcessUserTaskHTML,
  getProcessUserTaskData,
  getProcessImage,
  getProcessScriptTaskData,
} from '@/lib/data/processes';

import {
  getAllUserTaskFileNamesAndUserTaskIdsMapping,
  getAllBpmnFlowElements,
  getMetaDataFromElement,
  getElementsByTagName,
  toBpmnObject,
  getElementById,
  getElementDI,
  getDefinitionsVersionInformation,
  getDefinitionsAndProcessIdForEveryCallActivity,
  getScriptTaskFileNameMapping,
} from '@proceed/bpmn-helper';

import { asyncMap, asyncFilter } from '../helpers/javascriptHelpers';
import { getImageDimensions, getSVGFromBPMN, isSelectedOrInsideSelected } from './util';

import { is as bpmnIs } from 'bpmn-js/lib/util/ModelUtil';

import { ArrayEntryType, truthyFilter } from '../typescript-utils';

import { SerializedNode } from '@craftjs/core';
import { UserError } from '../user-error';

/**
 * The options that can be used to select what should be exported
 */
export type ProcessExportOptions = {
  type: 'bpmn' | 'svg' | 'png';
  artefacts: boolean; // if artefacts like images or user task data should be included in the export
  subprocesses: boolean; // if collapsed subprocesses should be exported as well (svg)
  imports: boolean; // if processes referenced by this process should be exported as well
  scaling: number; // the scaling factor that should be used for png export
  exportSelectionOnly: boolean; // if only selected elements (and their children) should be in the final export
  useWebshareApi: boolean; // if true, the process is shared using web share api
};

/**
 * The incoming information about the processes(and versions) to export
 */
export type ExportProcessInfo = {
  definitionId: string;
  processVersion?: string;
  selectedElements?: string[];
  rootSubprocessLayerId?: string;
}[];

/**
 * The data needed for the export of a specific process
 */
export type ProcessExportData = {
  definitionId: string;
  definitionName: string;
  isImport: boolean;
  versions: {
    [version: string]: {
      name?: string;
      bpmn: string;
      isImport: boolean;
      layers: { id?: string; name?: string }[];
      imports: { definitionId: string; processVersion: string }[];
      selectedElements?: string[];
    };
  };
  scriptTasks: {
    filename: string;
    js?: string;
    ts?: string;
    xml?: string;
  }[];
  userTasks: {
    filename: string;
    json: string;
    html: string;
  }[];
  images: {
    filename: string;
    data: Buffer;
  }[];
};

/**
 * The data needed for the export of all processes
 */
export type ProcessesExportData = ProcessExportData[];

/**
 * Used to get the bpmn of a specific process version
 *
 * @param definitionId
 * @param processVersion
 */
async function getVersionBpmn(definitionId: string, spaceId: string, processVersion?: string) {
  const bpmn = await getProcessBPMN(definitionId, spaceId, processVersion);

  if (typeof bpmn !== 'string') {
    throw bpmn!.error;
  }

  return bpmn;
}

/**
 * Returns the required locally (on the ms server) stored image data for all image elements inside the given user task
 *
 * @param json the json file that might reference locally stored images
 * @returns an array containing information about all image files needed for the user task
 */
function getImagesReferencedByJSON(json: string) {
  try {
    const nodeMap = JSON.parse(json) as SerializedNode;

    const images = Object.values(nodeMap)
      .filter((node) => {
        const nodeType = typeof node.type === 'object' ? node.type.resolvedName : node.type;
        return nodeType === 'Image' && node.props.src;
      })
      .map((node) => node.props.src as string);

    // get the referenced images that are stored locally
    const seperatelyStored = images
      .filter((src) => src.startsWith('/api/'))
      .map((src) => src.split('/').pop())
      .filter((imageName): imageName is string => !!imageName);

    // remove duplicates
    return [...new Set(seperatelyStored)];
  } catch (err) {
    throw new Error('Unable to parse the image information from the given json');
  }
}

/**
 * Returns the ids of all subprocesses in the given bpmn that are not expanded
 *
 * @param bpmn
 */
async function getCollapsedSubprocessInfos(bpmn: string) {
  const definitions = await toBpmnObject(bpmn);
  const subprocesses = getElementsByTagName(definitions, 'bpmn:SubProcess');

  const collapsedSubprocesses = subprocesses
    .filter((subprocess) => !getElementDI(subprocess, definitions).isExpanded)
    .map(({ id, name }) => ({ id, name }));

  return collapsedSubprocesses;
}

/**
 * Internal export data representation for easier referencing
 */
type ExportMap = {
  [definitionId: string]: {
    definitionName: string;
    isImport: boolean;
    versions: {
      [version: string]: {
        name?: string;
        bpmn: string;
        isImport: boolean;
        layers: { id?: string; name?: string }[];
        imports: { definitionId: string; processVersion: string }[];
        selectedElements?: string[];
      };
    };
    scriptTasks: {
      filename: string;
      js?: string;
      ts?: string;
      xml?: string;
    }[];
    userTasks: {
      filename: string;
      json: string;
      html: string;
    }[];
    images: {
      filename: string;
      data: Buffer;
    }[];
  };
};

function getVersionName(version?: string) {
  return version ? `${version}` : 'latest';
}

async function getMaximumScalingFactor(exportData: ProcessesExportData) {
  const allVersionBpmns = exportData.flatMap(({ versions }) =>
    Object.values(versions).map(({ bpmn }) => bpmn),
  );

  const maximums = await asyncMap(allVersionBpmns, async (bpmn) => {
    const svg = await getSVGFromBPMN(bpmn);
    const diagramSize = getImageDimensions(svg);
    // the canvas that is used to transform the svg to a png has a limited size (https://github.com/jhildenbiddle/canvas-size#test-results)
    return Math.floor(Math.sqrt(268400000 / (diagramSize.width * diagramSize.height)));
  });

  return Math.min(...maximums);
}

/**
 * Will fetch information for a process (version) from the backend if it is not present in the exportData yet
 *
 * @param exportData the currently existing process data to export
 * @param processInfo the info that identifies the process (version) to fetch
 * @param isImport if the data should be marked as (only) required as part of an import if it was not fetched before
 */
async function ensureProcessInfo(
  exportData: ExportMap,
  {
    definitionId,
    processVersion,
    selectedElements,
    rootSubprocessLayerId,
  }: ArrayEntryType<ExportProcessInfo>,
  spaceId: string,
  isImport = false,
) {
  if (!exportData[definitionId]) {
    const process = await getProcess(definitionId, spaceId);

    if ('error' in process) {
      throw process.error;
    }

    exportData[definitionId] = {
      definitionName: process.name,
      isImport,
      versions: {},
      scriptTasks: [],
      userTasks: [],
      images: [],
    };
  }

  // prevent (unlikely) situations where a version might be referenced once by number and once by string
  const versionName = getVersionName(processVersion);

  if (!exportData[definitionId].versions[versionName]) {
    const versionBpmn = await getVersionBpmn(definitionId, spaceId, processVersion);
    const versionInformation = await getDefinitionsVersionInformation(versionBpmn);

    // add the default root process layer if there is no rootSubprocessLayer given
    let rootLayer = { id: undefined };
    if (rootSubprocessLayerId) {
      // get the info for the selected root subprocess layer and add it as the default layer (regardless of collapsed subprocesses being selected in the options)
      const subprocessInfos = await getCollapsedSubprocessInfos(versionBpmn);
      const rootLayerInfo = subprocessInfos.find(({ id }) => id === rootSubprocessLayerId);
      if (rootLayerInfo) rootLayer = rootLayerInfo;
    }

    exportData[definitionId].versions[versionName] = {
      name: versionInformation.name,
      bpmn: versionBpmn,
      isImport,
      layers: [rootLayer],
      imports: [],
      selectedElements,
    };
  }
}

/**
 * Gets the data that is needed to export all the requested processes with the given options
 *
 * @param options the export options that were selected by the user
 * @param processes the processes(and versions) to export
 * @returns the data needed for the actual export
 */
export async function prepareExport(
  options: ProcessExportOptions,
  processes: ExportProcessInfo,
  spaceId: string,
): Promise<ProcessesExportData> {
  if (!processes.length) {
    throw new Error('Tried exporting without specifying the processes to export!');
  }

  const exportData: ExportMap = {};

  let processVersionsToAdd = processes.map((info) => ({ ...info, isImport: false }));

  // keep resolving process (version) information until no new information is required by imports
  while (processVersionsToAdd.length) {
    let newProcessVersionsToAdd: typeof processVersionsToAdd = [];
    // get the bpmn for all processes and their versions to export
    for (const {
      definitionId,
      processVersion,
      selectedElements,
      rootSubprocessLayerId,
      isImport,
    } of processVersionsToAdd) {
      await ensureProcessInfo(
        exportData,
        { definitionId, processVersion, selectedElements, rootSubprocessLayerId },
        spaceId,
        isImport,
      );

      // if the option to export referenced processes is selected make sure to fetch their information as well
      if (options.imports) {
        const versionName = getVersionName(processVersion);
        const { bpmn, imports, selectedElements, layers } =
          exportData[definitionId].versions[versionName];

        // check the bpmn for referenced processes
        const importInfo = await getDefinitionsAndProcessIdForEveryCallActivity(bpmn, true);

        if (options.type !== 'bpmn') {
          const bpmnObj = await toBpmnObject(bpmn);

          for (const callActivityId in importInfo) {
            const callActivity = getElementById(bpmnObj, callActivityId) as any;

            const inUnexportedLayer =
              // exlude if the importing call activity is in a nested collapsed subprocess but they are not exported
              (!options.subprocesses &&
                bpmnIs(callActivity.$parent, 'bpmn:SubProcess') &&
                callActivity.$parent.id !== layers[0].id) ||
              // exlude if the call activity importing this is not nested under the current layer
              (layers.length &&
                layers[0].id &&
                !(await isSelectedOrInsideSelected(bpmnObj, callActivityId, [layers[0].id])));

            // exclude if only selected elements should be exported and the importing call acitivity is not (indirectly) selected
            const notInSelection =
              options.exportSelectionOnly &&
              !(await isSelectedOrInsideSelected(bpmnObj, callActivityId, selectedElements || []));

            if (inUnexportedLayer || notInSelection) {
              delete importInfo[callActivityId];
            }
          }
        }

        for (const { definitionId: importDefinitionId, versionId: importVersion } of Object.values(
          importInfo,
        )) {
          // add the import information to the respective version
          imports.push({ definitionId: importDefinitionId, processVersion: `${importVersion}` });
          const importVersionName = getVersionName(importVersion);
          // mark the process (version) as to be added if there is no information for it
          if (!exportData[importDefinitionId]?.versions[importVersionName]) {
            newProcessVersionsToAdd.push({
              definitionId: importDefinitionId,
              processVersion: importVersion,
              isImport: true,
            });
          }
        }
      }
    }
    processVersionsToAdd = newProcessVersionsToAdd;
  }

  // get additional process information
  for (const definitionId of Object.keys(exportData)) {
    // get the ids of all collapsed subprocesses so they can be used later during export
    if (options.subprocesses) {
      for (const { bpmn, selectedElements, layers } of Object.values(
        exportData[definitionId].versions,
      )) {
        const bpmnObj = await toBpmnObject(bpmn);

        layers.push(
          ...(
            await asyncFilter(await getCollapsedSubprocessInfos(bpmn), async ({ id }) => {
              return (
                // prevent a layer from being added a second time (might have already been added as the root layer of the export)
                !layers.some((layer) => layer.id === id) &&
                // if the root layer is not the complete process filter out any subprocesses not nested under the root layer
                (!layers.length ||
                  !layers[0].id ||
                  (await isSelectedOrInsideSelected(bpmnObj, id, [layers[0].id]))) &&
                // if the user selected the option to limit the exports to (indirectly) selected elements remove subprocesses that are not (indirectly) selected
                (!options.exportSelectionOnly ||
                  (await isSelectedOrInsideSelected(bpmnObj, id, selectedElements || [])))
              );
            })
          )
            // the subprocess info is returned in the reversed order from what we want (we want from the outmost subprocess to the most nested)
            .reverse(),
        );
      }
    }

    // fetch data for additional artefacts if requested in the options
    if (options.artefacts) {
      const allRequiredScriptTaskFiles: Set<string> = new Set();
      const allRequiredUserTaskFiles: Set<string> = new Set();
      const allRequiredImageFiles: Set<string> = new Set();
<<<<<<< HEAD

      // determine the script task and user task files that are needed per version and across all versions
=======
      // determine the user task files that are need per version and across all versions
>>>>>>> 42c37e2d
      for (const [version, { bpmn }] of Object.entries(exportData[definitionId].versions)) {
        const versionUserTasks = Object.keys(
          await getAllUserTaskFileNamesAndUserTaskIdsMapping(bpmn),
        );

        for (const filename of versionUserTasks) allRequiredUserTaskFiles.add(filename);

        const versionScripts = Object.values(await getScriptTaskFileNameMapping(bpmn))
          .map(({ fileName }) => fileName)
          .filter(truthyFilter);

        for (const filename of versionScripts) allRequiredScriptTaskFiles.add(filename);
      }

      for (const filename of allRequiredScriptTaskFiles) {
        let js: string | { error: UserError } | undefined = await getProcessScriptTaskData(
          definitionId,
          filename,
          'js',
          spaceId,
        );
        let ts: string | { error: UserError } | undefined = await getProcessScriptTaskData(
          definitionId,
          filename,
          'ts',
          spaceId,
        );
        let xml: string | { error: UserError } | undefined = await getProcessScriptTaskData(
          definitionId,
          filename,
          'xml',
          spaceId,
        );

        if (typeof js !== 'string') js = undefined;
        if (typeof ts !== 'string') ts = undefined;
        if (typeof xml !== 'string') xml = undefined;

        exportData[definitionId].scriptTasks.push({ filename, js, ts, xml });
      }

      // fetch the required user tasks files from the backend
      for (const filename of allRequiredUserTaskFiles) {
        const json = await getProcessUserTaskData(definitionId, filename, spaceId);
        const html = await getProcessUserTaskHTML(definitionId, filename, spaceId);
        console.log(html);

        if (typeof json !== 'string') {
          throw json!.error;
        } else if (typeof html !== 'string') {
          throw html.error;
        }

        exportData[definitionId].userTasks.push({ filename, json, html });
      }

      // determine the images that are needed per version and across all versions
      for (const { bpmn } of Object.values(exportData[definitionId].versions)) {
        const flowElements = await getAllBpmnFlowElements(bpmn);

        flowElements.forEach((flowElement) => {
          const metaData = getMetaDataFromElement(flowElement);
          if (metaData.overviewImage) {
            allRequiredImageFiles.add(metaData.overviewImage.split('/').pop());
          }
        });
      }

      // determine the images that are used inside user tasks
      for (const { json } of exportData[definitionId].userTasks) {
        const referencedImages = getImagesReferencedByJSON(json);
        for (const filename of referencedImages) {
          allRequiredImageFiles.add(filename);
        }
      }

      // fetch the required image files from the backend
      for (const filename of allRequiredImageFiles) {
        const image = await getProcessImage(definitionId, filename, spaceId);

        if ('error' in image) throw image.error;

        exportData[definitionId].images.push({
          filename,
          data: image,
        });
      }
    }
  }

  const finalExportData = Object.entries(exportData).map(([definitionId, data]) => ({
    ...data,
    definitionId,
  }));

  if (options.type === 'png') {
    // decrease the scaling factor if the image size would exceed export limits
    options.scaling = Math.min(options.scaling, await getMaximumScalingFactor(finalExportData));
  }

  return finalExportData;
}<|MERGE_RESOLUTION|>--- conflicted
+++ resolved
@@ -400,12 +400,8 @@
       const allRequiredScriptTaskFiles: Set<string> = new Set();
       const allRequiredUserTaskFiles: Set<string> = new Set();
       const allRequiredImageFiles: Set<string> = new Set();
-<<<<<<< HEAD
 
       // determine the script task and user task files that are needed per version and across all versions
-=======
-      // determine the user task files that are need per version and across all versions
->>>>>>> 42c37e2d
       for (const [version, { bpmn }] of Object.entries(exportData[definitionId].versions)) {
         const versionUserTasks = Object.keys(
           await getAllUserTaskFileNamesAndUserTaskIdsMapping(bpmn),
