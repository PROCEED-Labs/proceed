--- conflicted
+++ resolved
@@ -68,11 +68,8 @@
 }
 
 export async function moveIntoFolder(items: FolderChildren[], folderId: string) {
-<<<<<<< HEAD
-=======
   await loadModules();
 
->>>>>>> ad9d49b9
   const folder = await getFolderById(folderId);
   if (!folder) return userError('Folder not found');
 
@@ -95,11 +92,8 @@
 }
 
 export async function getFolder(folderId: string) {
-<<<<<<< HEAD
-=======
   await loadModules();
 
->>>>>>> ad9d49b9
   const folder = await getFolderById(folderId);
   if (!folder) return userError('Folder not found');
 
