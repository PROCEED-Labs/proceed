--- conflicted
+++ resolved
@@ -337,11 +337,8 @@
         // Import the new bpmn.
         await m.importXML(bpmn.bpmn);
 
-<<<<<<< HEAD
-=======
         loadingXML.current = false;
 
->>>>>>> 81b0b920
         if (m !== modeler.current) {
           // The modeler was reset in the meantime.
           return;
