--- conflicted
+++ resolved
@@ -211,23 +211,32 @@
     window.addEventListener('submit', (event) => {
       event.preventDefault();
 
-<<<<<<< HEAD
       async function submitData() {
+        const variableElements = Array.from(document.querySelectorAll('[class*=\"variable-\"]'));
+
+        const variables = {};
+        let validationErrors = 0;
+        variableElements.forEach(el => {
+          const key = Array.from(el.classList.values()).find(c => c.startsWith('variable-')).split('variable-')[1];
+          try {
+            const value = getValueFromVariableElement(el);
+            validateValue(key, value);
+            updateValidationErrorMessage(key);
+            variables[key] = value;
+          } catch (err) {
+            ++validationErrors;
+            updateValidationErrorMessage(key, err.message);
+          }
+        });
+
+        if (validationErrors) return;
+
         const data = new FormData(event.target);
-
-        const variables = {};
         const entries = data.entries();
         let entry = entries.next();
         while (!entry.done) {
           const [key, value] = entry.value;
-          if (variables[key]) {
-            if (!Array.isArray(variables[key])) {
-              variables[key] = [variables[key]];
-            }
-            variables[key].push(value);
-          } else {
-            variables[key] = value;
-          }
+          if (!variables[key]) variables[key] = value;
           entry = entries.next();
         }
 
@@ -249,35 +258,6 @@
             variables[key] = path;
           }
         }
-=======
-      const variableElements = Array.from(document.querySelectorAll('[class*=\"variable-\"]'));
-
-      const variables = {};
-      let validationErrors = 0;
-      variableElements.forEach(el => {
-        const key = Array.from(el.classList.values()).find(c => c.startsWith('variable-')).split('variable-')[1];
-        try {
-          const value = getValueFromVariableElement(el);
-          validateValue(key, value);
-          updateValidationErrorMessage(key);
-          variables[key] = value;
-        } catch (err) {
-          ++validationErrors;
-          updateValidationErrorMessage(key, err.message);
-        }
-      });
-
-      if (validationErrors) return;
-
-      const data = new FormData(event.target);
-      const entries = data.entries();
-      let entry = entries.next();
-      while (!entry.done) {
-        const [key, value] = entry.value;
-        if (!variables[key]) variables[key] = value;
-        entry = entries.next();
-      }
->>>>>>> df4cf6ad
 
         await window.PROCEED_DATA.put('/tasklist/api/variable', variables, {
             instanceID,
