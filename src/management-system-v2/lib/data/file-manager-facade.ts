--- conflicted
+++ resolved
@@ -1,5 +1,4 @@
 'use server';
-
 import {
   getFileCategory,
   getNewFileName,
@@ -127,12 +126,11 @@
       throw new Error(`Content type '${mimeType}' is not allowed`);
     }
 
-<<<<<<< HEAD
     switch (entityType) {
       case EntityType.PROCESS:
         return saveProcessArtifact(entityId, fileName, mimeType, fileContent);
       case EntityType.ORGANIZATION:
-        return saveOrganizationLogo(entityId, fileName, mimeType, fileContent);
+        return saveSpaceLogo(entityId, fileName, mimeType, fileContent);
       case EntityType.PROFILE_PICTURE:
         return saveProfilePicture(entityId, fileName, mimeType, fileContent);
       // Extend for other entity types if needed
@@ -142,16 +140,6 @@
   } catch (e) {
     console.error(e);
     return userError(getErrorMessage(e));
-=======
-  switch (entityType) {
-    case EntityType.PROCESS:
-      return saveProcessArtifact(entityId, fileName, mimeType, fileContent);
-    case EntityType.ORGANIZATION:
-      return saveSpaceLogo(entityId, fileName, mimeType, fileContent);
-    // Extend for other entity types if needed
-    default:
-      throw new Error(`Unsupported entity type: ${entityType}`);
->>>>>>> 14115b9d
   }
 }
 
@@ -166,13 +154,9 @@
       if (!filePath) throw new Error('File name is required for process artifacts');
       return retrieveFile(filePath, true);
     case EntityType.ORGANIZATION:
-<<<<<<< HEAD
-      return getOrganizationLogo(entityId);
+      return getSpaceLogo(entityId);
     case EntityType.PROFILE_PICTURE:
       return getProfilePicture(entityId);
-=======
-      return getSpaceLogo(entityId);
->>>>>>> 14115b9d
     // Extend for other entity types if needed
     default:
       throw new Error(`Unsupported entity type: ${entityType}`);
@@ -190,13 +174,9 @@
       if (!fileName) throw new Error('File name is required for process artifacts');
       return deleteProcessArtifact(fileName, false, entityId);
     case EntityType.ORGANIZATION:
-<<<<<<< HEAD
-      return deleteOrganizationLogo(entityId);
+      return deleteSpaceLogo(entityId);
     case EntityType.PROFILE_PICTURE:
       return deleteProfilePicture(entityId);
-=======
-      return deleteSpaceLogo(entityId);
->>>>>>> 14115b9d
     // Extend for other entity types if needed
     default:
       throw new Error(`Unsupported entity type: ${entityType}`);
