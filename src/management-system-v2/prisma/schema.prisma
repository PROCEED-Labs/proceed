// This is your Prisma schema file,
// learn more about it in the docs: https://pris.ly/d/prisma-schema

// Looking for ways to speed up your queries, or scale easily with your serverless or edge functions?
// Try Prisma Accelerate: https://pris.ly/cli/accelerate-init

generator client {
  provider = "prisma-client-js"
  binaryTargets = ["native", "linux-musl-openssl-3.0.x"]
}

datasource db {
  provider = "postgresql"
  url      = env("DATABASE_URL")
}

model SystemAdmin {
  id           String   @id @default(uuid())
  role         String   @default("admin")
  user         User     @relation(name: "systemAdmin", fields: [userId], references: [id])
  userId       String   @unique
  createdOn    DateTime @default(now())
  lastEditedOn DateTime @updatedAt

  @@map("system_admin")
}

model User {
  id              String         @id @default(uuid())
  firstName       String?
  lastName        String?
  username        String?        @unique
  email           String?        @unique
  phoneNumber     String?
  isGuest         Boolean
  emailVerifiedOn DateTime?
  profileImage    String?
  favourites      String[]
  processes       Process[]
  ownedSpaces     Space[]        @relation("spaceOwner")
  memberIn        Membership[]
  folders         Folder[]
  oauthAccounts   OauthAccount[]
  passwordAccount PasswordAccount?
  roleMembers     RoleMember[]
  systemAdmin     SystemAdmin?   @relation("systemAdmin")
<<<<<<< HEAD
  guestSignin     GuestSignin?
=======
  verificationTokens VerificationToken[]   @relation("verificationToken")
>>>>>>> c9a27fe0

  @@map("user")
}

model OauthAccount {
  id                String @id @default(uuid())
  userId            String
  provider          String
  type              String
  providerAccountId String @unique

  user User @relation(fields: [userId], references: [id], onDelete: Cascade)

  @@map("oauth_account")
}

model PasswordAccount {
  userId   String @id
  password String

  user User @relation(fields: [userId], references: [id], onDelete: Cascade)

  @@map("password_account")
}

model Process {
  id                   String              @id @default(uuid())
  originalId           String
  name                 String
  description          String
  createdOn            DateTime
  lastEditedOn         DateTime            @updatedAt
  inEditingBy          Json?
  processIds           String[]
  type                 String
  folder               Folder              @relation(fields: [folderId], references: [id], onDelete: Cascade)
  folderId             String
  sharedAs             String
  shareTimestamp       BigInt
  allowIframeTimestamp BigInt
  space                Space               @relation(fields: [environmentId], references: [id], onDelete: Cascade)
  environmentId        String
  versions             Version[]
  bpmn                 String              @db.Xml
  creator              User?               @relation(fields: [creatorId], references: [id], onDelete: Cascade)
  creatorId            String
  //TODO: Departments and Variables add here if needed in future
  artifactProcessReferences   ArtifactProcessReference[]

  @@map("process")
}

model Artifact {
  id           String              @id @default(uuid())
  filePath     String              @unique
  fileName     String              @unique
  deletable    Boolean?            @default(false)
  deletedOn    DateTime?
  artifactType String // user-task, script, image, etc.
  processReferences   ArtifactProcessReference[] // Relation to track references
  versionReferences   ArtifactVersionReference[]
  refCounter   Int                 @default(0)

  @@map("artifact")
}

model ArtifactProcessReference {
  id         String   @id @default(uuid())
  artifact   Artifact @relation(fields: [artifactId], references: [id], onDelete: Cascade)
  artifactId String
  process    Process @relation(fields: [processId], references: [id], onDelete: Cascade)
  processId  String
  createdAt  DateTime @default(now())

  @@unique([artifactId, processId])

  @@map("artifact_process_reference")
}

model ArtifactVersionReference {
  id         String   @id @default(uuid())
  artifact   Artifact @relation(fields: [artifactId], references: [id], onDelete: Cascade)
  artifactId String
  version    Version? @relation(fields: [versionId], references: [id], onDelete: Cascade)
  versionId  String?
  createdAt  DateTime @default(now())
  
  @@unique([artifactId, versionId])

  @@map("artifact_version_reference")
}

model Space {
  id                 String       @id @default(uuid())
  name               String?
  isOrganization     Boolean
  isActive           Boolean?
  description        String?
  contactPhoneNumber String?
  contactEmail       String?
  spaceLogo          String?
  owner              User?        @relation("spaceOwner", fields: [ownerId], references: [id], onDelete: Cascade)
  ownerId            String
  members            Membership[]
  folders            Folder[]
  processes          Process[]
  roles              Role[]
  engines            Engine[]

  @@map("space")
}

model Membership {
  id            String   @id @default(uuid())
  userId        String
  environmentId String
  createdOn     DateTime
  user          User     @relation(fields: [userId], references: [id], onDelete: Cascade)
  space         Space    @relation(fields: [environmentId], references: [id], onDelete: Cascade)

  @@map("membership")
}

model Folder {
  id             String    @id @default(uuid())
  name           String
  description    String
  parentFolder   Folder?   @relation("folderChildren", fields: [parentId], references: [id], onDelete: Cascade)
  parentId       String?
  owner          User?     @relation(fields: [createdBy], references: [id])
  createdBy      String?
  space          Space     @relation(fields: [environmentId], references: [id], onDelete: Cascade)
  environmentId  String
  processes      Process[]
  childrenFolder Folder[]  @relation("folderChildren")
  lastEditedOn   DateTime  @updatedAt
  createdOn      DateTime

  @@map("folder")
}

model Version {
  id                String              @id @default(uuid())
  name              String
  description       String
  process           Process             @relation(fields: [processId], references: [id], onDelete: Cascade)
  processId         String
  versionBasedOn    String?
  createdOn         DateTime            @unique @updatedAt
  bpmnFilePath      String
  artifactVersionReferences ArtifactVersionReference[]

  @@map("version")
}

model Role {
  id            String    @id @default(uuid())
  space         Space     @relation(fields: [environmentId], references: [id], onDelete: Cascade)
  environmentId String
  name          String
  description   String?
  note          String?
  permissions   Json
  expiration    DateTime?
  default       Boolean?
  createdOn     DateTime
  lastEditedOn  DateTime  @updatedAt

  members RoleMember[]

  @@map("role")
}

model RoleMember {
  id        String   @id @default(uuid())
  role      Role     @relation(fields: [roleId], references: [id], onDelete: Cascade)
  roleId    String
  user      User     @relation(fields: [userId], references: [id], onDelete: Cascade)
  userId    String
  createdOn DateTime

  @@map("role_member")
}

model Engine {
  id            String   @id @default(uuid())
  space         Space    @relation(fields: [environmentId], references: [id], onDelete: Cascade)
  environmentId String
  address       String /// Either an http url for an engine or a mqtt url
  name          String?
  createdOn     DateTime @default(now())
  lastEditedOn  DateTime @updatedAt

  @@map("engine")
}

<<<<<<< HEAD
model GuestSignin {
  userId      String   @id
  user        User     @relation(fields: [userId], references: [id], onDelete: Cascade)
  lastSigninAt DateTime @default(now())

  @@map("guest_signin")
}
=======
model VerificationToken {
  token      String   @id
  identifier String
  expires    DateTime
  user       User?     @relation(name: "verificationToken", fields: [userId], references: [id])
  userId     String? /// If this is set, then the token is for an email change and the idenrtifier is the new email
}
  
>>>>>>> c9a27fe0
<|MERGE_RESOLUTION|>--- conflicted
+++ resolved
@@ -44,11 +44,8 @@
   passwordAccount PasswordAccount?
   roleMembers     RoleMember[]
   systemAdmin     SystemAdmin?   @relation("systemAdmin")
-<<<<<<< HEAD
   guestSignin     GuestSignin?
-=======
   verificationTokens VerificationToken[]   @relation("verificationToken")
->>>>>>> c9a27fe0
 
   @@map("user")
 }
@@ -245,7 +242,6 @@
   @@map("engine")
 }
 
-<<<<<<< HEAD
 model GuestSignin {
   userId      String   @id
   user        User     @relation(fields: [userId], references: [id], onDelete: Cascade)
@@ -253,13 +249,11 @@
 
   @@map("guest_signin")
 }
-=======
+
 model VerificationToken {
   token      String   @id
   identifier String
   expires    DateTime
   user       User?     @relation(name: "verificationToken", fields: [userId], references: [id])
   userId     String? /// If this is set, then the token is for an email change and the idenrtifier is the new email
-}
-  
->>>>>>> c9a27fe0
+}