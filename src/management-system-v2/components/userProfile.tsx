'use client';
import { FC, useEffect, useState } from 'react';
import Content from './content';
import {
  Space,
  Card,
  Avatar,
  Divider,
  Row,
  Col,
  Button,
  Skeleton,
  Form,
  Input,
  Typography,
  Popconfirm,
  Result,
  Modal,
  App,
} from 'antd';
import styles from './userProfile.module.scss';
import { logout, useAuthStore } from '@/lib/iam';
import {
  ApiData,
  ApiRequestBody,
  useGetAsset,
  usePutAsset,
  useDeleteAsset,
} from '@/lib/fetch-data';
import { RightOutlined } from '@ant-design/icons';
import Auth from '@/lib/AuthCanWrapper';

type modalInputField = {
  userDataField: keyof ApiData<'/users/{id}', 'get'>;
  submitField: keyof ApiRequestBody<'/users/{id}', 'put'>;
  label: string;
  password?: boolean;
};

type modalInput = ({ password: true } | { password: false; inputFields: modalInputField[] }) & {
  title: string;
};

const UserDataModal: FC<{
  structure: modalInput;
  modalOpen: boolean;
  close: () => void;
  messageApi: ReturnType<typeof App.useApp>['message'];
}> = ({ structure, modalOpen, close, messageApi }) => {
  const [form] = Form.useForm();
  const [loading, setLoading] = useState(false);

  const user = useAuthStore((store) => store.user);
  const { data: userData, isLoading } = useGetAsset('/users/{id}', {
    params: {
      path: { id: user.sub },
    },
  });
  const defaultValues: Record<string, any> = {};

  if (!structure.password && userData)
    for (const input of structure.inputFields)
      defaultValues[input.submitField] = userData[input.userDataField];

  const { mutateAsync: changeUserData } = usePutAsset('/users/{id}');
  const { mutateAsync: changePassword } = usePutAsset('/users/{id}/update-password');

  useEffect(() => {
    return form.resetFields();
  }, [form, modalOpen]);

  const submitData = async (values: Record<string, any>) => {
    if (!userData) return;

    setLoading(true);

    try {
      if (structure.password) {
        await changePassword({
          params: { path: { id: user.sub } },
          body: { password: form.getFieldValue('password') },
        });
      } else {
        const body = {
          email: userData.email,
          firstName: userData.firstName,
          lastName: userData.lastName,
          username: userData.username,
          ...values,
        };

        await changeUserData({
          params: { path: { id: user.sub } },
          body,
        });
      }

      messageApi.success({ content: 'Profile updated' });
      close();
    } catch (e) {
      messageApi.error({ content: 'An error ocurred' });
    } finally {
      setLoading(false);
    }
  };

  return (
    <Modal open={modalOpen} onCancel={close} footer={null} title={structure.title}>
      <Skeleton loading={isLoading}>
        <br />
        <Form form={form} layout="vertical" onFinish={submitData} initialValues={defaultValues}>
          {structure.password ? (
            <>
              <Form.Item
                name="password"
                label="Password"
                rules={[
                  {
                    required: true,
                    message: 'Please input your password!',
                  },
                ]}
                hasFeedback
              >
                <Input.Password />
              </Form.Item>

              <Form.Item
                name="confirm_password"
                label="Confirm Password"
                dependencies={['password']}
                hasFeedback
                rules={[
                  {
                    required: true,
                    message: 'Please confirm your password!',
                  },
                  ({ getFieldValue }) => ({
                    validator(_, value) {
                      if (!value || getFieldValue('password') === value) {
                        return Promise.resolve();
                      }
                      return Promise.reject(
                        new Error('The new password that you entered do not match!'),
                      );
                    },
                  }),
                ]}
              >
                <Input.Password />
              </Form.Item>
              <br />
            </>
          ) : (
            structure.inputFields.map((input) => (
              <Form.Item
                key={input.submitField}
                label={input.label}
                name={input.submitField}
                required
              >
                <Input />
              </Form.Item>
            ))
          )}

          <Form.Item>
            <Button type="primary" htmlType="submit" loading={loading}>
              Submit
            </Button>
          </Form.Item>
        </Form>
      </Skeleton>
    </Modal>
  );
};

const UserDataRow: FC<{ title: string; data?: string; onClick: () => void }> = ({
  title,
  data,
  onClick,
}) => {
  return (
    <Button
      type="text"
      block={true}
      onClick={onClick}
      style={{
        borderRadius: '0',
        height: '100%',
        padding: '14px',
      }}
    >
      <Row>
        <Col lg={6} md={5} sm={7} xs={8} style={{ textAlign: 'left' }}>
          <Typography.Text>{title}</Typography.Text>
        </Col>
        <Col lg={16} md={15} sm={13} xs={12} style={{ textAlign: 'left' }}>
          <Typography.Text ellipsis={true}>{data || ''}</Typography.Text>
        </Col>
        <Col lg={2} md={2} sm={2} xs={1}>
          <RightOutlined />
        </Col>
      </Row>
    </Button>
  );
};

const UserProfile: FC = () => {
  const user = useAuthStore((store) => store.loggedIn && store.user);

  const [changeNameModalOpen, setChangeNameModalOpen] = useState(false);
  const [changeEmailModalOpen, setChangeEmailModalOpen] = useState(false);
  const [changePasswordOpen, setPasswordOpen] = useState(false);
  const [deleteUserPopup, setDeleteUserPopup] = useState(false);

  const { message: messageApi } = App.useApp();
  const { mutateAsync: deleteUserMutation } = useDeleteAsset('/users/{id}');

  const {
    error,
    data: userData,
    isLoading,
  } = useGetAsset('/users/{id}', { params: { path: { id: (user && user.sub) || '' } } });

  async function deleteUser() {
    try {
<<<<<<< HEAD
      await deleteUserMutation({
        params: { path: { id: user && user.sub } },
      });
      messageApi.success({ content: 'Your account was deleted' });
      logout();
=======
      // Since this should only be callable once the user was loaded, we can assume that the user is not false.
      if (user && user.sub) {
        await deleteUserMutation({
          params: { path: { id: user.sub } },
        });
        messageApi.success({ content: 'Your account was deleted' });
        logout();
      }
>>>>>>> 74d4aa88
    } catch (e) {
      messageApi.error({ content: 'An error ocurred' });
    }
  }

  if (error)
    return (
      <Result
        status="error"
        title="Failed to fetch your profile"
        subTitle="An error ocurred while fetching your profile, please try again."
      />
    );

  return (
    <>
      <UserDataModal
        modalOpen={changePasswordOpen}
        close={() => setPasswordOpen((open) => !open)}
        structure={{
          title: 'Change your password',
          password: true,
        }}
        messageApi={messageApi}
      />
      <UserDataModal
        modalOpen={changeEmailModalOpen}
        close={() => setChangeEmailModalOpen((open) => !open)}
        structure={{
          title: 'Change your email',
          password: false,
          inputFields: [
            {
              label: 'Email',
              submitField: 'email',
              userDataField: 'email',
            },
          ],
        }}
        messageApi={messageApi}
      />
      <UserDataModal
        modalOpen={changeNameModalOpen}
        close={() => setChangeNameModalOpen((open) => !open)}
        structure={{
          title: 'Change your name',
          password: false,
          inputFields: [
            {
              label: 'First Name',
              submitField: 'firstName',
              userDataField: 'firstName',
            },
            {
              label: 'Last Name',
              submitField: 'lastName',
              userDataField: 'lastName',
            },
            {
              label: 'Username',
              submitField: 'username',
              userDataField: 'username',
            },
          ],
        }}
        messageApi={messageApi}
      />

      <Content title="User Profile">
        <Space direction="vertical" size="large" style={{ display: 'flex' }}>
          <Card className={styles.Card} /* style={{ width: 300 }} */>
            <Skeleton loading={isLoading}>
              <Avatar size={64} src={userData && userData.picture} />
              <Divider style={{ marginBottom: '0' }} />
              <UserDataRow
                title="Name"
                data={`${(userData && userData.firstName) || ''} ${
                  (userData && userData.lastName) || ''
                }`}
                onClick={() => setChangeNameModalOpen(true)}
              />
              <Divider style={{ margin: '0' }} />
              <UserDataRow
                title="Username"
                data={userData && userData.username}
                onClick={() => setChangeNameModalOpen(true)}
              />
              <Divider style={{ margin: '0' }} />
              <UserDataRow
                title="Email"
                data={userData && userData.email}
                onClick={() => setChangeEmailModalOpen(true)}
              />
              <Divider style={{ marginTop: '0' }} />
              <Space direction="vertical">
                <Button type="primary" onClick={() => setPasswordOpen(true)}>
                  Change Password
                </Button>
                <Popconfirm
                  title="Delete account"
                  description="Are you sure you want to delete your account?"
                  open={deleteUserPopup}
                  onOpenChange={setDeleteUserPopup}
                  onConfirm={deleteUser}
                  okText="Yes"
                  cancelText="No"
                >
                  <Button danger>Delete account</Button>
                </Popconfirm>
              </Space>
            </Skeleton>
          </Card>
        </Space>
      </Content>
    </>
  );
};

export default Auth(
  {
    action: 'view',
    resource: 'User',
    fallbackRedirect: '/',
  },
  UserProfile,
);<|MERGE_RESOLUTION|>--- conflicted
+++ resolved
@@ -83,6 +83,8 @@
       } else {
         const body = {
           email: userData.email,
+          firstName: userData.firstName,
+          lastName: userData.lastName,
           firstName: userData.firstName,
           lastName: userData.lastName,
           username: userData.username,
@@ -225,22 +227,11 @@
 
   async function deleteUser() {
     try {
-<<<<<<< HEAD
       await deleteUserMutation({
         params: { path: { id: user && user.sub } },
       });
       messageApi.success({ content: 'Your account was deleted' });
       logout();
-=======
-      // Since this should only be callable once the user was loaded, we can assume that the user is not false.
-      if (user && user.sub) {
-        await deleteUserMutation({
-          params: { path: { id: user.sub } },
-        });
-        messageApi.success({ content: 'Your account was deleted' });
-        logout();
-      }
->>>>>>> 74d4aa88
     } catch (e) {
       messageApi.error({ content: 'An error ocurred' });
     }
