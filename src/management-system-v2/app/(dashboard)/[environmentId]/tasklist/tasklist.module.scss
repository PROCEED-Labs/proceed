--- conflicted
+++ resolved
@@ -76,35 +76,7 @@
   display: flex;
   align-items: center;
 
-<<<<<<< HEAD
-  .taskView {
-    flex-grow: 1;
-    position: relative;
-    display: flex;
-    justify-content: center;
-    align-items: center;
-
-    .overlay {
-      position: absolute;
-      text-align: center;
-      color: rgb(70, 70, 70);
-
-      h1 {
-        font-size: 28px;
-        font-weight: bold;
-      }
-    }
-  }
-
-  .completed,
-  .paused {
-    iframe {
-      opacity: 0.25;
-      pointer-events: none;
-    }
-=======
   > span {
     margin-right: 0.25rem;
->>>>>>> afc9ec62
   }
 }