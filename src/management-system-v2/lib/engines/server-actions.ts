--- conflicted
+++ resolved
@@ -12,15 +12,7 @@
 import { savedEnginesToEngines } from './saved-engines-helpers';
 import { getCurrentEnvironment } from '@/components/auth';
 import { enableUseDB } from 'FeatureFlags';
-<<<<<<< HEAD
 import { getDbEngines, getDbEngineByAddress } from '@/lib/data/db/engines';
-import { startInstanceOnMachine } from './instances';
-import { asyncFilter } from '../helpers/javascriptHelpers';
-=======
-import {
-  getDbEngines as getSpaceEnginesFromDb,
-  getDbEngineByAddress as getSpaceEngineByAddressFromDb,
-} from '@/lib/data/db/engines';
 import {
   startInstanceOnMachine,
   pauseInstanceOnMachine,
@@ -52,7 +44,6 @@
   updateUserTask,
   deleteUserTask,
 } from '../data/user-tasks';
->>>>>>> 9f38fc8d
 
 async function getCorrectTargetEngines(
   spaceId: string,
