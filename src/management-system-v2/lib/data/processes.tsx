'use server';

import { getCurrentEnvironment, getCurrentUser } from '@/components/auth';
import { toCaslResource } from '../ability/caslAbility';
// Workaround because top-level await is not supported in server action modules.
// The rest of the app can import from process.ts directly, where init is
// awaited. Since this will always run AFTER init was run and we cache with
// global, we can ignore init here.
import {
  removeProcess,
  getProcessMetaObjects,
  addProcess as _addProcess,
  getProcessBpmn as _getProcessBpmn,
  updateProcess as _updateProcess,
  getProcessVersionBpmn,
  addProcessVersion,
  getProcessUserTaskHtml as _getProcessUserTaskHtml,
  getProcessImage as _getProcessImage,
} from './legacy/_process';
import {
  addDocumentation,
  generateDefinitionsId,
  getDefinitionsVersionInformation,
  setDefinitionsName,
  setDefinitionsVersionInformation,
  toBpmnObject,
  toBpmnXml,
} from '@proceed/bpmn-helper';
import { createProcess, getFinalBpmn } from '../helpers/processHelpers';
import { UserErrorType, userError } from '../user-error';
import { ApiData } from '../fetch-data';
import {
  areVersionsEqual,
  getLocalVersionBpmn,
  selectAsLatestVersion,
  updateProcessVersionBasedOn,
  versionUserTasks,
} from '../helpers/processVersioning';
// Antd uses barrel files, which next optimizes away. That requires us to import
// antd components directly from their files in this server actions file.
import Button from 'antd/es/button';
import { Process } from './process-schema';
import { revalidatePath } from 'next/cache';

<<<<<<< HEAD
const checkValidity = async (definitionId: string, operation: 'view' | 'update' | 'delete') => {
  const { ability } = await getCurrentEnvironment();
=======
export const getProcessBPMN = async (definitionId: string, spaceId: string) => {
  const { ability } = await getCurrentEnvironment(spaceId);
>>>>>>> 8bd6bcaa

  const processMetaObjects = getProcessMetaObjects();
  const process = processMetaObjects[definitionId];

  if (!process) {
    return userError('A process with this id does not exist.', UserErrorType.NotFoundError);
  }

  const errorMessages = {
    view: 'Not allowed to read this process',
    update: 'Not allowed to update this process',
    delete: 'Not allowed to delete this process',
  };

  if (!ability.can(operation, toCaslResource('Process', process))) {
    return userError(errorMessages[operation], UserErrorType.PermissionError);
  }
};

<<<<<<< HEAD
export const getProcess = async (definitionId: string) => {
  const error = await checkValidity(definitionId, 'view');

  if (error) return error;
=======
export const deleteProcesses = async (definitionIds: string[], spaceId: string) => {
  const processMetaObjects: any = getProcessMetaObjects();

  // Get ability again since it might have changed.
  const { ability } = await getCurrentEnvironment(spaceId);
>>>>>>> 8bd6bcaa

  return getProcessMetaObjects()[definitionId];
};

export const getProcessBPMN = async (definitionId: string, versionId?: number) => {
  const error = await checkValidity(definitionId, 'view');

  if (error) return error;

  const process = getProcessMetaObjects()[definitionId];

  let bpmn;
  if (versionId) {
    if (!process.versions.some((version) => version.version === versionId)) {
      return userError(
        `The requested version does not exist for the requested process.`,
        UserErrorType.NotFoundError,
      );
    }

    bpmn = await getProcessVersionBpmn(definitionId, versionId);
  } else {
    bpmn = await _getProcessBpmn(definitionId);
  }

  return bpmn;
};

export const deleteProcesses = async (definitionIds: string[]) => {
  for (const definitionId of definitionIds) {
    const error = await checkValidity(definitionId, 'delete');

    if (error) return error;

    await removeProcess(definitionId);
  }
};

export const addProcesses = async (
  values: { name: string; description: string; bpmn?: string }[],
  spaceId: string,
) => {
  const { ability, activeEnvironment } = await getCurrentEnvironment(spaceId);
  const { userId } = await getCurrentUser();

  const newProcesses: Process[] = [];

  for (const value of values) {
    const { bpmn } = await createProcess({
      name: value.name,
      description: value.description,
      bpmn: value.bpmn,
    });

    const newProcess = {
      bpmn,
      owner: userId,
      environmentId: activeEnvironment.spaceId,
    };

    if (!ability.can('create', toCaslResource('Process', newProcess))) {
      return userError('Not allowed to create this process', UserErrorType.PermissionError);
    }

    // bpmn prop gets deleted in addProcess()
    const process = await _addProcess({ ...newProcess });

    if (typeof process !== 'object') {
      return userError('A process with this id does already exist');
    }

    newProcesses.push({ ...process, bpmn });
  }

  return newProcesses;
};

export const updateProcess = async (
  definitionsId: string,
  spaceId: string,
  bpmn?: string,
  description?: string,
  name?: string,
  invalidate = false,
) => {
<<<<<<< HEAD
  const error = await checkValidity(definitionsId, 'update');
=======
  const { ability } = await getCurrentEnvironment(spaceId);
>>>>>>> 8bd6bcaa

  if (error) return error;

  // Either replace or update the old BPMN.
  let newBpmn = bpmn ?? (await _getProcessBpmn(definitionsId));
  if (description !== undefined) {
    newBpmn = (await addDocumentation(newBpmn, description)) as string;
  }
  if (name !== undefined) {
    newBpmn = (await setDefinitionsName(newBpmn, name)) as string;
  }

  // This invalidates the client-side router cache. Since we don't call
  // router.refresh() in the modeler for every change, we need to invalidate the
  // cache here so that the old BPMN isn't reused within 30s. See:
  // https://nextjs.org/docs/app/building-your-application/caching#invalidation-1
  if (invalidate) {
    revalidatePath(`/processes/${definitionsId}`);
  }

  await _updateProcess(definitionsId, { bpmn: newBpmn });
};

export const updateProcesses = async (
  processes: {
    name?: string;
    description?: string;
    bpmn?: string;
    id: string;
  }[],
  spaceId: string,
) => {
  const res = await Promise.all(
    processes.map(async (process) => {
      return await updateProcess(
        process.id,
        spaceId,
        process.bpmn,
        process.description,
        process.name,
      );
    }),
  );

  const firstError = res.find((r) => r && 'error' in r);

  return firstError ?? res;
};

export const copyProcesses = async (
  processes: {
    name: string;
    description: string;
    originalId: string;
    originalVersion?: string;
  }[],
  spaceId: string,
) => {
  const { ability, activeEnvironment } = await getCurrentEnvironment(spaceId);
  const { userId } = await getCurrentUser();

  const copiedProcesses: Process[] = [];

  for (const copyProcess of processes) {
    // Copy the original BPMN and update it for the new process.
    const newId = generateDefinitionsId();
    // Copy either a process or a specific version.
    const originalBpmn = copyProcess.originalVersion
      ? await getProcessVersionBpmn(copyProcess.originalId, +copyProcess.originalVersion)
      : await _getProcessBpmn(copyProcess.originalId);

    // TODO: Does createProcess() do the same as this function?
    const newBpmn = await getFinalBpmn({ ...copyProcess, id: newId, bpmn: originalBpmn });

    // TODO: include variables in copy?
    const newProcess = {
      owner: userId,
      definitionId: newId,
      bpmn: newBpmn,
      environmentId: activeEnvironment.spaceId,
    };

    if (!ability.can('create', toCaslResource('Process', newProcess))) {
      return userError('Not allowed to create this process', UserErrorType.PermissionError);
    }
    const process = await _addProcess(newProcess);

    if (typeof process !== 'object') {
      return userError('A process with this id does already exist');
    }

    copiedProcesses.push({ ...process, bpmn: newBpmn });
  }

  return copiedProcesses;
};

export const createVersion = async (
  versionName: string,
  versionDescription: string,
  processId: string,
  spaceId: string,
) => {
<<<<<<< HEAD
  const error = await checkValidity(processId, 'update');
=======
  const { ability } = await getCurrentEnvironment(spaceId);

  const processMetaObjects: any = getProcessMetaObjects();
  const process = processMetaObjects[processId];

  if (!process) {
    return userError('A process with this id does not exist.', UserErrorType.NotFoundError);
  }
>>>>>>> 8bd6bcaa

  if (error) return error;

  const bpmn = await _getProcessBpmn(processId);
  const bpmnObj = await toBpmnObject(bpmn);

  const { versionBasedOn } = await getDefinitionsVersionInformation(bpmnObj);

  // add process version to bpmn
  const epochTime = +new Date();
  await setDefinitionsVersionInformation(bpmnObj, {
    version: epochTime,
    versionName,
    versionDescription,
    versionBasedOn,
  });

  const processMetaObjects: any = getProcessMetaObjects();
  const process = processMetaObjects[processId];

  await versionUserTasks(process, epochTime, bpmnObj);

  const versionedBpmn = await toBpmnXml(bpmnObj);

  // if the new version has no changes to the version it is based on don't create a new version and return the previous version
  const basedOnBPMN =
    versionBasedOn !== undefined ? await getLocalVersionBpmn(process, versionBasedOn) : undefined;

  if (basedOnBPMN && (await areVersionsEqual(versionedBpmn, basedOnBPMN))) {
    return versionBasedOn;
  }

  // send final process version bpmn to the backend
  addProcessVersion(processId, versionedBpmn);

  await updateProcessVersionBasedOn(process, epochTime);

  return epochTime;
};

<<<<<<< HEAD
export const setVersionAsLatest = async (processId: string, version: number) => {
  const error = await checkValidity(processId, 'update');
=======
export const setVersionAsLatest = async (processId: string, version: number, spaceId: string) => {
  const { ability } = await getCurrentEnvironment(spaceId);
>>>>>>> 8bd6bcaa

  if (error) return error;

  await selectAsLatestVersion(processId, version);
};

export const getProcessUserTaskHTML = async (definitionId: string, taskFileName: string) => {
  const error = await checkValidity(definitionId, 'view');

  if (error) return error;

  return _getProcessUserTaskHtml(definitionId, taskFileName);
};

export const getProcessImage = async (definitionId: string, imageFileName: string) => {
  const error = await checkValidity(definitionId, 'view');

  if (error) return error;

  return _getProcessImage(definitionId, imageFileName);
};<|MERGE_RESOLUTION|>--- conflicted
+++ resolved
@@ -42,13 +42,12 @@
 import { Process } from './process-schema';
 import { revalidatePath } from 'next/cache';
 
-<<<<<<< HEAD
-const checkValidity = async (definitionId: string, operation: 'view' | 'update' | 'delete') => {
-  const { ability } = await getCurrentEnvironment();
-=======
-export const getProcessBPMN = async (definitionId: string, spaceId: string) => {
+const checkValidity = async (
+  definitionId: string,
+  operation: 'view' | 'update' | 'delete',
+  spaceId: string,
+) => {
   const { ability } = await getCurrentEnvironment(spaceId);
->>>>>>> 8bd6bcaa
 
   const processMetaObjects = getProcessMetaObjects();
   const process = processMetaObjects[definitionId];
@@ -68,24 +67,16 @@
   }
 };
 
-<<<<<<< HEAD
-export const getProcess = async (definitionId: string) => {
-  const error = await checkValidity(definitionId, 'view');
-
-  if (error) return error;
-=======
-export const deleteProcesses = async (definitionIds: string[], spaceId: string) => {
-  const processMetaObjects: any = getProcessMetaObjects();
-
-  // Get ability again since it might have changed.
-  const { ability } = await getCurrentEnvironment(spaceId);
->>>>>>> 8bd6bcaa
+export const getProcess = async (definitionId: string, spaceId: string) => {
+  const error = await checkValidity(definitionId, 'view', spaceId);
+
+  if (error) return error;
 
   return getProcessMetaObjects()[definitionId];
 };
 
-export const getProcessBPMN = async (definitionId: string, versionId?: number) => {
-  const error = await checkValidity(definitionId, 'view');
+export const getProcessBPMN = async (definitionId: string, spaceId: string, versionId?: number) => {
+  const error = await checkValidity(definitionId, 'view', spaceId);
 
   if (error) return error;
 
@@ -108,9 +99,9 @@
   return bpmn;
 };
 
-export const deleteProcesses = async (definitionIds: string[]) => {
+export const deleteProcesses = async (definitionIds: string[], spaceId: string) => {
   for (const definitionId of definitionIds) {
-    const error = await checkValidity(definitionId, 'delete');
+    const error = await checkValidity(definitionId, 'delete', spaceId);
 
     if (error) return error;
 
@@ -165,11 +156,7 @@
   name?: string,
   invalidate = false,
 ) => {
-<<<<<<< HEAD
-  const error = await checkValidity(definitionsId, 'update');
-=======
-  const { ability } = await getCurrentEnvironment(spaceId);
->>>>>>> 8bd6bcaa
+  const error = await checkValidity(definitionsId, 'update', spaceId);
 
   if (error) return error;
 
@@ -273,18 +260,7 @@
   processId: string,
   spaceId: string,
 ) => {
-<<<<<<< HEAD
-  const error = await checkValidity(processId, 'update');
-=======
-  const { ability } = await getCurrentEnvironment(spaceId);
-
-  const processMetaObjects: any = getProcessMetaObjects();
-  const process = processMetaObjects[processId];
-
-  if (!process) {
-    return userError('A process with this id does not exist.', UserErrorType.NotFoundError);
-  }
->>>>>>> 8bd6bcaa
+  const error = await checkValidity(processId, 'update', spaceId);
 
   if (error) return error;
 
@@ -325,29 +301,32 @@
   return epochTime;
 };
 
-<<<<<<< HEAD
-export const setVersionAsLatest = async (processId: string, version: number) => {
-  const error = await checkValidity(processId, 'update');
-=======
 export const setVersionAsLatest = async (processId: string, version: number, spaceId: string) => {
-  const { ability } = await getCurrentEnvironment(spaceId);
->>>>>>> 8bd6bcaa
+  const error = await checkValidity(processId, 'update', spaceId);
 
   if (error) return error;
 
   await selectAsLatestVersion(processId, version);
 };
 
-export const getProcessUserTaskHTML = async (definitionId: string, taskFileName: string) => {
-  const error = await checkValidity(definitionId, 'view');
+export const getProcessUserTaskHTML = async (
+  definitionId: string,
+  taskFileName: string,
+  spaceId: string,
+) => {
+  const error = await checkValidity(definitionId, 'view', spaceId);
 
   if (error) return error;
 
   return _getProcessUserTaskHtml(definitionId, taskFileName);
 };
 
-export const getProcessImage = async (definitionId: string, imageFileName: string) => {
-  const error = await checkValidity(definitionId, 'view');
+export const getProcessImage = async (
+  definitionId: string,
+  imageFileName: string,
+  spaceId: string,
+) => {
+  const error = await checkValidity(definitionId, 'view', spaceId);
 
   if (error) return error;
 
