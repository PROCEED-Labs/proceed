--- conflicted
+++ resolved
@@ -13,14 +13,7 @@
 
   'DATABASE_URL',
   'NODE_ENV',
-<<<<<<< HEAD
-  'MQTT_SERVER_ADDRESS',
-  'MQTT_USERNAME',
-  'MQTT_PASSWORD',
-  'MQTT_BASETOPIC',
   'IAM_MS_ADMIN_INITIAL_PASSWORD',
-=======
->>>>>>> 000588a2
 
   'PROCEED_PUBLIC_MAILSERVER_ACTIVE',
 
