'use client';

import { CssSize, cssSizeToPixel } from '@/lib/css-units-helper';
import React, {
  useState,
  useEffect,
  PropsWithChildren,
  CSSProperties,
  forwardRef,
  useImperativeHandle,
} from 'react';

type ResizableElementProps = PropsWithChildren<{
  initialWidth: number;
  minWidth: CssSize;
  maxWidth: CssSize;
  onWidthChange?: (width: number) => void;
  style?: CSSProperties;
  lock?: boolean;
}>;

export type ResizableElementRefType = (
  size: CssSize | { width?: CssSize; minWidth?: CssSize; maxWidth?: CssSize },
) => void;

let isResizing = false;
const ResizableElement = forwardRef<ResizableElementRefType, ResizableElementProps>(
  function ResizableElement(
<<<<<<< HEAD
    { children, initialWidth, minWidth, maxWidth, style = {}, onWidthChange, lock = false },
=======
    {
      children,
      initialWidth,
      minWidth: initialMinWidth,
      maxWidth: initialMaxWidth,
      style = {},
      onWidthChange,
    },
>>>>>>> 3564db27
    ref,
  ) {
    const [width, setWidth] = useState(initialWidth);
    const [minWidth, setMinWidth] = useState(initialMinWidth);
    const [maxWidth, setMaxWidth] = useState(initialMaxWidth);

    useImperativeHandle(
      ref,
      () => (size: CssSize | { width?: CssSize; minWidth?: CssSize; maxWidth?: CssSize }) => {
        if (typeof size === 'object') {
          const { width, minWidth, maxWidth } = size;
          if (width) {
            setWidth(cssSizeToPixel(width));
          }

          if (minWidth) {
            setMinWidth(minWidth);
          }

          if (maxWidth) {
            setMaxWidth(maxWidth);
          }
        } else {
          setWidth(cssSizeToPixel(size));
        }
      },
    );

    const onMouseDown = (e: { stopPropagation: () => void; preventDefault: () => void }) => {
      e.stopPropagation();
      e.preventDefault();
      isResizing = true;
    };

    const onMouseUp = () => {
      isResizing = false;
    };

    const onUserMovement = (clientX: number) => {
      if (isResizing && !lock) {
        let offsetRight = document.body.offsetWidth - (clientX - document.body.offsetLeft);

        const minPixels = cssSizeToPixel(minWidth);
        const maxPixels = cssSizeToPixel(maxWidth);

        if (offsetRight > minPixels && offsetRight < maxPixels) {
          setWidth(offsetRight);
          if (onWidthChange) onWidthChange(width);
        }
      }
    };

    useEffect(() => {
      const onMouseMove = (e: MouseEvent) => onUserMovement(e.clientX);
      const onTouchMove = (e: TouchEvent) =>
        onUserMovement(e.touches[e.touches.length - 1].clientX);

      document.addEventListener('mousemove', onMouseMove);
      document.addEventListener('touchmove', onTouchMove);
      document.addEventListener('mouseup', onMouseUp);

      return () => {
        document.removeEventListener('mousemove', onMouseMove);
        document.removeEventListener('touchmove', onTouchMove);
        document.removeEventListener('mouseup', onMouseUp);
      };
    });

    return (
      <div
        style={{
          ...style,
          width,
          maxWidth,
          minWidth,
        }}
      >
        <div
          style={{
            position: 'relative',
            height: '100%',
          }}
        >
          {/* This is used to resize the element  */}
          <div
            style={{
              position: 'absolute',
              width: '5px',
              padding: '4px 0 0',
              top: 0,
              left: 0,
              bottom: 0,
              zIndex: 100,
              cursor: lock ? 'default' : 'ew-resize',
            }}
            onMouseDown={onMouseDown}
            onTouchStart={onMouseDown}
          />
          {children}
        </div>
      </div>
    );
  },
);

export default ResizableElement;<|MERGE_RESOLUTION|>--- conflicted
+++ resolved
@@ -26,18 +26,7 @@
 let isResizing = false;
 const ResizableElement = forwardRef<ResizableElementRefType, ResizableElementProps>(
   function ResizableElement(
-<<<<<<< HEAD
     { children, initialWidth, minWidth, maxWidth, style = {}, onWidthChange, lock = false },
-=======
-    {
-      children,
-      initialWidth,
-      minWidth: initialMinWidth,
-      maxWidth: initialMaxWidth,
-      style = {},
-      onWidthChange,
-    },
->>>>>>> 3564db27
     ref,
   ) {
     const [width, setWidth] = useState(initialWidth);
