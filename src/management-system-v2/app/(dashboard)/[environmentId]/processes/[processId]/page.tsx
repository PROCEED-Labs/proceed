import { getCurrentEnvironment } from '@/components/auth';
import Wrapper from './wrapper';
import styles from './page.module.scss';
import Modeler from './modeler';
import { toCaslResource } from '@/lib/ability/caslAbility';
import AddUserControls from '@/components/add-user-controls';
import { getMembers, getProcess, getProcesses, getRoles } from '@/lib/data/DTOs';
import { getProcessBPMN } from '@/lib/data/processes';
import { UnauthorizedError } from '@/lib/ability/abilityHelper';
<<<<<<< HEAD
import { RoleType, UserType } from './use-potentialOwner-store';
=======
import type { Process } from '@/lib/data/process-schema';
>>>>>>> 9a27bafa

type ProcessProps = {
  params: { processId: string; environmentId: string };
  searchParams: { version?: string };
};

const Process = async ({ params: { processId, environmentId }, searchParams }: ProcessProps) => {
  // TODO: check if params is correct after fix release. And maybe don't need
  // refresh in processes.tsx anymore?
  //console.log('processId', processId);
  //console.log('query', searchParams);
  const selectedVersionId = searchParams.version ? searchParams.version : undefined;
  const { ability, activeEnvironment } = await getCurrentEnvironment(environmentId);
  // Only load bpmn if no version selected.
  const process = await getProcess(processId, !selectedVersionId);
  const processes = await getProcesses(activeEnvironment.spaceId, ability, false);

  /* TODO: Does this leak the complete roles array to front end? */
  const rawRoles = activeEnvironment.isOrganization
    ? await getRoles(activeEnvironment.spaceId, ability)
    : [];

  const roles = rawRoles.reduce((acc, role) => ({ ...acc, [role.id]: role.name }), {} as RoleType);
  // console.log('roles', roles);
  const user = rawRoles.reduce((acc, role) => {
    role.members.forEach((member) => {
      acc[member.userId] = {
        // @ts-ignore    // types wrong?!
        userName: member.user.username,
        // @ts-ignore    // types wrong?!
        name: member.user.firstName + ' ' + member.user.lastName,
      };
    });

    return acc;
  }, {} as UserType);

  if (!ability.can('view', toCaslResource('Process', process))) {
    throw new UnauthorizedError();
  }

  const selectedVersionBpmn = selectedVersionId
    ? await getProcessBPMN(processId, environmentId, selectedVersionId)
    : process.bpmn;
  const selectedVersion = selectedVersionId
    ? process.versions.find((version) => version.id === selectedVersionId)
    : undefined;

  // Since the user is able to minimize and close the page, everything is in a
  // client component from here.
  return (
    <>
      <Wrapper
        processName={process.name}
        processes={processes}
        potentialOwner={{
          roles,
          user,
        }}
      >
        <Modeler
          className={styles.Modeler}
          process={{ ...process, bpmn: selectedVersionBpmn as string } as Process}
          versionName={selectedVersion?.name}
        />
      </Wrapper>
      <AddUserControls name={'modeler'} />
    </>
  );
};

export default Process;<|MERGE_RESOLUTION|>--- conflicted
+++ resolved
@@ -7,11 +7,8 @@
 import { getMembers, getProcess, getProcesses, getRoles } from '@/lib/data/DTOs';
 import { getProcessBPMN } from '@/lib/data/processes';
 import { UnauthorizedError } from '@/lib/ability/abilityHelper';
-<<<<<<< HEAD
 import { RoleType, UserType } from './use-potentialOwner-store';
-=======
 import type { Process } from '@/lib/data/process-schema';
->>>>>>> 9a27bafa
 
 type ProcessProps = {
   params: { processId: string; environmentId: string };
