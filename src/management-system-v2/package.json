--- conflicted
+++ resolved
@@ -24,13 +24,8 @@
     "@monaco-editor/react": "4.6.0",
     "@proceed/bpmn-helper": "1.0.0",
     "@toast-ui/react-editor": "3.2.3",
-<<<<<<< HEAD
-    "@tanstack/react-query": "5.17.1",
-    "antd": "5.12.7",
-=======
     "@tanstack/react-query": "5.17.9",
     "antd": "5.12.8",
->>>>>>> 60315764
     "bpmn-js": "13.2.0",
     "bpmn-js-differ": "2.0.2",
     "classnames": "2.5.1",
