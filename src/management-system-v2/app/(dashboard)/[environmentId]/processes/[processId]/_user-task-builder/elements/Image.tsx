--- conflicted
+++ resolved
@@ -39,11 +39,7 @@
 };
 
 // the Image component to use in the Editor
-<<<<<<< HEAD
-export const EditImage: UserComponent<ImageProps> = ({ src, width }) => {
-=======
 export const EditImage: UserComponent<ImageProps> = ({ src, width, definitionId }) => {
->>>>>>> ddd0403e
   const { query } = useEditor();
 
   const [showResize, setShowResize] = useState(false);
@@ -63,17 +59,6 @@
 
   const { processId } = useParams<{ processId: string }>();
 
-<<<<<<< HEAD
-  const { fileUrl: imageUrl, download: getImageUrl } = useFileManager({
-    entityType: EntityType.PROCESS,
-  });
-
-  const params = useParams<{ processId: string }>();
-
-  useEffect(() => {
-    if (src) {
-      getImageUrl({ entityId: params.processId as string, filePath: src });
-=======
   useEffect(() => {
     // initialize the definitionId prop that is needed to map the image url on export
     if (!definitionId) setProp((props: ImageProps) => (props.definitionId = processId));
@@ -88,7 +73,6 @@
   useEffect(() => {
     if (src) {
       getImageUrl({ entityId: processId as string, filePath: src });
->>>>>>> ddd0403e
     }
   }, [src]);
 
