import { App, Button, Checkbox, Col, Flex, Input, QRCode, Row } from 'antd';
import { DownloadOutlined, CopyOutlined, LoadingOutlined } from '@ant-design/icons';
<<<<<<< HEAD
import { useEffect, useState } from 'react';
import { useParams, useSearchParams } from 'next/navigation';
=======
import { useEffect, useRef, useState } from 'react';
import { useParams } from 'next/navigation';
>>>>>>> 8d3f0e83
import {
  generateProcessShareToken,
  updateProcessGuestAccessRights,
} from '@/lib/sharing/process-sharing';

import styles from './modeler-share-modal-option-public-link.module.scss';

type ModelerShareModalOptionPublicLinkProps = {
  shared: boolean;
  sharedAs: 'public' | 'protected';
  shareToken: string;
  refresh: () => void;
};

const ModelerShareModalOptionPublicLink = ({
  shared,
  sharedAs,
  shareToken,
  refresh,
}: ModelerShareModalOptionPublicLinkProps) => {
  const { processId } = useParams();
  const query = useSearchParams();
  const selectedVersionId = query.get('version');
  const [token, setToken] = useState<String | null>(null);
  const [isShareLinkChecked, setIsShareLinkChecked] = useState(shared);
  const [registeredUsersonlyChecked, setRegisteredUsersonlyChecked] = useState(
    sharedAs === 'protected',
  );

  const publicLinkValue = `${window.location.origin}/shared-viewer?token=${token}`;

  const { message } = App.useApp();

  useEffect(() => {
    setIsShareLinkChecked(shared);
    if (shared) {
      setToken(shareToken);
    }
    setRegisteredUsersonlyChecked(sharedAs === 'protected');
  }, [shared, sharedAs, shareToken]);

  const handleCopyLink = async () => {
    try {
      await navigator.clipboard.writeText(publicLinkValue);
      message.success('Link Copied');
    } catch (err) {
      message.error('Error copying link');
    }
  };

  const handlePermissionChanged = async (e: {
    target: { checked: boolean | ((prevState: boolean) => boolean) };
  }) => {
    const isChecked = e.target.checked as boolean;
    setRegisteredUsersonlyChecked(isChecked);
    if (isShareLinkChecked) {
      const sharedAsValue = isChecked ? 'protected' : 'public';
      await updateProcessGuestAccessRights(processId, {
        shared: true,
        sharedAs: sharedAsValue,
      });
    }
    refresh();
  };

  const handleShareLinkChecked = async (e: {
    target: { checked: boolean | ((prevState: boolean) => boolean) };
  }) => {
    const isChecked = e.target.checked;

    setIsShareLinkChecked(isChecked);

    if (isChecked) {
      const { token } = await generateProcessShareToken({ processId: processId });
      setToken(token);

      await updateProcessGuestAccessRights(processId, { shared: true, sharedAs: 'public' });
      message.success('Process shared');
    } else {
      await updateProcessGuestAccessRights(processId, { shared: false });
      setRegisteredUsersonlyChecked(false);
      message.success('Process unshared');
    }
    refresh();
  };

  const canvasRef = useRef<HTMLDivElement>(null);

  const handleQRCodeAction = async (action: 'download' | 'copy') => {
    try {
      const canvas = canvasRef.current?.querySelector<HTMLCanvasElement>('canvas');

      if (canvas) {
        const blob = await new Promise<Blob | null>((resolve) =>
          canvas.toBlob(resolve, 'image/png'),
        );

        if (blob) {
          if (action === 'copy') {
            const item = new ClipboardItem({ 'image/png': blob });
            await navigator.clipboard.write([item]);
            message.success('QR Code copied as PNG');
          } else if (action === 'download') {
            const a = document.createElement('a');
            a.href = URL.createObjectURL(blob);
            a.download = 'qrcode.png';
            a.click();
          } else {
            throw new Error('Invalid action specified');
          }
        } else {
          throw new Error('Failed to create PNG blob');
        }
      } else {
        throw new Error('QR Code canvas not found');
      }
    } catch (err) {
      message.error(`${err}`);
    }
  };

  const handleOpenSharedPage = async () => {
    const { token } = await generateProcessShareToken({ processId, version: selectedVersionId });
    // open the documentation page in a new tab
    window.open(
      `${window.location.origin}/shared-viewer?token=${token}`,
      `${processId}-${selectedVersionId}-tab`,
    );
  };

  return (
    <>
      <div style={{ marginBottom: '5px' }}>
        <Checkbox checked={isShareLinkChecked} onChange={handleShareLinkChecked}>
          Share Process with Public Link
        </Checkbox>
      </div>
      {isShareLinkChecked && !token ? (
        <Flex justify="center">
          <LoadingOutlined style={{ fontSize: '40px' }} />
        </Flex>
      ) : (
        <div>
          <Row>
            <Col span={18} style={{ paddingBottom: '10px', paddingLeft: '25px' }}>
              <Flex vertical gap="small" justify="left" align="left">
                <Checkbox
                  checked={registeredUsersonlyChecked}
                  onChange={handlePermissionChanged}
                  disabled={!isShareLinkChecked}
                >
                  Visible only for registered user
                </Checkbox>
              </Flex>
            </Col>
            <Col span={18}>
              <Input
                type={'text'}
                value={publicLinkValue}
                disabled={!isShareLinkChecked}
                style={{ border: '1px solid #000' }}
              />
            </Col>
            <Col span={12}>
              <Flex
                vertical={false}
                style={{ paddingTop: '10px', flexWrap: 'wrap-reverse' }}
                justify="center"
                align="center"
              >
                {isShareLinkChecked && (
                  <div id="qrcode" ref={canvasRef}>
                    <QRCode
                      style={{
                        border: '1px solid #000',
                      }}
                      value={publicLinkValue}
                      size={158}
                    />
                  </div>
                )}
              </Flex>
            </Col>
            <Col span={6} style={{ paddingTop: '10px' }}>
              <Flex vertical gap={10}>
                <Button
                  className={styles.OptionButton}
                  onClick={handleCopyLink}
                  disabled={!isShareLinkChecked}
                >
                  Copy link
                </Button>
                <Button
                  className={styles.OptionButton}
                  onClick={handleOpenSharedPage}
                  disabled={!isShareLinkChecked}
                >
                  Open
                </Button>
                <Button
                  icon={<DownloadOutlined />}
                  title="Save as PNG"
                  className={styles.OptionButton}
                  hidden={!isShareLinkChecked}
                  onClick={() => handleQRCodeAction('download')}
                  disabled={!isShareLinkChecked}
                >
                  Save QR Code
                </Button>
                <Button
                  icon={<CopyOutlined />}
                  title="Copy as PNG"
                  className={styles.OptionButton}
                  hidden={!isShareLinkChecked}
                  onClick={() => handleQRCodeAction('copy')}
                  disabled={!isShareLinkChecked}
                >
                  Copy QR Code
                </Button>
              </Flex>
            </Col>
          </Row>
        </div>
      )}
    </>
  );
};

export default ModelerShareModalOptionPublicLink;<|MERGE_RESOLUTION|>--- conflicted
+++ resolved
@@ -1,12 +1,7 @@
 import { App, Button, Checkbox, Col, Flex, Input, QRCode, Row } from 'antd';
 import { DownloadOutlined, CopyOutlined, LoadingOutlined } from '@ant-design/icons';
-<<<<<<< HEAD
-import { useEffect, useState } from 'react';
+import { useEffect, useState, useRef } from 'react';
 import { useParams, useSearchParams } from 'next/navigation';
-=======
-import { useEffect, useRef, useState } from 'react';
-import { useParams } from 'next/navigation';
->>>>>>> 8d3f0e83
 import {
   generateProcessShareToken,
   updateProcessGuestAccessRights,
