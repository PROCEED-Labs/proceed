--- conflicted
+++ resolved
@@ -25,10 +25,7 @@
     const processListPage = new ProcessListPage(page);
     await processListPage.goto();
     await use(processListPage);
-<<<<<<< HEAD
     await processListPage.removeAllProcessesAndFolders();
-=======
->>>>>>> 02a563e9
   },
   processModelerPage: async ({ page, processListPage }, use) => {
     const processModelerPage = new ProcessModelerPage(page);
