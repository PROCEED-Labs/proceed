--- conflicted
+++ resolved
@@ -8,17 +8,14 @@
   getFolderById,
   getRootFolder,
   moveFolder,
-<<<<<<< HEAD
   getFolderChildren as _getFolderChildren,
-=======
   updateFolderMetaData,
   deleteFolder as _deleteFolder,
->>>>>>> f22ec65c
 } from './legacy/folders';
 import { UserErrorType, userError } from '../user-error';
 import { toCaslResource } from '../ability/caslAbility';
-<<<<<<< HEAD
 import { getProcess, moveProcess } from './legacy/_process';
+import { UnauthorizedError } from '../ability/abilityHelper';
 import { asyncMap } from '../helpers/javascriptHelpers';
 
 export async function getFolder(folderId: string, spaceId: string) {
@@ -33,10 +30,6 @@
     return userError('Something went wrong');
   }
 }
-=======
-import { moveProcess } from './legacy/_process';
-import { UnauthorizedError } from '../ability/abilityHelper';
->>>>>>> f22ec65c
 
 export async function createFolder(folderInput: FolderUserInput) {
   try {
@@ -74,32 +67,6 @@
   }
 }
 
-<<<<<<< HEAD
-export async function getFolderChildren(spaceId: string, folderId?: string) {
-  try {
-    const { ability } = await getCurrentEnvironment(spaceId);
-
-    folderId = folderId || getRootFolder(spaceId).id;
-
-    const children = _getFolderChildren(folderId, ability);
-    if (!children) throw new Error();
-
-    const folderContents = await asyncMap(children, async (item) => {
-      if (item.type === 'folder') {
-        return {
-          ...getFolderById(item.id),
-          type: 'folder' as const,
-        };
-      } else {
-        return await getProcess(item.id);
-      }
-    });
-
-    return folderContents;
-  } catch (e) {
-    console.error(e);
-    return userError('Something went wrong');
-=======
 /** This is only for updating a folder's metadata, to move a folder use moveIntoFolder */
 export async function updateFolder(folderInput: Partial<FolderUserInput>, folderId: string) {
   try {
@@ -130,6 +97,32 @@
       return userError('Permission denied', UserErrorType.PermissionError);
 
     return userError("Couldn't create folder");
->>>>>>> f22ec65c
+  }
+}
+
+export async function getFolderChildren(spaceId: string, folderId?: string) {
+  try {
+    const { ability } = await getCurrentEnvironment(spaceId);
+
+    folderId = folderId || getRootFolder(spaceId).id;
+
+    const children = _getFolderChildren(folderId, ability);
+    if (!children) throw new Error();
+
+    const folderContents = await asyncMap(children, async (item) => {
+      if (item.type === 'folder') {
+        return {
+          ...getFolderById(item.id),
+          type: 'folder' as const,
+        };
+      } else {
+        return await getProcess(item.id);
+      }
+    });
+
+    return folderContents;
+  } catch (e) {
+    console.error(e);
+    return userError('Something went wrong');
   }
 }