--- conflicted
+++ resolved
@@ -29,6 +29,12 @@
     key: 'systemadmins',
     label: <Link href="/admin/systemadmins">Manage admins</Link>,
     icon: <RiAdminFill />,
+  },
+
+  {
+    key: 'saved-engines',
+    label: <Link href="/admin/saved-engines">Saved Engines</Link>,
+    icon: <AiOutlineDatabase />,
   },
   {
     key: 'engines',
@@ -65,42 +71,7 @@
         {
           type: 'group',
           label: 'System Admin views',
-<<<<<<< HEAD
-          children: [
-            {
-              key: 'dashboard',
-              label: <Link href="/admin">Dashboard</Link>,
-              icon: <AreaChartOutlined />,
-            },
-            {
-              key: 'spaces',
-              label: <Link href="/admin/spaces">Spaces</Link>,
-              icon: <AppstoreOutlined />,
-            },
-            {
-              key: 'users',
-              label: <Link href="/admin/users">Users</Link>,
-              icon: <FaUsers />,
-            },
-            {
-              key: 'systemadmins',
-              label: <Link href="/admin/systemadmins">Manage admins</Link>,
-              icon: <RiAdminFill />,
-            },
-            {
-              key: 'saved-engines',
-              label: <Link href="/admin/saved-engines">Saved Engines</Link>,
-              icon: <AiOutlineDatabase />,
-            },
-            {
-              key: 'engines',
-              label: <Link href="/admin/engines">Engines</Link>,
-              icon: <MdOutlineComputer />,
-            },
-          ],
-=======
           children: adminViews,
->>>>>>> 9f38fc8d
         },
       ]}
     >
