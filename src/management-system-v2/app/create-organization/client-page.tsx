--- conflicted
+++ resolved
@@ -90,11 +90,8 @@
         // To stop the callbackUrl function so that the user isn't redirected to the signin page
         throw e;
       }
-<<<<<<< HEAD
-=======
     } finally {
       setSubmitting(false);
->>>>>>> f460d56f
     }
   }
 
