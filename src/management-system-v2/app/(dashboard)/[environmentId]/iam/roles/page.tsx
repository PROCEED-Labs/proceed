--- conflicted
+++ resolved
@@ -4,24 +4,20 @@
 import RolesPage from './role-page';
 import UnauthorizedFallback from '@/components/unauthorized-fallback';
 import { ComponentProps } from 'react';
-import { getUserById } from '@/lib/data/legacy/iam/users';
+import { getUserById } from '@/lib/data/DTOs';
 
 const Page = async ({ params }: { params: { environmentId: string } }) => {
   const { ability, activeEnvironment } = await getCurrentEnvironment(params.environmentId);
 
   if (!ability.can('manage', 'Role')) return <UnauthorizedFallback />;
 
-<<<<<<< HEAD
   const roles = await getRoles(activeEnvironment.spaceId, ability);
-=======
-  const roles = getRoles(activeEnvironment.spaceId, ability);
 
   for (let i = 0; i < roles.length; i++) {
     // @ts-ignore
     roles[i] = { members: roles[i].members.map(({ userId }) => getUserById(userId)), ...roles[i] };
   }
 
->>>>>>> e0699152
   return (
     <Content title="Identity and Access Management">
       <RolesPage roles={roles as ComponentProps<typeof RolesPage>['roles']} />
