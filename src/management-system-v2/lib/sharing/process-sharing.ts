--- conflicted
+++ resolved
@@ -1,15 +1,8 @@
 'use server';
 
 import jwt from 'jsonwebtoken';
-<<<<<<< HEAD
-import { getProcessMetaObjects, updateProcessMetaData } from '@/lib/data/legacy/_process';
-import { getCurrentEnvironment, getCurrentUser } from '@/components/auth';
-import { UserErrorType, userError } from '../user-error';
-import { toCaslResource } from '../ability/caslAbility';
 import { SettingsOption } from '@/app/shared-viewer/settings-modal';
-=======
 import { updateProcessMetaInfo } from '../data/processes';
->>>>>>> cca807af
 
 export interface TokenPayload {
   processId: string | string[];
