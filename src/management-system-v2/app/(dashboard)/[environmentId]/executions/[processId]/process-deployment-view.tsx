--- conflicted
+++ resolved
@@ -19,7 +19,6 @@
 import { useEnvironment } from '@/components/auth-can';
 import { useRouter } from 'next/navigation';
 import { wrapServerCall } from '@/lib/wrap-server-call';
-<<<<<<< HEAD
 import useDeployment from '../deployment-hook';
 import { getLatestDeployment, getVersionInstances, getYoungestInstance } from './instance-helpers';
 
@@ -28,47 +27,6 @@
 
 function PageContent({ selectedProcess }: { selectedProcess: DeployedProcessInfo }) {
   const [selectedVersionId, setSelectedVersionId] = useState<string | undefined>();
-=======
-
-function getVersionInstances(process: DeployedProcessInfo, versionId?: string) {
-  const instances = process.instances.map((instance, idx) => {
-    const name = `${idx + 1}. Instance: ${new Date(instance.globalStartTime).toLocaleString()}`;
-    // @ts-ignore
-    instance.label = name;
-
-    return instance;
-  }) as (InstanceInfo & { label: string })[];
-
-  if (!versionId) return instances;
-  return instances.filter((instance) => instance.processVersion === versionId);
-}
-
-function getLatestDeployment(process: DeployedProcessInfo) {
-  let latest = process.versions.length - 1;
-  for (let i = process.versions.length - 2; i >= 0; i--) {
-    if (process.versions[i].deploymentDate > process.versions[latest].deploymentDate) latest = i;
-  }
-
-  return process.versions[latest];
-}
-
-function getYoungestInstance<T extends InstanceInfo[]>(instances: T) {
-  if (instances.length === 0) return undefined;
-
-  let firstInstance = 0;
-  for (let i = 0; i < instances.length; i++) {
-    if (instances[i].globalStartTime < instances[firstInstance].globalStartTime) firstInstance = i;
-  }
-  return instances[firstInstance];
-}
-
-export default function ProcessDeploymentView({
-  selectedProcess,
-}: {
-  selectedProcess: DeployedProcessInfo;
-}) {
-  const [selectedVersion, setSelectedVersion] = useState<VersionInfo | undefined>();
->>>>>>> 9ac7ea11
   const [selectedInstanceId, setSelectedInstanceId] = useSearchParamState('instance');
   const [selectedColoring, setSelectedColoring] = useState<ColorOptions>('processColors');
   const [selectedElement, setSelectedElement] = useState<ElementLike | undefined>();
@@ -80,7 +38,6 @@
 
   const router = useRouter();
 
-<<<<<<< HEAD
   const { selectedVersion, instances, selectedInstance, currentVersion } = useMemo(() => {
     const selectedVersion = selectedProcess.versions.find((v) => v.versionId === selectedVersionId);
 
@@ -94,21 +51,6 @@
       currentVersionId = selectedInstance.processVersion;
     } else if (selectedVersionId) {
       currentVersionId = selectedVersionId;
-=======
-  function selectNewBpmn(type: 'version' | 'instance', identifier: number | string) {
-    if (type == 'instance') {
-      setSelectedInstanceId(identifier as string);
-    } else if (type == 'version') {
-      const version = selectedProcess!.versions.find((v) => v.versionId === identifier);
-      setSelectedVersion(version);
-
-      const instances = getVersionInstances(
-        selectedProcess!,
-        version ? version.versionId : undefined,
-      );
-      const youngestInstance = getYoungestInstance(instances);
-      setSelectedInstanceId(youngestInstance?.processInstanceId);
->>>>>>> 9ac7ea11
     }
     const currentVersion = selectedProcess.versions.find(
       (version) => version.versionId === currentVersionId,
@@ -121,48 +63,11 @@
     return { bpmn: currentVersion?.bpmn || '' };
   }, [currentVersion]);
 
-<<<<<<< HEAD
   const { refreshColoring } = useColors(
     selectedBpmn,
     selectedColoring,
     selectedInstance,
     canvasRef,
-=======
-    // This is necessary, because bpmn-js throws an error if you try to remove a marker
-    // from an element that doesn't exist
-    flushPreviousStyling();
-  }
-
-  const instances = getVersionInstances(selectedProcess, selectedVersion?.versionId);
-  const selectedInstance = selectedInstanceId
-    ? instances.find((i) => i.processInstanceId === selectedInstanceId)
-    : undefined;
-
-  let selectedBpmn;
-  if (selectedInstance)
-    selectedBpmn = selectedProcess.versions.find(
-      (v) => v.versionId === selectedInstance.processVersion,
-    )!;
-  else if (selectedVersion) selectedBpmn = selectedVersion;
-  else selectedBpmn = getLatestDeployment(selectedProcess);
-
-  // When selected coloring changes, this function will change
-  // That in turn will trigger the useEffect inside the BPMNCanvas
-  // If a new instance is selected, the same useEffect will be triggered,
-  // only this time because of the bpmn change
-  // NOTE: selectedColoring is not part of the dependencies to avoid re-rendering
-  // the component on a case where it isn't necessary
-  const applyColoring = useCallback(
-    (coloring?: ColorOptions | ElementLike) => {
-      if (!selectedInstance || !canvasRef.current) return;
-      applyColors(
-        canvasRef.current,
-        selectedInstance,
-        typeof coloring === 'string' ? coloring : selectedColoring,
-      );
-    },
-    [selectedInstance, canvasRef],
->>>>>>> 9ac7ea11
   );
 
   return (
@@ -197,10 +102,6 @@
                 placeholder="Select an instance"
               />
               <Tooltip title="Start new instance">
-<<<<<<< HEAD
-                {/** TODO: implement start new instance */}
-=======
->>>>>>> 9ac7ea11
                 <Button
                   icon={<PlusOutlined />}
                   onClick={() => {
@@ -212,11 +113,7 @@
                           spaceId,
                         ),
                       onSuccess: (instanceId) => {
-<<<<<<< HEAD
                         setSelectedInstanceId(instanceId);
-=======
-                        selectNewBpmn('instance', instanceId);
->>>>>>> 9ac7ea11
                         router.refresh();
                       },
                     });
@@ -248,7 +145,6 @@
                       })),
                     ],
                     selectable: true,
-<<<<<<< HEAD
                     onSelect: ({ key }) => {
                       const versionId = key === '-2' ? undefined : key;
                       setSelectedVersionId(versionId);
@@ -260,10 +156,6 @@
                       }
                     },
                     selectedKeys: selectedVersionId ? [selectedVersionId] : [],
-=======
-                    onSelect: (item) => selectNewBpmn('version', item.key),
-                    selectedKeys: selectedVersion ? [`${selectedVersion.versionId}`] : [],
->>>>>>> 9ac7ea11
                   }}
                 >
                   <Button icon={<FilterOutlined />}>
