import { getRootFolder, getFolderById, getFolderContents } from '@/lib/data/legacy/folders';
import Processes from '@/components/processes';
import Content from '@/components/content';
import { Button, Space } from 'antd';
import { getCurrentEnvironment } from '@/components/auth';
// This is a workaround to enable the Server Actions in that file to return any
// client components. This is not possible with the current nextjs compiler
// otherwise. It might be possible in the future with turbopack without this
// import.
import '@/lib/data/processes';
import { getUsersFavourites } from '@/lib/data/users';
import { ProcessMetadata } from '@/lib/data/process-schema';
import { Folder } from '@/lib/data/folder-schema';
import Link from 'next/link';
import { LeftOutlined } from '@ant-design/icons';
import EllipsisBreadcrumb from '@/components/ellipsis-breadcrumb';
import { ComponentProps } from 'react';
import { spaceURL } from '@/lib/utils';
export type ListItem = ProcessMetadata | (Folder & { type: 'folder' });

const ProcessesPage = async ({
  params,
}: {
  params: { environmentId: string; folderId?: string };
}) => {
  const { ability, activeEnvironment } = await getCurrentEnvironment(params.environmentId);

  const favs = await getUsersFavourites();

  const rootFolder = await getRootFolder(activeEnvironment.spaceId, ability);

  const folder = await getFolderById(
    params.folderId ? decodeURIComponent(params.folderId) : rootFolder.id,
  );

<<<<<<< HEAD
  const getFolderItemDetails = async (item: any): Promise<ListItem> => {
    if (item.type === 'folder') {
      const folderDetails = await getFolderById(item.id);
      return {
        ...folderDetails,
        type: 'folder' as const,
      };
    } else {
      const process = await getProcess(item.id);
      return process as ListItem;
    }
  };

  const getFolderContents = async (folderId: string, ability: any): Promise<ListItem[]> => {
    const children = await getFolderChildren(folderId, ability);
    const folderContents = await asyncMap(children, getFolderItemDetails);

    return folderContents satisfies ListItem[];
  };

=======
>>>>>>> 74254b4e
  const folderContents = await getFolderContents(folder.id, ability);

  const pathToFolder: ComponentProps<typeof EllipsisBreadcrumb>['items'] = [];
  let currentFolder: Folder | null = folder;
  do {
    pathToFolder.push({
      title: (
        <Link href={spaceURL(activeEnvironment, `/processes/folder/${currentFolder.id}`)}>
          {currentFolder.parentId ? currentFolder.name : 'Processes'}
        </Link>
      ),
    });
    currentFolder = currentFolder.parentId ? await getFolderById(currentFolder.parentId) : null;
  } while (currentFolder);
  pathToFolder.reverse();

  return (
    <>
      <Content
        title={
          <Space>
            {folder.parentId && (
              <Link href={spaceURL(activeEnvironment, `/processes/folder/${folder.parentId}`)}>
                <Button icon={<LeftOutlined />} type="text">
                  Back
                </Button>
              </Link>
            )}
            <EllipsisBreadcrumb keepInBack={2} keepInFront={2} items={pathToFolder} />
          </Space>
        }
      >
        <Space direction="vertical" size="large" style={{ display: 'flex', height: '100%' }}>
          <Processes processes={folderContents} favourites={favs as string[]} folder={folder} />
        </Space>
      </Content>
    </>
  );
};

export default ProcessesPage;<|MERGE_RESOLUTION|>--- conflicted
+++ resolved
@@ -33,29 +33,6 @@
     params.folderId ? decodeURIComponent(params.folderId) : rootFolder.id,
   );
 
-<<<<<<< HEAD
-  const getFolderItemDetails = async (item: any): Promise<ListItem> => {
-    if (item.type === 'folder') {
-      const folderDetails = await getFolderById(item.id);
-      return {
-        ...folderDetails,
-        type: 'folder' as const,
-      };
-    } else {
-      const process = await getProcess(item.id);
-      return process as ListItem;
-    }
-  };
-
-  const getFolderContents = async (folderId: string, ability: any): Promise<ListItem[]> => {
-    const children = await getFolderChildren(folderId, ability);
-    const folderContents = await asyncMap(children, getFolderItemDetails);
-
-    return folderContents satisfies ListItem[];
-  };
-
-=======
->>>>>>> 74254b4e
   const folderContents = await getFolderContents(folder.id, ability);
 
   const pathToFolder: ComponentProps<typeof EllipsisBreadcrumb>['items'] = [];
