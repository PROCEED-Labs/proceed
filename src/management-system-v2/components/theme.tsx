--- conflicted
+++ resolved
@@ -26,11 +26,8 @@
           colorPrimary: '#1976D2',
           fontFamily: 'var(--inter)',
           colorBgContainer: '#fff',
-<<<<<<< HEAD
-=======
           fontSize: 14,
           fontSizeHeading1: 16,
->>>>>>> 105db39d
         },
       }}
     >
