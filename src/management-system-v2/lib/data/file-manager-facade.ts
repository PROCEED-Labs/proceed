'use server';

import {
  getFileCategory,
  getNewFileName,
  EntityType,
  ArtifactType,
  generateProcessFilePath,
} from '../helpers/fileManagerHelpers';
import { deleteFile, retrieveFile, saveFile } from './file-manager/file-manager';
import db from '@/lib/data/db';
import { getProcessHtmlFormJSON } from './db/process';
import { asyncMap, findKey } from '../helpers/javascriptHelpers';
import { Prisma } from '@prisma/client';
import { checkValidity } from './processes';
<<<<<<< HEAD
=======
import { env } from '@/lib/ms-config/env-vars';
import { getUsedImagesFromJson } from '@/app/(dashboard)/[environmentId]/processes/[processId]/_user-task-builder/serialized-format-utils';
import { getErrorMessage, userError } from '../user-error';

const DEPLOYMENT_ENV = env.PROCEED_PUBLIC_STORAGE_DEPLOYMENT_ENV;
>>>>>>> 4bfc0cf1

// Allowed content types for files
const ALLOWED_CONTENT_TYPES = [
  'image/jpeg',
  'image/png',
  'image/webp',
  'image/svg+xml',
  'text/html',
  'application/pdf',
  'application/javascript',
  'application/xml',
];

const isContentTypeAllowed = (mimeType: string): boolean => {
  return ALLOWED_CONTENT_TYPES.includes(mimeType);
};

interface SaveArtifactOptions {
  saveWithoutSavingReference?: boolean;
  processId: string;
}

export const saveArtifactToDB = async (
  fileName: string,
  filePath: string,
  artifactType: ArtifactType,
  options: SaveArtifactOptions,
) => {
  try {
    const { saveWithoutSavingReference, processId } = options;
    const data: Prisma.ArtifactCreateArgs['data'] = {
      fileName,
      filePath,
      artifactType,
    };

    if (!saveWithoutSavingReference) {
      data['processReferences'] = { create: { processId } };
    }

    const artifact = await db.artifact.create({ data });

    return artifact;
  } catch (error) {
    console.error(`Error saving artifact to DB for file: ${fileName}, rolling back...`, error);

    // Rollback: Delete the uploaded file if DB operation fails
    try {
      await deleteFile(filePath);
      console.info(`Rollback successful: Deleted file ${filePath}`);
    } catch (fsError) {
      console.error(`Rollback failed: Could not delete file ${filePath}`, fsError);
    }

    throw new Error(`Failed to save artifact metadata, rollback completed for file: ${fileName}`);
  }
};

const removeArtifactFromDB = async (filePath: string, tx?: Prisma.TransactionClient) => {
  const dbMutator = tx || db;
  return dbMutator.artifact.delete({
    where: { filePath },
  });
};

export const cleanUpFailedUploadEntry = async (
  spaceId: string,
  entityId: string,
  entityType: EntityType,
  fileName: string,
) => {
  if (EntityType.ORGANIZATION === entityType) {
    // Maybe add ability check here, if the user is admin of the organisation
    try {
      await db.space.update({ where: { id: entityId }, data: { spaceLogo: null } });
      return true;
    } catch (error) {
      console.error('Failed to clean up failed upload entry:', error);
      return false;
    }
  } else if (EntityType.PROCESS === entityType) {
    const ability = await checkValidity(entityId, 'delete', spaceId);
    if (ability?.error) {
      throw new Error('User does not have permission to delete the file');
    }
    try {
      const artifact = await db.artifact.findUnique({ where: { fileName } });
      await db.artifactProcessReference.deleteMany({ where: { artifactId: artifact?.id } });
      await db.artifact.delete({ where: { fileName } });
      return true;
    } catch (error) {
      console.error('Failed to clean up failed upload entry:', error);
      return false;
    }
  }
};

export async function getArtifactMetaData(fileNameOrPath: string, isFilePath: boolean) {
  return await db.artifact.findUnique({
    where: isFilePath ? { filePath: fileNameOrPath } : { fileName: fileNameOrPath },
  });
}

type SaveEntityFileOrGetPresignedUrlOptions = {
  saveWithoutSavingReference: boolean;
};
// Save a file associated with an entity (process, organization, etc.)
export async function saveEntityFileOrGetPresignedUrl(
  entityType: EntityType,
  entityId: string,
  mimeType: string,
  fileName: string,
  fileContent?: Buffer | Uint8Array,
  options?: SaveEntityFileOrGetPresignedUrlOptions,
) {
  if (!isContentTypeAllowed(mimeType)) {
    throw new Error(`Content type '${mimeType}' is not allowed`);
  }

  switch (entityType) {
    case EntityType.PROCESS:
      return saveProcessArtifact(entityId, fileName, mimeType, fileContent, options);
    case EntityType.ORGANIZATION:
      return saveSpaceLogo(entityId, fileName, mimeType, fileContent);
    // Extend for other entity types if needed
    default:
      throw new Error(`Unsupported entity type: ${entityType}`);
  }
}

// Retrieve a file associated with an entity
export async function retrieveEntityFile(
  entityType: EntityType,
  entityId: string,
  filePath?: string,
) {
  switch (entityType) {
    case EntityType.PROCESS:
      if (!filePath) throw new Error('File name is required for process artifacts');
      return retrieveFile(filePath, true);
    case EntityType.ORGANIZATION:
      return getSpaceLogo(entityId);
    // Extend for other entity types if needed
    default:
      throw new Error(`Unsupported entity type: ${entityType}`);
  }
}

// Delete a file associated with an entity
export async function deleteEntityFile(
  entityType: EntityType,
  entityId: string,
  fileName?: string,
): Promise<boolean> {
  switch (entityType) {
    case EntityType.PROCESS:
      if (!fileName) throw new Error('File name is required for process artifacts');
      return deleteProcessArtifact(fileName, false, entityId);
    case EntityType.ORGANIZATION:
      return deleteSpaceLogo(entityId);
    // Extend for other entity types if needed
    default:
      throw new Error(`Unsupported entity type: ${entityType}`);
  }
}

interface SaveProcessArtifactOptions {
  generateNewFileName?: boolean;
  useDefaultArtifactsTable?: boolean;
  versionCreatedOn?: string;
  replaceFileContentOnly?: boolean;
  context?: ArtifactType; // option to override the file category in case of collision ( eg: xml extension is used for usertask and bpmn both)
  saveWithoutSavingReference?: boolean;
}

// Functionality for handling process artifact files
export async function saveProcessArtifact(
  processId: string,
  fileName: string,
  mimeType: string,
  fileContent?: Buffer | Uint8Array,
  options: SaveProcessArtifactOptions = {},
) {
  const {
    generateNewFileName = true,
    useDefaultArtifactsTable = true,
    versionCreatedOn,
    replaceFileContentOnly = false,
    context,
    saveWithoutSavingReference = false,
  } = options;

  const newFileName = generateNewFileName ? getNewFileName(fileName) : fileName;
  const artifactType = context || getFileCategory(fileName, mimeType);
  const filePath = generateProcessFilePath(newFileName, processId, mimeType, versionCreatedOn);
  const usePresignedUrl = ['images', 'others'].includes(artifactType);

  try {
    if (!generateNewFileName && !replaceFileContentOnly) {
      const artifact = await getArtifactMetaData(newFileName, false);
      // if artifact already exists, update the reference and return
      if (artifact) {
        await db.artifactProcessReference.create({ data: { artifactId: artifact.id, processId } });
        return { presignedUrl: null, filePath };
      }
    }
    // Save the file (local or presigned URL)
    const { presignedUrl, status } = await saveFile(
      filePath,
      mimeType,
      fileContent,
      usePresignedUrl,
    );

    // If only replacing file content, skip DB update
    if (replaceFileContentOnly) {
      return { presignedUrl, status };
    }

    if (useDefaultArtifactsTable) {
      await saveArtifactToDB(newFileName, filePath, artifactType, {
        processId,
        saveWithoutSavingReference: saveWithoutSavingReference || !!versionCreatedOn,
      });
    }

    return { presignedUrl, filePath };
  } catch (error) {
    console.error(
      `Failed to save process artifact (${artifactType}, ${fileName}) for process ${processId}:`,
      error,
    );
    return { presignedUrl: null, fileName: null };
  }
}

// Delete a process artifact
export async function deleteProcessArtifact(
  fileNameOrPath: string,
  isFilePath = false,
  processId?: string,
  tx?: Prisma.TransactionClient,
): Promise<boolean> {
  const dbMutator = tx || db;

  const artifact = await getArtifactMetaData(fileNameOrPath, isFilePath);
  if (!artifact) {
    throw new Error(`Artifact "${fileNameOrPath}" not found`);
  }

  if (processId) {
    // Remove the reference between artifact and process
    await dbMutator.artifactProcessReference.deleteMany({
      where: {
        artifactId: artifact.id,
        processId: processId,
      },
    });
  }
  // Check if there are any remaining references
  const remainingReferencesCount = await dbMutator.artifactProcessReference.count({
    where: { artifactId: artifact.id },
  });

  const remainingVersionReferencesCount = await dbMutator.artifactVersionReference.count({
    where: { artifactId: artifact.id },
  });

  // If no remaining references, delete the artifact
  if (remainingReferencesCount === 0 && remainingVersionReferencesCount === 0) {
    const isDeleted = await deleteFile(artifact.filePath);
    if (isDeleted) {
      await removeArtifactFromDB(artifact.filePath, tx);
    }
    return isDeleted;
  }

  return true;
}

// Functionality for handling organization logo files
export async function saveSpaceLogo(
  organizationId: string,
  fileName: string,
  mimeType: string,
  fileContent?: Buffer | Uint8Array,
) {
  const newFileName = getNewFileName(fileName);
  const filePath = `spaces/${organizationId}/${newFileName}`;

  const { presignedUrl, status } = await saveFile(filePath, mimeType, fileContent);

  if (!status) {
    await deleteFile(filePath);
    throw new Error('Failed to save organization logo');
  }

  await db.space.update({
    where: { id: organizationId },
    data: { spaceLogo: filePath },
  });

  return { presignedUrl, filePath };
}

export async function getSpaceLogo(organizationId: string) {
  const result = await db.space.findUnique({
    where: { id: organizationId },
    select: { spaceLogo: true },
  });

  if (result?.spaceLogo) {
    return retrieveFile(result.spaceLogo);
  }

  return null;
}

export async function deleteSpaceLogo(organizationId: string): Promise<boolean> {
  const result = await db.space.findUnique({
    where: { id: organizationId },
    select: { spaceLogo: true },
  });

  if (result?.spaceLogo && !result.spaceLogo.startsWith('public')) {
    const isDeleted = await deleteFile(result.spaceLogo);
    if (isDeleted) {
      await db.space.update({
        where: { id: organizationId },
        data: { spaceLogo: null },
      });
    }
    return isDeleted;
  }

  return false;
}

export async function updateFileDeletableStatus(
  //spaceId: string,
  //userId: string,
  filePath: string,
  deleteReference: boolean,
  processId: string,
) {
  // if (!userId) {
  //   throw new Error(user is undefined ${userId});
  // }

  // if (!fileName) {
  //   return;
  // }

  // const ability = await getAbilityForUser(userId, spaceId);
  //TODO ability check

  const artifact = await db.artifact.findUnique({
    where: { filePath },
  });

  if (!artifact) {
    throw new Error(`Artifact with fileName "${filePath}" not found.`);
  }

  if (!deleteReference) {
    // Add a new reference
    try {
      await db.artifactProcessReference.create({
        data: { artifactId: artifact.id, processId },
      });
    } catch (error: any) {
      if (error.code === 'P2002') {
        console.warn('ArtifactProcessReference already exists.');
      } else {
        throw error;
      }
    }
  } else {
    // Remove the reference
    await db.artifactProcessReference.deleteMany({
      where: {
        artifactId: artifact.id,
        processId,
      },
    });
  }
}

// Soft delete a user task and its associated artifacts
export async function softDeleteProcessUserTask(processId: string, userTaskFilename: string) {
  try {
    const userTaskJson = await getProcessHtmlFormJSON(processId, userTaskFilename);
    if (userTaskJson) {
      const artifactsPromises = [];

      artifactsPromises.push(getArtifactMetaData(`${userTaskFilename}.json`, false));
      artifactsPromises.push(getArtifactMetaData(`${userTaskFilename}.html`, false));

      const referencedArtifactFilePaths = getUsedImagesFromJson(JSON.parse(userTaskJson));
      for (const referencedArtifactFilePath of referencedArtifactFilePaths) {
        artifactsPromises.push(getArtifactMetaData(referencedArtifactFilePath, true));
      }

      const artifacts = await Promise.all(artifactsPromises);

      await db.$transaction(async (tx) => {
        for (const artifact of artifacts) {
          if (artifact) {
            await tx.artifactProcessReference.deleteMany({
              where: {
                artifactId: artifact.id,
                processId,
              },
            });
          }
        }
      });
    }
  } catch (e) {
    const message = getErrorMessage(e);
    return userError(message);
  }
}

// Soft delete a user task and its associated artifacts
export async function softDeleteProcessScriptTask(processId: string, scriptTaskFileName: string) {
  const referencedArtifactFilenames = [
    `${scriptTaskFileName}.js`,
    `${scriptTaskFileName}.ts`,
    `${scriptTaskFileName}.xml`,
  ];

  const artifacts = await asyncMap(referencedArtifactFilenames, (filename) =>
    getArtifactMetaData(filename, true),
  );

  for (const artifact of artifacts) {
    if (artifact) {
      await db.artifactProcessReference.deleteMany({
        where: {
          artifactId: artifact.id,
          processId,
        },
      });
    }
  }
}

// Revert soft deletion of a user task and restore its artifacts
export async function revertSoftDeleteProcessUserTask(processId: string, userTaskFilename: string) {
  try {
    const userTaskJson = await getProcessHtmlFormJSON(processId, userTaskFilename, true);
    if (userTaskJson) {
      const artifactsPromises = [];

      artifactsPromises.push(getArtifactMetaData(`${userTaskFilename}.json`, false));
      artifactsPromises.push(getArtifactMetaData(`${userTaskFilename}.html`, false));

      const referencedArtifactFilePaths = getUsedImagesFromJson(JSON.parse(userTaskJson));
      for (const referencedArtifactFilePath of referencedArtifactFilePaths) {
        artifactsPromises.push(getArtifactMetaData(referencedArtifactFilePath, true));
      }

      const artifacts = await Promise.all(artifactsPromises);

      await db.$transaction(async (tx) => {
        for (const artifact of artifacts) {
          if (artifact) {
            await tx.artifactProcessReference.create({
              data: {
                artifactId: artifact.id,
                processId,
              },
            });
          }
        }
      });
    }
  } catch (e) {
    const message = getErrorMessage(e);
    return userError(message);
  }
}

// Revert soft deletion of a user task and restore its artifacts
export async function revertSoftDeleteProcessScriptTask(
  processId: string,
  scriptTaskFileName: string,
) {
  const referencedArtifactFilenames = [
    `${scriptTaskFileName}.js`,
    `${scriptTaskFileName}.ts`,
    `${scriptTaskFileName}.xml`,
  ];

  const artifacts = await asyncMap(referencedArtifactFilenames, (filename) =>
    getArtifactMetaData(filename, false),
  );

  for (const artifact of artifacts) {
    if (artifact) {
      await db.artifactProcessReference.create({
        data: {
          artifactId: artifact.id,
          processId,
        },
      });
    }
  }
}

export async function removeDeletedArtifactsFromDb(
  expirationInMs: number,
  tx?: Prisma.TransactionClient,
): Promise<{ count: number }> {
  if (!tx) {
    return db.$transaction((trx) => removeDeletedArtifactsFromDb(expirationInMs, trx));
  }

  const cutoff = new Date(Date.now() - expirationInMs);

  const deletableFiles = await tx.artifact.findMany({
    where: {
      deletable: true,
      deletedOn: { lte: cutoff },
    },
    select: { filePath: true },
  });

  if (deletableFiles.length > 0) {
    await Promise.all(
      deletableFiles.map((file) => deleteProcessArtifact(file.filePath, true, undefined, tx)),
    );
  }
  return { count: deletableFiles.length };
}

// Update artifact references for a versioned user task
// export async function updateArtifactRefVersionedUserTask(userTask: string, newFileName: string) {
//   if (!userTask) {
//     throw new Error('User task is undefined');
//   }

//   // const refIds: string[] = [];
//   // const userTaskJson = JSON.parse(userTask);
//   // const referencedArtifactFilenames = findKey(userTaskJson, 'src');

//   referencedArtifactFilenames.push(`${newFileName}.json`);

//   const artifacts = await asyncMap(referencedArtifactFilenames, (filename) =>
//     getArtifactMetaData(filename, false),
//   );

//   for (const artifact of artifacts) {
//     if (artifact) {
//       const res = await db.artifactVersionReference.create({
//         data: {
//           artifactId: artifact.id,
//         },
//       });
//       if (res) refIds.push(res.id);
//     }
//   }
//   return refIds;
// }<|MERGE_RESOLUTION|>--- conflicted
+++ resolved
@@ -13,14 +13,11 @@
 import { asyncMap, findKey } from '../helpers/javascriptHelpers';
 import { Prisma } from '@prisma/client';
 import { checkValidity } from './processes';
-<<<<<<< HEAD
-=======
 import { env } from '@/lib/ms-config/env-vars';
 import { getUsedImagesFromJson } from '@/app/(dashboard)/[environmentId]/processes/[processId]/_user-task-builder/serialized-format-utils';
 import { getErrorMessage, userError } from '../user-error';
 
 const DEPLOYMENT_ENV = env.PROCEED_PUBLIC_STORAGE_DEPLOYMENT_ENV;
->>>>>>> 4bfc0cf1
 
 // Allowed content types for files
 const ALLOWED_CONTENT_TYPES = [
