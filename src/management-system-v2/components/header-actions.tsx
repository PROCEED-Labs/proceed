'use client';

import { UserOutlined } from '@ant-design/icons';
import { Button, Dropdown, MenuProps, Select, Space, Tooltip, Typography } from 'antd';
import { signIn, signOut, useSession } from 'next-auth/react';
import { FC } from 'react';
import Assistant from '@/components/assistant';
import UserAvatar from './user-avatar';
import SpaceLink from './space-link';
import { enableChatbot } from 'FeatureFlags';
import { useUserSpaces } from '@/app/(dashboard)/[environmentId]/layout-client';
import { useEnvironment } from './auth-can';
import Link from 'next/link';
import { spaceURL } from '@/lib/utils';

const HeaderActions: FC = () => {
  const session = useSession();
  const isGuest = session.data?.user.guest;
  const loggedIn = session.status === 'authenticated';
  const userSpaces = useUserSpaces((state) => state.userSpaces);
  const activeSpace = useEnvironment();

  if (!process.env.NEXT_PUBLIC_USE_AUTH) {
    return null;
  }

  if (!loggedIn) {
    return (
      <Space style={{ float: 'right', padding: '16px' }}>
        <Button type="text" onClick={() => signIn()}>
          <u>Log in</u>
        </Button>

        <Tooltip title="Log in">
          <Avatar icon={<UserOutlined />} onClick={() => signIn()} />
        </Tooltip>
      </Space>
    );
  }

  let actionButton;
  const avatarDropdownItems: MenuProps['items'] = [
    {
      key: 'profile',
      title: 'Account Settings',
      label: <SpaceLink href={`/profile`}>Account Settings</SpaceLink>,
    },
  ];

<<<<<<< HEAD
  if (isGuest) {
    actionButton = (
      <Button type="text" onClick={() => signIn()}>
        <u>Sign In</u>
      </Button>
    );
  } else {
    actionButton = (
      <div style={{ padding: '1rem' }}>
        <Select
          options={userSpaces.map((space) => ({
            label: (
              <Link
                href={spaceURL(
                  { spaceId: space?.id ?? '', isOrganization: space?.organization ?? false },
                  `/processes`,
                )}
              >
                <Typography.Text>{space.organization ? space.name : 'My Space'}</Typography.Text>
              </Link>
            ),
            value: space.id,
          }))}
          defaultValue={activeSpace.spaceId}
          style={{ width: '100%' }}
        />
      </div>
    );

    avatarDropdownItems.push(
      {
        key: 'environments',
        title: 'My Spaces',
        label: <SpaceLink href={`/environments`}>My Spaces</SpaceLink>,
      },
      {
        key: 'signout',
        title: 'Sign out',
        label: 'Sign out',
        onClick: () => signOut(),
      },
    );
  }
=======
  let actionButton;
  if (!isGuest) {
    actionButton = (
      <Button type="text" onClick={() => signOut({ redirect: true, callbackUrl: '/' })}>
        <u>Logout</u>
      </Button>
    );
  } else
    actionButton = [
      <Button type="primary" href="/create-organization">
        Create Organization
      </Button>,
      <Button type="text" onClick={() => signIn()}>
        <u>Sign In</u>
      </Button>,
    ];
>>>>>>> da36632d

  return (
    <Space style={{ float: 'right', padding: '16px' }}>
      {enableChatbot && <Assistant />}
      {actionButton}
      <Dropdown
        menu={{
          items: avatarDropdownItems,
        }}
      >
        <SpaceLink href={`/profile`}>
          <UserAvatar user={session.data.user} />
        </SpaceLink>
      </Dropdown>
    </Space>
  );
};

export default HeaderActions;<|MERGE_RESOLUTION|>--- conflicted
+++ resolved
@@ -47,7 +47,6 @@
     },
   ];
 
-<<<<<<< HEAD
   if (isGuest) {
     actionButton = (
       <Button type="text" onClick={() => signIn()}>
@@ -91,24 +90,6 @@
       },
     );
   }
-=======
-  let actionButton;
-  if (!isGuest) {
-    actionButton = (
-      <Button type="text" onClick={() => signOut({ redirect: true, callbackUrl: '/' })}>
-        <u>Logout</u>
-      </Button>
-    );
-  } else
-    actionButton = [
-      <Button type="primary" href="/create-organization">
-        Create Organization
-      </Button>,
-      <Button type="text" onClick={() => signIn()}>
-        <u>Sign In</u>
-      </Button>,
-    ];
->>>>>>> da36632d
 
   return (
     <Space style={{ float: 'right', padding: '16px' }}>
