import { v4 } from 'uuid';
import store from '../store.js';
<<<<<<< HEAD
import Ability from '@/lib/ability/abilityHelper';
import { addRole, deleteRole, getRoleByName, roleMetaObjects } from './roles';
=======
import Ability, { UnauthorizedError } from '@/lib/ability/abilityHelper';
import { addRole, deleteRole, roleMetaObjects } from './roles';
>>>>>>> c1b95832
import { adminPermissions } from '@/lib/authorization/permissionHelpers';
import { addRoleMappings } from './role-mappings';
import { addMember, membershipMetaObject, removeMember } from './memberships';
import { Environment, EnvironmentInput, environmentSchema } from '../../environment-schema';
import { getProcessMetaObjects, removeProcess } from '../_process';
import { createFolder } from '../folders';

// @ts-ignore
let firstInit = !global.environmentMetaObject;

export let environmentsMetaObject: { [Id: string]: Environment } =
  // @ts-ignore
  global.environmentsMetaObject || (global.environmentsMetaObject = {});

export function getEnvironments(ability: Ability) {
  const environments = Object.values(environmentsMetaObject);

  //TODO: filter environments by ability
  return environments;
}

export function getEnvironmentById(
  id: string,
  ability?: Ability,
  opts?: { throwOnNotFound?: boolean },
) {
  // TODO: check ability
  const environment = environmentsMetaObject[id];

  if (!environment && opts && opts.throwOnNotFound) throw new Error('Environment not found');

  return environment;
}

/** Sets an environment to active, and adds the given user as an admin */
export function activateEnvrionment(environmentId: string, userId: string) {
  const environment = environmentsMetaObject[environmentId];
  if (!environment) throw new Error("Environment doesn't exist");
  if (!environment.organization) throw new Error('Environment is a personal environment');
  if (environment.active) throw new Error('Environment is already active');

  const adminRole = getRoleByName(environmentId, '@admin');
  if (!adminRole) throw new Error(`Consistency error: admin role of ${environmentId} not found`);

  addMember(environmentId, userId);

  addRoleMappings([
    {
      environmentId,
      roleId: adminRole.id,
      userId,
    },
  ]);
}

export function addEnvironment(environmentInput: EnvironmentInput, ability?: Ability) {
  const newEnvironment = environmentSchema.parse(environmentInput);

  const id = newEnvironment.organization ? v4() : newEnvironment.ownerId;

  if (environmentsMetaObject[id]) throw new Error('Environment id already exists');

  const newEnvironmentWithId = { ...newEnvironment, id };
  environmentsMetaObject[id] = newEnvironmentWithId;
  store.add('environments', newEnvironmentWithId);

  if (newEnvironment.organization) {
    const adminRole = addRole({
      environmentId: id,
      name: '@admin',
      default: true,
      permissions: { All: adminPermissions },
    });
    addRole({
      environmentId: id,
      name: '@guest',
      default: true,
      permissions: {},
    });
    addRole({
      environmentId: id,
      name: '@everyone',
      default: true,
      permissions: {},
    });

    if (newEnvironment.active) {
      addMember(id, newEnvironment.ownerId);

      addRoleMappings([
        {
          environmentId: id,
          roleId: adminRole.id,
          userId: newEnvironment.ownerId,
        },
      ]);
    }
  }

  // add root folder
  createFolder({
    environmentId: id,
    name: '',
    parentId: null,
    createdBy: null,
  });

  return newEnvironmentWithId;
}

export function deleteEnvironment(environmentId: string, ability?: Ability) {
  const environment = environmentsMetaObject[environmentId];
  if (!environment) throw new Error('Environment not found');

  if (ability && !ability.can('delete', 'Environment')) throw new UnauthorizedError();

  const roles = Object.values(roleMetaObjects);
  for (const role of roles) {
    if (role.environmentId === environmentId) {
      deleteRole(role.id); // also deletes role mappings
    }
  }

  const processes = Object.values(getProcessMetaObjects());
  for (const process of processes) {
    if (process.environmentId === environmentId) {
      removeProcess(process.id);
    }
  }

  if (environment.organization) {
    const environmentMemberships = membershipMetaObject[environmentId];
    if (environmentMemberships) {
      for (const { userId } of environmentMemberships) {
        removeMember(environmentId, userId);
      }
      delete membershipMetaObject[environmentId];
    }
  }

  delete environmentsMetaObject[environmentId];
  store.remove('environments', environmentId);
}

/**
 * initializes the environments meta information objects
 */
export function init() {
  if (!firstInit) return;

  const storedEnvironemnts = store.get('environments') as any[];

  // set roles store cache for quick access
  storedEnvironemnts.forEach(
    (environments) => (environmentsMetaObject[environments.id] = environments),
  );
}
init();<|MERGE_RESOLUTION|>--- conflicted
+++ resolved
@@ -1,12 +1,7 @@
 import { v4 } from 'uuid';
 import store from '../store.js';
-<<<<<<< HEAD
-import Ability from '@/lib/ability/abilityHelper';
+import Ability, { UnauthorizedError } from '@/lib/ability/abilityHelper';
 import { addRole, deleteRole, getRoleByName, roleMetaObjects } from './roles';
-=======
-import Ability, { UnauthorizedError } from '@/lib/ability/abilityHelper';
-import { addRole, deleteRole, roleMetaObjects } from './roles';
->>>>>>> c1b95832
 import { adminPermissions } from '@/lib/authorization/permissionHelpers';
 import { addRoleMappings } from './role-mappings';
 import { addMember, membershipMetaObject, removeMember } from './memberships';
