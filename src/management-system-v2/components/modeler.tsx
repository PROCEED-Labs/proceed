--- conflicted
+++ resolved
@@ -120,10 +120,7 @@
 
         setEditingDisabled(false);
       }
-<<<<<<< HEAD
-=======
-
->>>>>>> 330e788f
+
       // allow keyboard shortcuts like copy (ctrl+c) and paste (ctrl+v) etc.
       (modeler.current.get('keyboard') as any).bind(document);
 
