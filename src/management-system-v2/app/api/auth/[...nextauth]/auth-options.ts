--- conflicted
+++ resolved
@@ -16,12 +16,7 @@
 import Adapter from './adapter';
 import { AuthenticatedUser, User } from '@/lib/data/user-schema';
 import { sendEmail } from '@/lib/email/mailer';
-<<<<<<< HEAD
-import { randomUUID } from 'crypto';
-import renderSigninLinkEmail from '@/lib/email/signin-link-email';
-=======
 import renderSigninLinkEmail from './signin-link-email';
->>>>>>> a392fa49
 
 const nextAuthOptions: AuthOptions = {
   secret: process.env.NEXTAUTH_SECRET,
@@ -31,11 +26,7 @@
   },
   providers: [
     CredentialsProvider({
-<<<<<<< HEAD
-      name: 'Continue as guest',
-=======
       name: 'Continue as Guest',
->>>>>>> a392fa49
       id: 'guest-signin',
       credentials: {},
       async authorize() {
