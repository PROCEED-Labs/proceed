--- conflicted
+++ resolved
@@ -11,6 +11,8 @@
 import { v4 } from 'uuid';
 import { Process, ProcessMetadata } from '../process-schema';
 import db from '@/lib/data';
+import { enableUseDB } from 'FeatureFlags';
+import { getProcess, removeProcess, init as initProcesses } from './_process';
 
 // @ts-ignore
 let firstInit = !global.foldersMetaObject;
@@ -83,10 +85,6 @@
   }
 }
 init();
-<<<<<<< HEAD
-import { removeProcess } from './_process';
-import { enableUseDB } from 'FeatureFlags';
-import { ProcessType } from '@prisma/client';
 
 export async function getRootFolder(environmentId: string, ability?: Ability) {
   if (enableUseDB) {
@@ -104,9 +102,6 @@
     if (ability && !ability.can('view', toCaslResource('Folder', rootFolder))) {
       throw new Error('Permission denied');
     }
-=======
-import { getProcess, removeProcess, init as initProcesses } from './_process';
->>>>>>> 74254b4e
 
     return rootFolder;
   }
@@ -122,7 +117,6 @@
   return rootFolderData.folder;
 }
 
-<<<<<<< HEAD
 export async function getFolderById(folderId: string, ability?: Ability) {
   if (enableUseDB) {
     const folder = await db.folder.findUnique({
@@ -144,17 +138,13 @@
 
     return folder;
   }
-=======
-// NOTE: this doesn't check the permissions for the children
-export function getFolderById(folderId: string, ability?: Ability) {
->>>>>>> 74254b4e
   const folderData = foldersMetaObject.folders[folderId];
   if (!folderData) throw new Error('Folder not found');
 
   if (ability && !ability.can('view', toCaslResource('Folder', folderData.folder)))
     throw new Error('Permission denied');
 
-  return folderData.folder;
+  return folderData.folder as Folder;
 }
 
 export async function getFolderChildren(folderId: string, ability?: Ability) {
@@ -192,7 +182,30 @@
   return folderData.children;
 }
 
-<<<<<<< HEAD
+export async function getFolderContents(folderId: string, ability?: Ability) {
+  const folderChildren = await getFolderChildren(folderId, ability);
+  const folderContent: ((Folder & { type: 'folder' }) | ProcessMetadata)[] = [];
+
+  if (!enableUseDB) await initProcesses();
+
+  for (let i = 0; i < folderChildren.length; i++) {
+    try {
+      const child = folderChildren[i];
+
+      if (child.type !== 'folder') {
+        const process = (await getProcess(child.id)) as Process;
+        // NOTE: this check should probably done inside inside getprocess
+        if (ability && !ability.can('view', toCaslResource('Process', process))) continue;
+        folderContent.push(process);
+      } else {
+        folderContent.push({ ...getFolderById(child.id, ability), type: 'folder' });
+      }
+    } catch (e) {}
+  }
+
+  return folderContent;
+}
+
 export async function createFolder(folderInput: FolderInput, ability?: Ability) {
   if (enableUseDB) {
     const folder = FolderSchema.parse(folderInput);
@@ -261,33 +274,6 @@
 
     return createdFolder;
   }
-=======
-export async function getFolderContents(folderId: string, ability?: Ability) {
-  const folderChildren = getFolderChildren(folderId, ability);
-  const folderContent: ((Folder & { type: 'folder' }) | ProcessMetadata)[] = [];
-
-  await initProcesses();
-
-  for (let i = 0; i < folderChildren.length; i++) {
-    try {
-      const child = folderChildren[i];
-
-      if (child.type !== 'folder') {
-        const process = await getProcess(child.id);
-        // NOTE: this check should probably done inside inside getprocess
-        if (ability && !ability.can('view', toCaslResource('Process', process))) continue;
-        folderContent.push(process);
-      } else {
-        folderContent.push({ ...getFolderById(child.id, ability), type: 'folder' });
-      }
-    } catch (e) {}
-  }
-
-  return folderContent;
-}
-
-export function createFolder(folderInput: FolderInput, ability?: Ability) {
->>>>>>> 74254b4e
   const folder = FolderSchema.parse(folderInput);
   if (!folder.id) folder.id = v4();
 
