--- conflicted
+++ resolved
@@ -12,15 +12,12 @@
   if (!ability.can('manage', 'Role')) return <UnauthorizedFallback />;
 
   const roles = await getRoles(activeEnvironment.spaceId, ability);
-<<<<<<< HEAD
-=======
 
   for (let i = 0; i < roles.length; i++) {
     // @ts-ignore
     roles[i] = { members: roles[i].members.map(({ userId }) => getUserById(userId)), ...roles[i] };
   }
 
->>>>>>> ad9d49b9
   return (
     <Content title="Identity and Access Management">
       <RolesPage roles={roles as ComponentProps<typeof RolesPage>['roles']} />
