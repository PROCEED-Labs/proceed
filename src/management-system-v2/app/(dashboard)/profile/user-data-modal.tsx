--- conflicted
+++ resolved
@@ -32,17 +32,10 @@
   const { message } = App.useApp();
   const router = useRouter();
 
-<<<<<<< HEAD
-  const [formatErrors, parseInput] = useParseZodErrors(UserDataSchema.partial());
-
-  function close() {
-    parseInput(undefined);
-=======
   const [formatErrors, parseInput, resetErrors] = useParseZodErrors(UserDataSchema.partial());
 
   function close() {
     resetErrors();
->>>>>>> dfbab572
     propClose();
     form.setFieldsValue(userData);
   }
