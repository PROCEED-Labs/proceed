--- conflicted
+++ resolved
@@ -39,12 +39,9 @@
   updateUserTask,
   deleteUserTask,
 } from '../data/user-tasks';
-<<<<<<< HEAD
 import { updateVariablesOnMachine } from './instances';
-=======
 import { getProcessIds, getVariablesFromElementById } from '@proceed/bpmn-helper';
 import { Variable } from '@proceed/bpmn-helper/src/getters';
->>>>>>> 9ed17441
 
 export async function getCorrectTargetEngines(
   spaceId: string,
