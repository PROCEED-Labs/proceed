'use server';

import { UserFacingError, getErrorMessage, userError } from '../user-error';
import {
  InstanceInfo,
  deployProcess as _deployProcess,
  getDeployments,
  removeDeploymentFromMachines,
} from './deployment';
import {
  Engine,
  SpaceEngine,
  getProceedEngines as _getEngines,
  getProceedEngines,
} from './machines';
import { spaceEnginesToEngines } from './space-engines-helpers';
import { getCurrentEnvironment } from '@/components/auth';
import { enableUseDB } from 'FeatureFlags';
import {
<<<<<<< HEAD
  getDbEngines as getSpaceEnginesFromDb,
  getDbEngineByAddress as getSpaceEngineByAddressFromDb,
} from '@/lib/data/db/engines';
import { startInstanceOnMachine } from './instances';
import { asyncFilter } from '../helpers/javascriptHelpers';
=======
  getSpaceEngines as getSpaceEnginesFromDb,
  getSpaceEngineByAddress as getSpaceEngineByAddressFromDb,
} from '@/lib/data/db/space-engines';

import {
  startInstanceOnMachine,
  pauseInstanceOnMachine,
  resumeInstanceOnMachine,
  stopInstanceOnMachine,
} from './instances';
import { asyncFilter, asyncMap, asyncForEach } from '../helpers/javascriptHelpers';
import {
  completeTasklistEntryOnMachine,
  getTaskListFromMachine,
  getTasklistEntryHTMLFromMachine,
  setTasklistEntryVariableValuesOnMachine,
} from './tasklist';
import { truthyFilter } from '../typescript-utils';
>>>>>>> 8c7a6a8c

async function getCorrectTargetEngines(
  spaceId: string,
  onlyProceedEngines = false,
  validatorFunc?: (engine: Engine) => Promise<boolean>,
) {
  const { ability } = await getCurrentEnvironment(spaceId);

  let engines: Engine[] = [];
  if (onlyProceedEngines) {
    // force that only proceed engines are supposed to be used
    engines = await getProceedEngines();
  } else {
    // use all available engines
    const [proceedEngines, spaceEngines] = await Promise.allSettled([
      getProceedEngines(),
      getSpaceEnginesFromDb(spaceId, ability),
    ]);

    if (proceedEngines.status === 'fulfilled') engines = proceedEngines.value;

    if (spaceEngines.status === 'fulfilled') {
      let availableSpaceEngines = await spaceEnginesToEngines(spaceEngines.value);
      engines = engines.concat(availableSpaceEngines);
    }
  }

  if (validatorFunc) engines = await asyncFilter(engines, validatorFunc);

  if (engines.length === 0) throw new UserFacingError('No fitting engine found.');

  return engines;
}

export async function deployProcess(
  definitionId: string,
  versionId: string,
  spaceId: string,
  method: 'static' | 'dynamic' = 'dynamic',
  _forceEngine?: SpaceEngine | 'PROCEED',
) {
  try {
    // TODO: manage permissions for deploying a process

    if (!enableUseDB) throw new Error('deployProcess only available with enableUseDB');

    let engines;
    if (_forceEngine && _forceEngine !== 'PROCEED') {
      // forcing a specific engine
      const { ability } = await getCurrentEnvironment(spaceId);
      const address =
        _forceEngine.type === 'http' ? _forceEngine.address : _forceEngine.brokerAddress;
      const spaceEngine = await getSpaceEngineByAddressFromDb(address, spaceId, ability);
      if (!spaceEngine) throw new Error('No matching space engine found');
      engines = await spaceEnginesToEngines([spaceEngine]);
      if (engines.length === 0) throw new Error("Engine couldn't be reached");
    } else {
      engines = await getCorrectTargetEngines(spaceId, _forceEngine === 'PROCEED');
    }

    await _deployProcess(definitionId, versionId, spaceId, method, engines);
  } catch (e) {
    const message = getErrorMessage(e);
    return userError(message);
  }
}

export async function removeDeployment(definitionId: string, spaceId: string) {
  try {
    if (!enableUseDB) throw new Error('removeDeployment only available with enableUseDB');

    const engines = await getCorrectTargetEngines(spaceId, false, async (engine: Engine) => {
      const deployments = await getDeployments([engine]);

      return deployments.some((deployment) => deployment.definitionId === definitionId);
    });

    await removeDeploymentFromMachines(engines, definitionId);
  } catch (e) {
    const message = getErrorMessage(e);
    return userError(message);
  }
}

export async function startInstance(
  definitionId: string,
  versionId: string,
  spaceId: string,
  variables: { [key: string]: any } = {},
) {
  try {
    // TODO: manage permissions for starting an instance

    if (!enableUseDB) throw new Error('startInstance is only available with enableUseDB');

    const engines = await getCorrectTargetEngines(spaceId, false, async (engine: Engine) => {
      const deployments = await getDeployments([engine]);

      // TODO: in case of static deployment we will need to only return the engines that are
      // assigned an entry point of the process
      return deployments.some(
        (deployment) =>
          deployment.definitionId === definitionId &&
          deployment.versions.some((version) => version.versionId === versionId),
      );
    });

    // TODO: if there are multiple possible engines maybe try to find the one that fits the best
    // (e.g. the one with the least load)
    return await startInstanceOnMachine(definitionId, versionId, engines[0], variables);
  } catch (e) {
    const message = getErrorMessage(e);
    return userError(message);
  }
}

export async function getAvailableTaskListEntries(spaceId: string) {
  try {
    if (!enableUseDB)
      throw new Error('getAvailableTaskListEntries only available with enableUseDB');

    const engines = await getCorrectTargetEngines(spaceId);

    const results = (
      await asyncMap(engines, async (engine) => {
        try {
          return getTaskListFromMachine(engine);
        } catch (e) {
          return null;
        }
      })
    ).filter(truthyFilter);

    return results.flat();
  } catch (e) {
    const message = getErrorMessage(e);
    return userError(message);
  }
}

export async function getTasklistEntryHTML(
  spaceId: string,
  instanceId: string,
  userTaskId: string,
  startTime: number,
) {
  try {
    if (!enableUseDB)
      throw new Error('getAvailableTaskListEntries only available with enableUseDB');

    // find the engine the user task is running on
    const engines = await getCorrectTargetEngines(spaceId, false, async (engine) => {
      const deployments = await getDeployments([engine]);

      const instance = deployments
        .find((deployment) => deployment.instances.some((i) => i.processInstanceId === instanceId))
        ?.instances.find((i) => i.processInstanceId === instanceId);

      if (!instance) return false;

      const userTaskIsCurrentlyRunning = instance.tokens.some(
        (token) =>
          token.currentFlowElementId === userTaskId &&
          token.currentFlowElementStartTime === startTime,
      );

      const userTaskWasCompleted = instance.log.some(
        (entry) => entry.flowElementId === userTaskId && entry.startTime === startTime,
      );

      return userTaskIsCurrentlyRunning || userTaskWasCompleted;
    });

    if (!engines.length) throw new Error('Failed to find the engine the user task is running on!');

    return await getTasklistEntryHTMLFromMachine(engines[0], instanceId, userTaskId, startTime);
  } catch (e) {
    const message = getErrorMessage(e);
    return userError(message);
  }
}

export async function setTasklistEntryVariableValues(
  spaceId: string,
  instanceId: string,
  userTaskId: string,
  variables: { [key: string]: any },
) {
  try {
    if (!enableUseDB)
      throw new Error('getAvailableTaskListEntries only available with enableUseDB');

    // find the engine the user task is running on
    const engines = await getCorrectTargetEngines(spaceId, false, async (engine) => {
      const deployments = await getDeployments([engine]);

      const instance = deployments
        .find((deployment) => deployment.instances.some((i) => i.processInstanceId === instanceId))
        ?.instances.find((i) => i.processInstanceId === instanceId);

      if (!instance) return false;

      return instance.tokens.some((token) => token.currentFlowElementId === userTaskId);
    });

    if (!engines.length) throw new Error('Failed to find the engine the user task is running on!');

    await setTasklistEntryVariableValuesOnMachine(engines[0], instanceId, userTaskId, variables);
  } catch (e) {
    const message = getErrorMessage(e);
    return userError(message);
  }
}

export async function completeTasklistEntry(
  spaceId: string,
  instanceId: string,
  userTaskId: string,
  variables: { [key: string]: any },
) {
  try {
    if (!enableUseDB)
      throw new Error('getAvailableTaskListEntries only available with enableUseDB');

    // find the engine the user task is running on
    const engines = await getCorrectTargetEngines(spaceId, false, async (engine) => {
      const deployments = await getDeployments([engine]);

      const instance = deployments
        .find((deployment) => deployment.instances.some((i) => i.processInstanceId === instanceId))
        ?.instances.find((i) => i.processInstanceId === instanceId);

      if (!instance) return false;

      return instance.tokens.some((token) => token.currentFlowElementId === userTaskId);
    });

    if (!engines.length) throw new Error('Failed to find the engine the user task is running on!');

    await completeTasklistEntryOnMachine(engines[0], instanceId, userTaskId, variables);
  } catch (e) {
    const message = getErrorMessage(e);
    return userError(message);
  }
}

const activeStates = ['PAUSED', 'RUNNING', 'READY', 'DEPLOYMENT-WAITING', 'WAITING'];
async function changeInstanceState(
  definitionId: string,
  instanceId: string,
  spaceId: string,
  stateValidator: (state: InstanceInfo['instanceState']) => boolean,
  stateChangeFunction: typeof resumeInstanceOnMachine,
) {
  try {
    const engines = await getCorrectTargetEngines(spaceId, undefined, async (engine: Engine) => {
      const deployments = await getDeployments([engine]);

      return deployments.some((deployment) => {
        if (deployment.definitionId !== definitionId) return false;

        const instance = deployment.instances.find(
          (instance) => instance.processInstanceId === instanceId,
        );
        if (!instance) return false;

        return stateValidator(instance.instanceState);
      });
    });

    await asyncForEach(engines, async (engine) => {
      await stateChangeFunction(definitionId, instanceId, engine);
    });
  } catch (e) {
    const message = getErrorMessage(e);
    return userError(message);
  }
}

export async function resumeInstance(definitionId: string, instanceId: string, spaceId: string) {
  // TODO: manage permissions for starting an instance
  if (!enableUseDB) throw new Error('resumeInstance is only available with enableUseDB');

  return await changeInstanceState(
    definitionId,
    instanceId,
    spaceId,
    (tokenStates) => tokenStates.some((tokenState) => tokenState === 'PAUSED'),
    resumeInstanceOnMachine,
  );
}

export async function pauseInstance(definitionId: string, instanceId: string, spaceId: string) {
  // TODO: manage permissions for starting an instance
  if (!enableUseDB) throw new Error('pauseInstance is only available with enableUseDB');

  return await changeInstanceState(
    definitionId,
    instanceId,
    spaceId,
    (tokenStates) =>
      tokenStates.some((state) => activeStates.includes(state) && state !== 'PAUSED'),
    pauseInstanceOnMachine,
  );
}

export async function stopInstance(definitionId: string, instanceId: string, spaceId: string) {
  // TODO: manage permissions for starting an instance
  if (!enableUseDB) throw new Error('stopInstance is only available with enableUseDB');

  return await changeInstanceState(
    definitionId,
    instanceId,
    spaceId,
    (tokenStates) => tokenStates.some((state) => activeStates.includes(state)),
    stopInstanceOnMachine,
  );
}

/** Returns space engines that are currently online */
export async function getAvailableSpaceEngines(spaceId: string) {
  try {
    if (!enableUseDB)
      throw new Error('getAvailableEnginesForSpace only available with enableUseDB');

    const { ability } = await getCurrentEnvironment(spaceId);
    const spaceEngines = await getSpaceEnginesFromDb(spaceId, ability);
    return await spaceEnginesToEngines(spaceEngines);
  } catch (e) {
    const message = getErrorMessage(e);
    return userError(message);
  }
}

export async function getDeployment(spaceId: string, definitionId: string) {
  const engines = await getCorrectTargetEngines(spaceId);

  const deployments = await getDeployments(engines);

  return deployments.find((d) => d.definitionId === definitionId) || null;
}<|MERGE_RESOLUTION|>--- conflicted
+++ resolved
@@ -17,17 +17,9 @@
 import { getCurrentEnvironment } from '@/components/auth';
 import { enableUseDB } from 'FeatureFlags';
 import {
-<<<<<<< HEAD
   getDbEngines as getSpaceEnginesFromDb,
   getDbEngineByAddress as getSpaceEngineByAddressFromDb,
 } from '@/lib/data/db/engines';
-import { startInstanceOnMachine } from './instances';
-import { asyncFilter } from '../helpers/javascriptHelpers';
-=======
-  getSpaceEngines as getSpaceEnginesFromDb,
-  getSpaceEngineByAddress as getSpaceEngineByAddressFromDb,
-} from '@/lib/data/db/space-engines';
-
 import {
   startInstanceOnMachine,
   pauseInstanceOnMachine,
@@ -42,7 +34,6 @@
   setTasklistEntryVariableValuesOnMachine,
 } from './tasklist';
 import { truthyFilter } from '../typescript-utils';
->>>>>>> 8c7a6a8c
 
 async function getCorrectTargetEngines(
   spaceId: string,
