'use client';

import {
  Button,
  Checkbox,
  Dropdown,
  Grid,
  MenuProps,
  Row,
  Table,
  TableColumnsType,
  Tooltip,
} from 'antd';
import { useCallback, useState, FC, PropsWithChildren, Key, Dispatch, SetStateAction } from 'react';
import {
  CopyOutlined,
  ExportOutlined,
  EditOutlined,
  DeleteOutlined,
  StarOutlined,
  MoreOutlined,
  InfoCircleOutlined,
  FolderOutlined as FolderFilled,
  FileOutlined as FileFilled,
} from '@ant-design/icons';
import cn from 'classnames';
import { useRouter } from 'next/navigation';
import styles from './process-list.module.scss';
import useLastClickedStore from '@/lib/use-last-clicked-process-store';
import { generateDateString, spaceURL } from '@/lib/utils';
import { toCaslResource } from '@/lib/ability/caslAbility';
import { useUserPreferences } from '@/lib/user-preferences';
import { AuthCan, useEnvironment } from '@/components/auth-can';
import { DragInfo, DraggableElementGenerator, ProcessListProcess } from './processes';
import ConfirmationButton from './confirmation-button';

const DraggableRow = DraggableElementGenerator('tr', 'data-row-key');

type ProcessListProps = PropsWithChildren<{
  data: ProcessListProcess[];
  selection: Key[];
  setSelectionElements: Dispatch<SetStateAction<ProcessListProcess[]>>;
  isLoading?: boolean;
  setShowMobileMetaData: Dispatch<SetStateAction<boolean>>;
  onExportProcess: (process: ProcessListProcess) => void;
  onDeleteProcess: (process: ProcessListProcess) => void;
  onEditProcess: (process: ProcessListProcess) => void;
  onCopyProcess: (process: ProcessListProcess) => void;
  dragInfo: DragInfo;
}>;

const ColumnHeader = [
  'Process Name',
  'Description',
  'Last Edited',
  'Created On',
  'File Size',
  'Owner',
];

const numberOfRows =
  typeof window !== 'undefined' ? Math.floor((window?.innerHeight - 410) / 47) : 10;

const ProcessList: FC<ProcessListProps> = ({
  data,
  selection,
  setSelectionElements,
  isLoading,
  onExportProcess,
  onDeleteProcess,
  onEditProcess,
  onCopyProcess,
  setShowMobileMetaData,
  dragInfo,
}) => {
  const router = useRouter();
  const environmentId = useEnvironment();
  const breakpoint = Grid.useBreakpoint();
  const [hovered, setHovered] = useState<ProcessListProcess | undefined>(undefined);
  const [dropdownOpen, setDropdownOpen] = useState(false);

  const lastProcessId = useLastClickedStore((state) => state.processId);
  const setLastProcessId = useLastClickedStore((state) => state.setProcessId);

  const addPreferences = useUserPreferences.use.addPreferences();
  const selectedColumns = useUserPreferences.use['process-list-columns']();
  const environment = useEnvironment();

  const favourites = [0];

  const showMobileMetaData = () => {
    setShowMobileMetaData(true);
  };

  const actionBarGenerator = useCallback(
    (record: ProcessListProcess) => {
      const resource = toCaslResource(record.type === 'folder' ? 'Folder' : 'Process', record);
      return (
        <>
<<<<<<< HEAD
          <AuthCan resource={resource} action="create">
=======
          {/* <Tooltip placement="top" title={'Preview'}>
            <EyeOutlined
              onClick={() => {
                setPreviewProcess(record);
                setPreviewerOpen(true);
              }}
            />
          </Tooltip> */}
          <AuthCan create Process={record}>
>>>>>>> f84591b8
            <Tooltip placement="top" title={'Copy'}>
              <CopyOutlined
                onClick={(e) => {
                  e.stopPropagation();
                  onCopyProcess(record);
                }}
              />
            </Tooltip>
          </AuthCan>
          <Tooltip placement="top" title={'Export'}>
            <ExportOutlined onClick={() => onExportProcess(record)} />
          </Tooltip>
<<<<<<< HEAD
          <AuthCan resource={resource} action="update">
=======
          <AuthCan update Process={record}>
>>>>>>> f84591b8
            <Tooltip placement="top" title={'Edit'}>
              <EditOutlined onClick={() => onEditProcess(record)} />
            </Tooltip>
          </AuthCan>

          {/*TODO: errors regarding query */}

<<<<<<< HEAD
          <AuthCan action="delete" resource={resource}>
=======
          <AuthCan delete Process={record}>
>>>>>>> f84591b8
            <Tooltip placement="top" title={'Delete'}>
              <ConfirmationButton
                title="Delete Process"
                description="Are you sure you want to delete the selected process?"
                onConfirm={() => onDeleteProcess(record)}
                buttonProps={{
                  icon: <DeleteOutlined />,
                  type: 'text',
                }}
              />
            </Tooltip>
          </AuthCan>
        </>
      );
    },
    [onCopyProcess, onDeleteProcess, onEditProcess, onExportProcess],
  );

  const columnCheckBoxItems: MenuProps['items'] = ColumnHeader.map((title) => ({
    label: (
      <Checkbox
        checked={selectedColumns.includes(title)}
        onChange={(e) => {
          e.stopPropagation();
          const { checked, value } = e.target;
          if (checked) {
            addPreferences({ 'process-list-columns': [...selectedColumns, value] });
          } else {
            addPreferences({
              'process-list-columns': selectedColumns.filter((column) => column !== value),
            });
          }
        }}
        onClick={(e) => e.stopPropagation()}
        value={title}
      >
        {title}
      </Checkbox>
    ),
    key: title,
  }));

  const columns: TableColumnsType<ProcessListProcess> = [
    {
      title: <StarOutlined />,
      dataIndex: 'id',
      key: '',
      width: '40px',
      render: (id, _, index) => (
        <StarOutlined
          style={{
            color: favourites?.includes(index) ? '#FFD700' : undefined,
            opacity: hovered?.id === id || favourites?.includes(index) ? 1 : 0,
          }}
        />
      ),
    },
    {
      title: 'Name',
      dataIndex: 'name',
      key: 'Process Name',
      className: styles.Title,
      // sorter: (a, b) => a.name.value.localeCompare(b.name.value),
      render: (_, record) => (
        <div
          className={
            breakpoint.xs
              ? styles.MobileTitleTruncation
              : breakpoint.xl
                ? styles.TitleTruncation
                : styles.TabletTitleTruncation
          }
          style={{
            overflow: 'hidden',
            whiteSpace: 'nowrap',
            textOverflow: 'ellipsis',
          }}
        >
          {record.type === 'folder' ? <FolderFilled /> : <FileFilled />} {record.name.highlighted}
        </div>
      ),
      responsive: ['xs', 'sm'],
    },
    {
      title: 'Description',
      dataIndex: 'description',
      key: 'Description',
      // sorter: (a, b) => a.description.value.localeCompare(b.description.value),
      render: (_, record) => (
        <div
          style={{
            maxWidth: '15vw',
            overflow: 'hidden',
            whiteSpace: 'nowrap',
            textOverflow: 'ellipsis',
          }}
        >
          {record.description.highlighted}
        </div>
      ),
      responsive: ['sm'],
    },
    {
      title: 'Last Edited',
      dataIndex: 'lastEdited',
      key: 'Last Edited',
      render: (date: Date) => generateDateString(date, true),
      // sorter: (a, b) => new Date(b.lastEdited).getTime() - new Date(a.lastEdited).getTime(),
      responsive: ['md'],
    },
    {
      title: 'Created On',
      dataIndex: 'createdOn',
      key: 'Created On',
      render: (date: Date) => generateDateString(date, false),
      // sorter: (a, b) => new Date(b.createdOn).getTime() - new Date(a.createdOn).getTime(),
      responsive: ['md'],
    },
    {
      title: 'File Size',
      key: 'File Size',
      sorter: (a, b) => (a < b ? -1 : 1),
      responsive: ['md'],
    },
    {
      title: 'Owner',
      dataIndex: 'owner',
      key: 'Owner',
      // sorter: (a, b) => a.owner!.localeCompare(b.owner || ''),
      responsive: ['md'],
    },
    {
      fixed: 'right',
      width: 160,
      // add title but only if at least one row is selected
      dataIndex: 'id',
      key: '',
      title: (
        <div style={{ float: 'right' }}>
          <Dropdown
            open={dropdownOpen}
            onOpenChange={(open) => setDropdownOpen(open)}
            menu={{
              items: columnCheckBoxItems,
            }}
            trigger={['click']}
          >
            <Button type="text">
              <MoreOutlined />
            </Button>
          </Dropdown>
        </div>
      ),
      render: (id, record) => (
        <Row
          justify="space-evenly"
          style={{
            opacity: !dragInfo.dragging && hovered?.id === id ? 1 : 0,
          }}
        >
          {record.type !== 'folder' ? actionBarGenerator(record) : null}
        </Row>
      ),
      responsive: ['xl'],
    },
    {
      fixed: 'right',
      width: 160,
      dataIndex: 'id',
      key: '',
      title: '',
      render: () => (
        <Button style={{ float: 'right' }} type="text" onClick={showMobileMetaData}>
          <InfoCircleOutlined />
        </Button>
      ),
      responsive: breakpoint.xl ? ['xs'] : ['xs', 'sm'],
    },
  ];

  const columnsFiltered = columns.filter((c) => selectedColumns.includes(c?.key as string));

  return (
<<<<<<< HEAD
    <Table
      rowSelection={{
        type: 'checkbox',
        selectedRowKeys: selection,
        onChange: (_, selectedRows) => setSelectionElements(selectedRows),
        getCheckboxProps: (record: ProcessListProcess) => ({ name: record.id }),
        onSelect: (_, __, selectedRows) => setSelectionElements(selectedRows),
        onSelectNone: () => setSelectionElements([]),
        onSelectAll: (_, selectedRows) => setSelectionElements(selectedRows),
      }}
      onRow={(record) => ({
        onClick: (event) => {
          /* CTRL */
          if (event.ctrlKey) {
            /* Not selected yet -> Add to selection */
            if (!selection.includes(record?.id)) {
              setSelectionElements((prev) => [record, ...prev]);
              /* Already in selection -> deselect */
            } else {
              setSelectionElements((prev) => prev.filter(({ id }) => id !== record.id));
            }
            /* SHIFT */
          } else if (event.shiftKey) {
            /* At least one element selected */
            if (selection.length) {
              const iLast = data.findIndex((process) => process.id === lastProcessId);
              const iCurr = data.findIndex((process) => process.id === record?.id);
              /* Identical to last clicked */
              if (iLast === iCurr) {
=======
    <>
      <Table
        rowSelection={{
          type: 'checkbox',
          selectedRowKeys: selection,
          onChange: (_, selectedRows) => setSelectionElements(selectedRows),
          getCheckboxProps: (record: ProcessListProcess) => ({ name: record.id }),
          onSelect: (_, __, selectedRows) => setSelectionElements(selectedRows),
          onSelectNone: () => setSelectionElements([]),
          onSelectAll: (_, selectedRows) => setSelectionElements(selectedRows),
        }}
        onRow={(record) => ({
          onClick: (event) => {
            /* CTRL */
            if (event.ctrlKey) {
              /* Not selected yet -> Add to selection */
              if (!selection.includes(record?.id)) {
                setSelectionElements((prev) => [record, ...prev]);
                /* Already in selection -> deselect */
              } else {
                setSelectionElements((prev) => prev.filter(({ id }) => id !== record.id));
              }
              /* SHIFT */
            } else if (event.shiftKey) {
              /* At least one element selected */
              if (selection.length) {
                const iLast = data.findIndex((process) => process.id === lastProcessId);
                const iCurr = data.findIndex((process) => process.id === record?.id);
                /* Identical to last clicked */
                if (iLast === iCurr) {
                  setSelectionElements([record]);
                } else if (iLast < iCurr) {
                  /* Clicked comes after last slected */
                  setSelectionElements(data!.slice(iLast, iCurr + 1));
                } else if (iLast > iCurr) {
                  /* Clicked comes before last slected */
                  setSelectionElements(data!.slice(iCurr, iLast + 1));
                }
              } else {
                /* Nothing selected */
>>>>>>> f84591b8
                setSelectionElements([record]);
              } else if (iLast < iCurr) {
                /* Clicked comes after last slected */
                setSelectionElements(data!.slice(iLast, iCurr + 1));
              } else if (iLast > iCurr) {
                /* Clicked comes before last slected */
                setSelectionElements(data!.slice(iCurr, iLast + 1));
              }
            } else {
              /* Nothing selected */
              setSelectionElements([record]);
            }
            /* Normal Click */
          } else {
            setSelectionElements([record]);
          }

<<<<<<< HEAD
          /* Always */
          setLastProcessId(record?.id);
        },
        onDoubleClick: () =>
          router.push(
            record.type === 'folder'
              ? `/${environmentId}/processes/folder/${record.id}`
              : `/${environmentId}/processes/${record.id}`,
          ),
        onMouseEnter: (e) => {
          if (dragInfo.dragging) {
            e.preventDefault();
            e.stopPropagation();
          } else {
=======
            /* Always */
            setLastProcessId(record?.id);
          },
          // onClick: (event) => {
          //   if (event.ctrlKey) {
          //     if (!selection.includes(record.definitionId)) {
          //       setSelection([record.definitionId, ...selection]);
          //     } else {
          //       setSelection(selection.filter((id) => id !== record.definitionId));
          //     }
          //   } else {
          //     setSelection([record.definitionId]);
          //   }
          // },
          onDoubleClick: () => {
            router.push(
              spaceURL(
                environment,
                record.type === 'folder'
                  ? `/processes/folder/${record.id}`
                  : `/processes/${record.id}`,
              ),
            );
          },
          onMouseEnter: (event) => {
>>>>>>> f84591b8
            setHovered(record);
          }
        },
        onMouseLeave: () => setHovered(undefined),
      })}
      components={{
        body: {
          row: DraggableRow,
        },
      }}
      /* ---- */
      /* Breaks Side-Panel */
      // sticky
      // scroll={{ x: 1200, y: 500 }}
      /* ---- */
      pagination={{ position: ['bottomCenter'], pageSize: numberOfRows }}
      rowKey="id"
      columns={columnsFiltered}
      dataSource={data}
      loading={isLoading}
      className={cn(breakpoint.xs ? styles.MobileTable : '')}
      size={breakpoint.xs ? 'large' : 'middle'}
    />
  );
};

export default ProcessList;<|MERGE_RESOLUTION|>--- conflicted
+++ resolved
@@ -97,9 +97,6 @@
       const resource = toCaslResource(record.type === 'folder' ? 'Folder' : 'Process', record);
       return (
         <>
-<<<<<<< HEAD
-          <AuthCan resource={resource} action="create">
-=======
           {/* <Tooltip placement="top" title={'Preview'}>
             <EyeOutlined
               onClick={() => {
@@ -109,7 +106,6 @@
             />
           </Tooltip> */}
           <AuthCan create Process={record}>
->>>>>>> f84591b8
             <Tooltip placement="top" title={'Copy'}>
               <CopyOutlined
                 onClick={(e) => {
@@ -122,11 +118,7 @@
           <Tooltip placement="top" title={'Export'}>
             <ExportOutlined onClick={() => onExportProcess(record)} />
           </Tooltip>
-<<<<<<< HEAD
-          <AuthCan resource={resource} action="update">
-=======
           <AuthCan update Process={record}>
->>>>>>> f84591b8
             <Tooltip placement="top" title={'Edit'}>
               <EditOutlined onClick={() => onEditProcess(record)} />
             </Tooltip>
@@ -134,11 +126,7 @@
 
           {/*TODO: errors regarding query */}
 
-<<<<<<< HEAD
-          <AuthCan action="delete" resource={resource}>
-=======
           <AuthCan delete Process={record}>
->>>>>>> f84591b8
             <Tooltip placement="top" title={'Delete'}>
               <ConfirmationButton
                 title="Delete Process"
@@ -322,7 +310,6 @@
   const columnsFiltered = columns.filter((c) => selectedColumns.includes(c?.key as string));
 
   return (
-<<<<<<< HEAD
     <Table
       rowSelection={{
         type: 'checkbox',
@@ -352,48 +339,6 @@
               const iCurr = data.findIndex((process) => process.id === record?.id);
               /* Identical to last clicked */
               if (iLast === iCurr) {
-=======
-    <>
-      <Table
-        rowSelection={{
-          type: 'checkbox',
-          selectedRowKeys: selection,
-          onChange: (_, selectedRows) => setSelectionElements(selectedRows),
-          getCheckboxProps: (record: ProcessListProcess) => ({ name: record.id }),
-          onSelect: (_, __, selectedRows) => setSelectionElements(selectedRows),
-          onSelectNone: () => setSelectionElements([]),
-          onSelectAll: (_, selectedRows) => setSelectionElements(selectedRows),
-        }}
-        onRow={(record) => ({
-          onClick: (event) => {
-            /* CTRL */
-            if (event.ctrlKey) {
-              /* Not selected yet -> Add to selection */
-              if (!selection.includes(record?.id)) {
-                setSelectionElements((prev) => [record, ...prev]);
-                /* Already in selection -> deselect */
-              } else {
-                setSelectionElements((prev) => prev.filter(({ id }) => id !== record.id));
-              }
-              /* SHIFT */
-            } else if (event.shiftKey) {
-              /* At least one element selected */
-              if (selection.length) {
-                const iLast = data.findIndex((process) => process.id === lastProcessId);
-                const iCurr = data.findIndex((process) => process.id === record?.id);
-                /* Identical to last clicked */
-                if (iLast === iCurr) {
-                  setSelectionElements([record]);
-                } else if (iLast < iCurr) {
-                  /* Clicked comes after last slected */
-                  setSelectionElements(data!.slice(iLast, iCurr + 1));
-                } else if (iLast > iCurr) {
-                  /* Clicked comes before last slected */
-                  setSelectionElements(data!.slice(iCurr, iLast + 1));
-                }
-              } else {
-                /* Nothing selected */
->>>>>>> f84591b8
                 setSelectionElements([record]);
               } else if (iLast < iCurr) {
                 /* Clicked comes after last slected */
@@ -411,7 +356,6 @@
             setSelectionElements([record]);
           }
 
-<<<<<<< HEAD
           /* Always */
           setLastProcessId(record?.id);
         },
@@ -426,33 +370,6 @@
             e.preventDefault();
             e.stopPropagation();
           } else {
-=======
-            /* Always */
-            setLastProcessId(record?.id);
-          },
-          // onClick: (event) => {
-          //   if (event.ctrlKey) {
-          //     if (!selection.includes(record.definitionId)) {
-          //       setSelection([record.definitionId, ...selection]);
-          //     } else {
-          //       setSelection(selection.filter((id) => id !== record.definitionId));
-          //     }
-          //   } else {
-          //     setSelection([record.definitionId]);
-          //   }
-          // },
-          onDoubleClick: () => {
-            router.push(
-              spaceURL(
-                environment,
-                record.type === 'folder'
-                  ? `/processes/folder/${record.id}`
-                  : `/processes/${record.id}`,
-              ),
-            );
-          },
-          onMouseEnter: (event) => {
->>>>>>> f84591b8
             setHovered(record);
           }
         },
