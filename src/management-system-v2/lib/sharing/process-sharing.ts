--- conflicted
+++ resolved
@@ -34,13 +34,8 @@
   );
 }
 
-<<<<<<< HEAD
 function generateProcessShareToken(payload: TokenPayload) {
-  const secretKey = process.env.JWT_SHARE_SECRET;
-=======
-async function generateProcessShareToken(payload: TokenPayload) {
   const secretKey = env.SHARING_ENCRYPTION_SECRET;
->>>>>>> cacc74b0
   const token = jwt.sign(payload, secretKey!);
   return token;
 }
