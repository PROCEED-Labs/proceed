'use client';

import React, { useCallback, useEffect, useMemo, useRef, useState } from 'react';
import { usePathname, useRouter, useSearchParams } from 'next/navigation';
import ModelerToolbar from './modeler-toolbar';
import XmlEditor from './xml-editor';
import useModelerStateStore from './use-modeler-state-store';
import { debounce, spaceURL } from '@/lib/utils';
import VersionToolbar from './version-toolbar';
import useMobileModeler from '@/lib/useMobileModeler';
import { updateProcess } from '@/lib/data/processes';
import { App } from 'antd';
import { is as bpmnIs, isAny as bpmnIsAny } from 'bpmn-js/lib/util/ModelUtil';
import BPMNCanvas, { BPMNCanvasProps, BPMNCanvasRef } from '@/components/bpmn-canvas';
import { useEnvironment } from '@/components/auth-can';
<<<<<<< HEAD
import styles from './modeler.module.scss';
import ModelerZoombar from './modeler-zoombar';
=======
import { useAddControlCallback } from '@/lib/controls-store';
>>>>>>> e0871386

type ModelerProps = React.HTMLAttributes<HTMLDivElement> & {
  versionName?: string;
  process: { name: string; id: string; bpmn: string };
  versions: { version: number; name: string; description: string }[];
};

const Modeler = ({ versionName, process, versions, ...divProps }: ModelerProps) => {
  const pathname = usePathname();
  const environment = useEnvironment();
  const [xmlEditorBpmn, setXmlEditorBpmn] = useState<string | undefined>(undefined);
  const query = useSearchParams();
  const router = useRouter();
  const { message: messageApi } = App.useApp();
  const [canUndo, setCanUndo] = useState(false);
  const [canRedo, setCanRedo] = useState(false);
  const [loaded, setLoaded] = useState(false);

  const modeler = useRef<BPMNCanvasRef>(null);

  const setModeler = useModelerStateStore((state) => state.setModeler);
  const setSelectedElementId = useModelerStateStore((state) => state.setSelectedElementId);
  const setRootElement = useModelerStateStore((state) => state.setRootElement);
  const incrementChangeCounter = useModelerStateStore((state) => state.incrementChangeCounter);
  const setZoomLevel = useModelerStateStore((state) => state.setZoomLevel);

  /* Pressing ESC twice (in 500ms) lets user return to Process List */
  const escCounter = useRef(0);
  useAddControlCallback(
    'modeler',
    'esc',
    () => {
      if (escCounter.current == 1) {
        router.push(spaceURL(environment, `/processes`));
      } else {
        escCounter.current++;
        const timer = setTimeout(() => {
          escCounter.current = 0;
        }, 500);

        return () => {
          clearTimeout(timer);
        };
      }
    },
    { dependencies: [router] },
  );

  /// Derived State
  const minimized = !decodeURIComponent(pathname).includes(process.id);

  const selectedVersionId = query.get('version');
  const subprocessId = query.get('subprocess');

  const showMobileView = useMobileModeler();

  const canEdit = !selectedVersionId && !showMobileView;

  const saveDebounced = useMemo(
    () =>
      debounce(async (xml: string, invalidate: boolean = false) => {
        try {
          await updateProcess(
            process.id,
            environment.spaceId,
            xml,
            undefined,
            undefined,
            invalidate,
          );
        } catch (err) {
          console.log(err);
        }
      }, 2000),
    [process.id],
  );

  useEffect(() => {
    console.log('modeler changed');
    setModeler(modeler.current);

    setCanUndo(false);
    setCanRedo(false);

    return () => {
      setModeler(null);
    };
  }, [canEdit, setModeler]);

  const onZoom = useCallback<Required<BPMNCanvasProps>['onZoom']>(
    (zoomLevel) => {
      setZoomLevel(zoomLevel);
    },
    [setZoomLevel],
  );

  const onSelectionChange = useCallback<Required<BPMNCanvasProps>['onSelectionChange']>(
    (oldSelection, newSelection) => {
      if (newSelection.length === 1) {
        setSelectedElementId(newSelection[0].id);
      } else {
        setSelectedElementId(null);
      }
    },
    [setSelectedElementId],
  );

  const onChange = useCallback<Required<BPMNCanvasProps>['onChange']>(async () => {
    // Increment the change counter to trigger a rerender of all components that
    // depend on onChange, but can't use this callback as a child component.
    incrementChangeCounter();

    // Save in the background when the BPMN changes.
    saveDebounced(await modeler.current!.getXML());
    // Update undo/redo state.
    setCanUndo(modeler.current!.canUndo() ?? false);
    setCanRedo(modeler.current!.canRedo() ?? false);
  }, [saveDebounced]);

  const onRootChange = useCallback<Required<BPMNCanvasProps>['onRootChange']>(
    async (root) => {
      console.log('root changed');
      setRootElement(root);
      // When the current root (the visible layer [the main
      // process/collaboration or some collapsed subprocess]) is changed to a
      // subprocess add its id to the query
      const searchParams = new URLSearchParams(window.location.search);
      const before = searchParams.toString();

      let replace = false;
      if (bpmnIs(root, 'bpmn:SubProcess')) {
        searchParams.set(`subprocess`, `${root.businessObject.id}`);
      } else {
        const canvas = modeler.current!.getCanvas();
        const subprocessPlane = canvas
          .getRootElements()
          .find((el: any) => el.businessObject.id === searchParams.get('subprocess'));
        if (searchParams.has('subprocess') && !subprocessPlane) {
          // The subprocess that was open does not exist anymore in this
          // version. Switch to the main process view and replace history
          // instead of push.
          replace = true;
        }
        searchParams.delete('subprocess');
      }

      if (before !== searchParams.toString()) {
        if (replace) {
          router.replace(pathname + '?' + searchParams.toString());
        } else {
          router.push(
            spaceURL(
              environment,
              `/processes/${process.id}${searchParams.size ? '?' + searchParams.toString() : ''}`,
            ),
          );
        }
      }
    },
    [process.id, router, setRootElement],
  );

  const onUnload = useCallback<Required<BPMNCanvasProps>['onUnload']>(
    async (oldInstance) => {
      // TODO: early return if no changes were made.

      // Save the BPMN when the modeler is destroyed (usually when the component
      // is unmounted).
      try {
        // Since this is in cleanup, we can't use ref because it is already null
        // or uses the new instance.
        const { xml } = await oldInstance.saveXML({ format: true });
        // Last save before unloading, so invalidate the client router cache.
        await saveDebounced.asyncImmediate(xml, true).catch((err) => {});
      } catch (err) {
        // Most likely called before the modeler loaded anything. Can ignore.
      }
    },
    [saveDebounced],
  );

  const onLoaded = useCallback<Required<BPMNCanvasProps>['onLoaded']>(() => {
    // stay in the current subprocess when the page or the modeler reloads
    // (unless the subprocess does not exist anymore because the process
    // changed)
    setLoaded(true);
    console.log('onLoaded');
    if (subprocessId && modeler.current) {
      const canvas = modeler.current.getCanvas();
      const subprocessPlane = canvas
        .getRootElements()
        .find((el: any) => el.businessObject.id === subprocessId);
      if (subprocessPlane) {
        canvas.setRootElement(subprocessPlane);
      } else {
        messageApi.info(
          'The sub-process that was open does not exist anymore. Switched to the main process view.',
        );
      }
    }
  }, [messageApi, subprocessId]);

  useEffect(() => {
    if (modeler.current) {
      const canvas = modeler.current.getCanvas();
      const subprocessPlane = canvas
        .getRootElements()
        .find((el: any) => el.businessObject.id === subprocessId);
      if (subprocessPlane) {
        canvas.setRootElement(subprocessPlane);
      } else {
        const processPlane = canvas
          .getRootElements()
          .find((el) => bpmnIsAny(el, ['bpmn:Process', 'bpmn:Collaboration']));
        if (!processPlane) {
          return;
        }
        canvas.setRootElement(processPlane);
      }
    }
  }, [subprocessId]);

  const handleOpenXmlEditor = async () => {
    // Undefined can maybe happen when click happens during router transition?
    if (modeler.current) {
      const xml = await modeler.current.getXML();
      setXmlEditorBpmn(xml);
    }
  };

  const handleCloseXmlEditor = () => {
    setXmlEditorBpmn(undefined);
  };

  const handleXmlEditorSave = async (bpmn: string) => {
    if (modeler.current) {
      await modeler.current.loadBPMN(bpmn);
      // If the bpmn contains unexpected content (text content for an element
      // where the model does not define text) the modeler will remove it
      // automatically => make sure the stored bpmn is the same as the one in
      // the modeler.
      const cleanedBpmn = await modeler.current.getXML();
      await updateProcess(process.id, environment.spaceId, cleanedBpmn);
    }
  };

  // Create a new object to force rerendering when the bpmn doesn't change.
  const bpmn = useMemo(
    () => ({ bpmn: process.bpmn }),
    // eslint-disable-next-line react-hooks/exhaustive-deps
    [process.id, selectedVersionId],
  );

  return (
    <div className={styles.Modeler} style={{ height: '100%' }}>
      {!minimized && (
        <>
          {loaded && (
            <ModelerToolbar
              processId={process.id}
              onOpenXmlEditor={handleOpenXmlEditor}
              versions={versions}
              canRedo={canRedo}
              canUndo={canUndo}
            />
          )}
          {selectedVersionId && !showMobileView && <VersionToolbar processId={process.id} />}
          <ModelerZoombar></ModelerZoombar>
          {!!xmlEditorBpmn && (
            <XmlEditor
              bpmn={xmlEditorBpmn}
              canSave={!selectedVersionId}
              onClose={handleCloseXmlEditor}
              onSaveXml={handleXmlEditorSave}
              process={process}
              versionName={versionName}
            />
          )}
        </>
      )}
      <BPMNCanvas
        ref={modeler}
        type={canEdit ? 'modeler' : 'viewer'}
        bpmn={bpmn}
        className={divProps.className}
        onLoaded={onLoaded}
        onUnload={canEdit ? onUnload : undefined}
        onRootChange={onRootChange}
        onChange={canEdit ? onChange : undefined}
        onSelectionChange={onSelectionChange}
        onZoom={onZoom}
      />
    </div>
  );
};

export default Modeler;<|MERGE_RESOLUTION|>--- conflicted
+++ resolved
@@ -13,12 +13,9 @@
 import { is as bpmnIs, isAny as bpmnIsAny } from 'bpmn-js/lib/util/ModelUtil';
 import BPMNCanvas, { BPMNCanvasProps, BPMNCanvasRef } from '@/components/bpmn-canvas';
 import { useEnvironment } from '@/components/auth-can';
-<<<<<<< HEAD
 import styles from './modeler.module.scss';
 import ModelerZoombar from './modeler-zoombar';
-=======
 import { useAddControlCallback } from '@/lib/controls-store';
->>>>>>> e0871386
 
 type ModelerProps = React.HTMLAttributes<HTMLDivElement> & {
   versionName?: string;
