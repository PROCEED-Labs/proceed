import React, { useState } from 'react';
import { Button, Space, Table } from 'antd';

import {
  DeleteOutlined,
  EditOutlined,
  PlusOutlined,
  CheckOutlined,
  CloseOutlined,
} from '@ant-design/icons';

<<<<<<< HEAD
import type { Variable as ProcessVariable } from '@proceed/bpmn-helper/src/getters';
import useProcessVariables from '../use-process-variables';
import ProcessVariableForm, { textFormatMap, typeLabelMap } from './process-variable-form';
=======
import useProcessVariables, { ProcessVariable, typeLabelMap } from '../use-process-variables';
import ProcessVariableForm from './process-variable-form';
>>>>>>> 303a0a9a

type VariableDefinitionProps = {};

const VariableDefinition: React.FC<VariableDefinitionProps> = () => {
  const [showVariableModal, setShowVariableModal] = useState(false);
  // the original variable that is currently being edited
  // (when a user clicked the edit button of an existing variable)
  const [editVariable, setEditVariable] = useState<ProcessVariable | undefined>(undefined);

  const handleClose = () => {
    setShowVariableModal(false);
    setEditVariable(undefined);
  };

  const { variables, addVariable, updateVariable, removeVariable } = useProcessVariables();

  const handleSubmit = async (variable: ProcessVariable) => {
    if (editVariable) {
      updateVariable(variable, editVariable);
    } else {
      addVariable(variable);
    }

    handleClose();
  };

  return (
    <Space direction="vertical" style={{ width: '100%' }}>
      {variables.length > 0 && (
        <Table
          scroll={{ x: true }}
          pagination={{ pageSize: 5, position: ['bottomCenter'] }}
          rowKey="name"
          columns={[
            {
              title: 'Name',
              dataIndex: 'name',
              key: 'name',
              sorter: (a, b) => a.name.localeCompare(b.name, undefined, { numeric: true }),
            },
            {
              title: 'Description',
              dataIndex: 'description',
              key: 'description',
            },
            {
              title: 'Data Type',
              dataIndex: 'dataType',
              key: 'type',
<<<<<<< HEAD
              render: (_, record) => {
                let label = typeLabelMap[record.dataType as keyof typeof typeLabelMap];
                if (record.textFormat) {
                  label += ` (${textFormatMap[record.textFormat as keyof typeof textFormatMap]})`;
                }
                return <Space>{label}</Space>;
              },
=======
              render: (_, record) => <Space>{typeLabelMap[record.dataType]}</Space>,
>>>>>>> 303a0a9a
            },
            {
              title: 'Default Value',
              dataIndex: 'default',
              key: 'default',
              render: (_, record) => (
                <Space size="small">
                  {record.defaultValue === 'true'
                    ? 'On/True'
                    : record.defaultValue === 'false'
                      ? 'Off/False'
                      : record.defaultValue}
                </Space>
              ),
            },
            {
              title: 'Allowed Values',
              dataIndex: 'enum',
              key: 'enum',
            },
            {
              title: 'Required',
              dataIndex: 'requiredAtInstanceStartup',
              key: 'requiredAtInstanceStartup',
              render: (_, record) => (
                <Space size="small">
                  {record.requiredAtInstanceStartup ? <CheckOutlined /> : <CloseOutlined />}
                </Space>
              ),
            },
            {
              title: 'Const',
              dataIndex: 'const',
              key: 'const',
              render: (_, record) => (
                <Space size="small">{record.const ? <CheckOutlined /> : <CloseOutlined />}</Space>
              ),
            },
            {
              title: '',
              dataIndex: 'edit',
              key: 'edit',
              render: (_, record) => (
                <Space size="small">
                  <EditOutlined
                    onClick={() => {
                      setShowVariableModal(true);
                      setEditVariable(record);
                    }}
                  />
                  <DeleteOutlined
                    onClick={() => {
                      removeVariable(record.name);
                    }}
                  />
                </Space>
              ),
            },
          ]}
          dataSource={variables}
        />
      )}
      <div style={{ display: 'flex', justifyContent: 'center' }}>
        <Button
          onClick={() => {
            setShowVariableModal(true);
          }}
          type="text"
          size="small"
          style={{ fontSize: '0.75rem' }}
          icon={<PlusOutlined />}
        >
          <span>Add Variable</span>
        </Button>
      </div>
      <ProcessVariableForm
        open={showVariableModal}
        originalVariable={editVariable}
        variables={variables}
        onSubmit={handleSubmit}
        onCancel={handleClose}
      />
    </Space>
  );
};

export default VariableDefinition;<|MERGE_RESOLUTION|>--- conflicted
+++ resolved
@@ -9,14 +9,12 @@
   CloseOutlined,
 } from '@ant-design/icons';
 
-<<<<<<< HEAD
-import type { Variable as ProcessVariable } from '@proceed/bpmn-helper/src/getters';
-import useProcessVariables from '../use-process-variables';
-import ProcessVariableForm, { textFormatMap, typeLabelMap } from './process-variable-form';
-=======
-import useProcessVariables, { ProcessVariable, typeLabelMap } from '../use-process-variables';
+import useProcessVariables, {
+  ProcessVariable,
+  textFormatMap,
+  typeLabelMap,
+} from '../use-process-variables';
 import ProcessVariableForm from './process-variable-form';
->>>>>>> 303a0a9a
 
 type VariableDefinitionProps = {};
 
@@ -66,7 +64,6 @@
               title: 'Data Type',
               dataIndex: 'dataType',
               key: 'type',
-<<<<<<< HEAD
               render: (_, record) => {
                 let label = typeLabelMap[record.dataType as keyof typeof typeLabelMap];
                 if (record.textFormat) {
@@ -74,9 +71,6 @@
                 }
                 return <Space>{label}</Space>;
               },
-=======
-              render: (_, record) => <Space>{typeLabelMap[record.dataType]}</Space>,
->>>>>>> 303a0a9a
             },
             {
               title: 'Default Value',
