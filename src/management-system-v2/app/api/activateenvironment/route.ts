--- conflicted
+++ resolved
@@ -1,11 +1,5 @@
-<<<<<<< HEAD
 import { auth } from '@/lib/auth';
-import { activateEnvrionment } from '@/lib/data/legacy/iam/environments';
-=======
-import { getServerSession } from 'next-auth/next';
-import nextAuthOptions from '../auth/[...nextauth]/auth-options';
 import { activateEnvrionment } from '@/lib/data/db/iam/environments';
->>>>>>> c9a27fe0
 import { UnauthorizedError } from '@/lib/ability/abilityHelper';
 import { redirect } from 'next/navigation';
 
