const { readFileSync } = require('fs');

let oauthProvidersConfig;

try {
  const environmentsContent = JSON.parse(
    readFileSync(
      `../management-system/src/backend/server/environment-configurations/${process.env.NODE_ENV}/config_iam.json`,
      'utf8',
    ),
  );

  oauthProvidersConfig = {
    NEXTAUTH_SECRET: environmentsContent.nextAuthSecret,
<<<<<<< HEAD
    USE_AUTH0: environmentsContent.useAuth0,
=======
>>>>>>> 437c849d
    AUTH0_CLIENT_ID: environmentsContent.clientID,
    AUTH0_CLIENT_SECRET: environmentsContent.clientSecret,
    AUTH0_clientCredentialScope: environmentsContent.clientCredentialScope,
    AUTH0_ISSUER: environmentsContent.baseAuthUrl,
    AUTH0_SCOPE: environmentsContent.scope,
  };

  Object.entries(oauthProvidersConfig).forEach(
    ([key, value]) => value === undefined && delete oauthProvidersConfig[key],
  );
} catch (_) {
  oauthProvidersConfig = {};
}

/** @type {import('next').NextConfig} */
const nextConfig = {
  output: 'standalone',
  reactStrictMode: true,
  transpilePackages: ['antd'],
  env: {
    API_URL:
      process.env.NODE_ENV === 'development' ? 'http://localhost:33080/api' : process.env.API_URL,
    BACKEND_URL: process.env.NODE_ENV === 'development' ? 'http://localhost:33080' : 'FIXME',
    NEXT_PUBLIC_USE_AUTH: process.env.USE_AUTHORIZATION === 'true',
    NEXTAUTH_SECRET:
      process.env.NODE_ENV === 'development'
        ? 'T8VB/r1dw0kJAXjanUvGXpDb+VRr4dV5y59BT9TBqiQ='
        : undefined,
    ...oauthProvidersConfig,
  },
  async redirects() {
    return [
      {
        source: '/',
        destination: '/processes',
        permanent: false,
      },
    ];
  },
};

module.exports = nextConfig;<|MERGE_RESOLUTION|>--- conflicted
+++ resolved
@@ -12,10 +12,7 @@
 
   oauthProvidersConfig = {
     NEXTAUTH_SECRET: environmentsContent.nextAuthSecret,
-<<<<<<< HEAD
     USE_AUTH0: environmentsContent.useAuth0,
-=======
->>>>>>> 437c849d
     AUTH0_CLIENT_ID: environmentsContent.clientID,
     AUTH0_CLIENT_SECRET: environmentsContent.clientSecret,
     AUTH0_clientCredentialScope: environmentsContent.clientCredentialScope,
