--- conflicted
+++ resolved
@@ -32,10 +32,7 @@
 import ScriptEditor from '@/app/(dashboard)/[environmentId]/processes/[processId]/script-editor';
 import { EnvVarsContext } from '@/components/env-vars-context';
 import { wrapServerCall } from '@/lib/wrap-server-call';
-<<<<<<< HEAD
 import { Process } from '@/lib/data/process-schema';
-=======
->>>>>>> 81b0b920
 
 const LATEST_VERSION = { id: '-1', name: 'Latest Version', description: '' };
 
@@ -210,7 +207,8 @@
                 router.push(
                   spaceURL(
                     environment,
-                    `/processes/${processId as string}${searchParams.size ? '?' + searchParams.toString() : ''
+                    `/processes/${processId as string}${
+                      searchParams.size ? '?' + searchParams.toString() : ''
                     }`,
                   ),
                 );
