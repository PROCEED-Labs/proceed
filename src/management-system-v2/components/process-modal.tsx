--- conflicted
+++ resolved
@@ -57,10 +57,7 @@
   onSubmit,
   initialData,
   modalProps,
-<<<<<<< HEAD
-=======
   mode = 'create',
->>>>>>> fcd3dd9a
   children,
 }: React.PropsWithChildren<ProcessModalProps<T>>) => {
   const [form] = Form.useForm();
@@ -297,16 +294,6 @@
           },
         }}
       >
-<<<<<<< HEAD
-        {!initialData || initialData.length === 1 ? (
-          <ProcessInputs index={0} />
-        ) : (
-          <Collapse style={{ maxHeight: '60vh', overflowY: 'scroll' }} accordion items={items} />
-        )}
-        {children}
-      </Form>
-    </Modal>
-=======
         <div style={{ overflowY: 'auto', flex: 1 }} className="Hide-Scroll-Bar">
           {nameCollisions.length > 0 && showCollisions && (
             <Alert
@@ -355,7 +342,6 @@
         </div>
       </Modal>
     </>
->>>>>>> fcd3dd9a
   );
 };
 
@@ -467,11 +453,7 @@
         label="Original Creation Date"
         rules={[{ required: false }]}
       >
-<<<<<<< HEAD
-        <Input.TextArea showCount rows={4} /* maxLength={150} */ />
-=======
         <Input disabled />
->>>>>>> fcd3dd9a
       </Form.Item>
     </>
   );
