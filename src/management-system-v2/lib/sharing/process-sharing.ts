--- conflicted
+++ resolved
@@ -35,11 +35,7 @@
 }
 
 async function generateProcessShareToken(payload: TokenPayload) {
-<<<<<<< HEAD
-  const secretKey = env.JWT_SHARE_SECRET;
-=======
-  const secretKey = process.env.SHARING_ENCRYPTION_SECRET;
->>>>>>> 92108a12
+  const secretKey = env.SHARING_ENCRYPTION_SECRET;
   const token = jwt.sign(payload, secretKey!);
   return token;
 }
