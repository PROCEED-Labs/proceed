'use client';

import Content from '@/components/content';
import { App, Button, Form, Grid, Input, InputRef, Steps, StepsProps, Typography } from 'antd';
import Image from 'next/image';
import { SigninOptions } from '@/components/signin-options';
import { ExtractedProvider } from '../api/auth/[...nextauth]/auth-options';
import TextArea from 'antd/es/input/TextArea';
import useParseZodErrors, { antDesignInputProps } from '@/lib/useParseZodErrors';
import { UserOrganizationEnvironmentInputSchema } from '@/lib/data/environment-schema';
<<<<<<< HEAD
import { useState } from 'react';
import { addOrganizationEnvironment } from '@/lib/data/environments';
import { useRouter } from 'next/navigation';
import { type createInactiveEnvironment } from './page';
import PhoneInput from '@/components/phone-input';
=======
import { CountryCode, getCountries, getCountryCallingCode } from 'libphonenumber-js';
import { useRef, useState } from 'react';
import { addOrganizationEnvironment } from '@/lib/data/environments';
import { useRouter } from 'next/navigation';
import { type createInactiveEnvironment } from './page';
import Link from 'next/link';

const getCountryOption = (country: CountryCode) => {
  const imageUrl = ['SJ', 'AC', 'BQ', 'GF', 'IO', 'GP', 'XK'].includes(country)
    ? '_unknown'
    : country;

  return {
    label: (
      <span>
        <Image src={`/flags-32/${imageUrl}.png`} alt={`${country} flag`} width={20} height={20} />{' '}
        {`${country} +${getCountryCallingCode(country)}`}
      </span>
    ),
    value: country,
  };
};
>>>>>>> 8e60c071

type CreateOrganizationPageProps = {
  needsToAuthenticate: boolean;
  providers?: ExtractedProvider[];
  createInactiveEnvironment: createInactiveEnvironment;
};

const CreateOrganizationPage = ({
  needsToAuthenticate,
  providers,
  createInactiveEnvironment,
}: CreateOrganizationPageProps) => {
  const breakpoint = Grid.useBreakpoint();
  const { message: messageApi } = App.useApp();
  const router = useRouter();
  const [currentStep, setCurrentStep] = useState(0);

  const [form] = Form.useForm();
  const [formErrors, parseInput] = useParseZodErrors(UserOrganizationEnvironmentInputSchema);
<<<<<<< HEAD
=======
  const phoneNumberRef = useRef<InputRef>(null);
  const [country, setCountry] = useState<CountryCode>('DE');
>>>>>>> 8e60c071
  const [isDataValid, setIsDataValid] = useState(false);
  function checkEnvironmentData(dataInput?: any) {
    dataInput = dataInput || form.getFieldsValue();

    const data = parseInput(dataInput);
    setIsDataValid(!!data);
    return data;
  }

  const steps: StepsProps['items'] = [
    {
      title: 'Organization Data',
      onClick: () => setCurrentStep(0),
      style: { cursor: 'pointer' },
      disabled: true,
    },
    {
      title: 'Create admin account',
      disabled: !isDataValid,
      style: { cursor: isDataValid ? 'pointer' : undefined },
      onClick: () => {
        if (checkEnvironmentData()) setCurrentStep(1);
      },
    },
  ];

  async function createOrganization() {
    const data = checkEnvironmentData();

    try {
      if (!needsToAuthenticate) {
        if (!data) return;
        const response = await addOrganizationEnvironment(data);
        if ('error' in response) throw new Error();

        router.push(`/${response.id}/processes`);
      } else {
        // NOTE: the only way to get here is if the data is valid
        const response = await createInactiveEnvironment(data!);
        if ('error' in response) throw new Error();

        return `/api/activateenvironment?activationId=${response.id}`;
      }
    } catch (e) {
      messageApi.open({
        content: 'An error occurred while creating the organization',
        type: 'error',
      });
    }
  }

  return (
    <div
      style={{
        minHeight: '100svh',
        height: '1px', // hack to make children inherit correct height
      }}
    >
      <Content
        headerCenter={
          breakpoint.xs ? undefined : (
            <Link
              style={{
                position: 'absolute',
                left: '50%',
                transform: 'translateX(-50%)',
                paddingBottom: '15px',
              }}
              href={'/'}
            >
              <Image
                src={'/proceed.svg'}
                alt="PROCEED Logo"
                width={breakpoint.xs ? 85 : 160}
                height={breakpoint.xs ? 35 : 63}
                priority
              />
            </Link>
          )
        }
      >
        {needsToAuthenticate && (
          <Steps
            items={steps}
            current={currentStep}
            style={{ maxWidth: '50rem', margin: 'auto' }}
          />
        )}

        <div
          style={{
            paddingTop: breakpoint.xs ? '2rem' : '15vh',
          }}
        >
          <div
            style={{
              display: currentStep === 0 ? 'flex' : 'none',
              justifyContent: 'center',
              gap: '4rem',
            }}
          >
            <Form
              layout="vertical"
              style={{ width: '40ch' }}
              onFinish={() => {
                if (!needsToAuthenticate) createOrganization();
                else if (checkEnvironmentData()) setCurrentStep(1);
              }}
              form={form}
            >
              <Typography.Title level={3}>Create Organization</Typography.Title>
              <Form.Item
                label="Organization name"
                name="name"
                {...antDesignInputProps(formErrors, 'name')}
              >
                <Input />
              </Form.Item>
              <Form.Item
                label="Description"
                name="description"
                {...antDesignInputProps(formErrors, 'description')}
              >
                <TextArea />
              </Form.Item>
              <Form.Item
                label="Contact number"
                name="contactPhoneNumber"
                {...antDesignInputProps(formErrors, 'contactPhoneNumber')}
              >
<<<<<<< HEAD
                <PhoneInput />
=======
                <Input
                  addonBefore={
                    <Select
                      showSearch
                      filterOption={(input, option) =>
                        !!option?.value.toLowerCase().includes(input.toLowerCase())
                      }
                      options={getCountries().map(getCountryOption)}
                      style={{ minWidth: '8rem' }}
                      value={country}
                      onChange={(value) => {
                        setCountry(value);
                        phoneNumberRef.current?.focus();
                      }}
                    />
                  }
                  ref={phoneNumberRef}
                />
>>>>>>> 8e60c071
              </Form.Item>
              <Form.Item>
                <Button type="primary" htmlType="submit">
                  {needsToAuthenticate ? 'Create organization' : 'Next step'}
                </Button>
              </Form.Item>
            </Form>

            {breakpoint.lg && (
              <div>
                <div
                  style={{
                    width: '300px',
                  }}
                >
                  <Image
                    src="/bpmn-model.png"
                    alt="PROCEED Logo"
                    width={251}
                    height={128}
                    style={{
                      width: '100%',
                      height: 'auto',
                      borderRadius: '10px',
                      marginBottom: '1rem',
                      boxShadow: '0 0 10px rgba(0, 0, 0, 0.1)',
                    }}
                  />
                  <Typography.Title level={4} style={{ textAlign: 'center' }}>
                    Easy process modeling
                  </Typography.Title>
                  <Typography.Paragraph style={{ textAlign: 'center' }}>
                    Organizations allow you to manage your processes and collaborate with your team
                    in one place.
                  </Typography.Paragraph>
                </div>
              </div>
            )}
          </div>

          {needsToAuthenticate && (
            <div
              style={{
                display: currentStep === 1 ? 'block' : 'none',
                maxWidth: '40ch',
                margin: 'auto',
              }}
            >
              <Typography.Title level={4} style={{ textAlign: 'center', marginBottom: '2rem' }}>
                You need to sign in to create an organization
              </Typography.Title>

              <SigninOptions
                providers={providers!}
                callbackUrl={() => createOrganization() as Promise<string>}
              />
            </div>
          )}
        </div>
      </Content>
    </div>
  );
};
export default CreateOrganizationPage;<|MERGE_RESOLUTION|>--- conflicted
+++ resolved
@@ -8,36 +8,11 @@
 import TextArea from 'antd/es/input/TextArea';
 import useParseZodErrors, { antDesignInputProps } from '@/lib/useParseZodErrors';
 import { UserOrganizationEnvironmentInputSchema } from '@/lib/data/environment-schema';
-<<<<<<< HEAD
 import { useState } from 'react';
 import { addOrganizationEnvironment } from '@/lib/data/environments';
 import { useRouter } from 'next/navigation';
 import { type createInactiveEnvironment } from './page';
 import PhoneInput from '@/components/phone-input';
-=======
-import { CountryCode, getCountries, getCountryCallingCode } from 'libphonenumber-js';
-import { useRef, useState } from 'react';
-import { addOrganizationEnvironment } from '@/lib/data/environments';
-import { useRouter } from 'next/navigation';
-import { type createInactiveEnvironment } from './page';
-import Link from 'next/link';
-
-const getCountryOption = (country: CountryCode) => {
-  const imageUrl = ['SJ', 'AC', 'BQ', 'GF', 'IO', 'GP', 'XK'].includes(country)
-    ? '_unknown'
-    : country;
-
-  return {
-    label: (
-      <span>
-        <Image src={`/flags-32/${imageUrl}.png`} alt={`${country} flag`} width={20} height={20} />{' '}
-        {`${country} +${getCountryCallingCode(country)}`}
-      </span>
-    ),
-    value: country,
-  };
-};
->>>>>>> 8e60c071
 
 type CreateOrganizationPageProps = {
   needsToAuthenticate: boolean;
@@ -57,11 +32,6 @@
 
   const [form] = Form.useForm();
   const [formErrors, parseInput] = useParseZodErrors(UserOrganizationEnvironmentInputSchema);
-<<<<<<< HEAD
-=======
-  const phoneNumberRef = useRef<InputRef>(null);
-  const [country, setCountry] = useState<CountryCode>('DE');
->>>>>>> 8e60c071
   const [isDataValid, setIsDataValid] = useState(false);
   function checkEnvironmentData(dataInput?: any) {
     dataInput = dataInput || form.getFieldsValue();
@@ -192,28 +162,7 @@
                 name="contactPhoneNumber"
                 {...antDesignInputProps(formErrors, 'contactPhoneNumber')}
               >
-<<<<<<< HEAD
                 <PhoneInput />
-=======
-                <Input
-                  addonBefore={
-                    <Select
-                      showSearch
-                      filterOption={(input, option) =>
-                        !!option?.value.toLowerCase().includes(input.toLowerCase())
-                      }
-                      options={getCountries().map(getCountryOption)}
-                      style={{ minWidth: '8rem' }}
-                      value={country}
-                      onChange={(value) => {
-                        setCountry(value);
-                        phoneNumberRef.current?.focus();
-                      }}
-                    />
-                  }
-                  ref={phoneNumberRef}
-                />
->>>>>>> 8e60c071
               </Form.Item>
               <Form.Item>
                 <Button type="primary" htmlType="submit">
