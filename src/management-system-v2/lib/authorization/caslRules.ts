--- conflicted
+++ resolved
@@ -272,11 +272,7 @@
     return { rules: packRules(personalEnvironmentRules.concat(globalUserRules)) };
   }
 
-<<<<<<< HEAD
-  const roles = getAppliedRolesForUser(userId, environmentId);
-=======
   const roles = getAppliedRolesForUser(userId, environmentId); // throws error if user isn't a member
->>>>>>> 36a08406
   let firstExpiration: null | Date = null;
 
   const translatedRules: AbilityRule[] = [];
@@ -328,12 +324,6 @@
   // this way inverted rules allways decide over normal rules
   translatedRules.sort((a, b) => Number(a.inverted) - Number(b.inverted));
 
-<<<<<<< HEAD
-  // Disallow every action on other environments
-  translatedRules.push(disallowOutsideOfEnvRule(environmentId));
-
-=======
->>>>>>> 36a08406
   return {
     rules: packRules(translatedRules.concat(globalOrganizationRules)),
     expiration: firstExpiration,
