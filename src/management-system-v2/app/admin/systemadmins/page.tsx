import { getCurrentUser } from '@/components/auth';
import Content from '@/components/content';
import UnauthorizedFallback from '@/components/unauthorized-fallback';
import {
  addSystemAdmin,
  deleteSystemAdmin,
  getSystemAdminByUserId,
  getSystemAdmins,
} from '@/lib/data/DTOs';
import { getUserById, getUsers } from '@/lib/data/DTOs';
import { AuthenticatedUser } from '@/lib/data/user-schema';
import { UserErrorType, userError } from '@/lib/user-error';
import { redirect } from 'next/navigation';
import SystemAdminsTable from './admins-table';
import { SystemAdminCreationInput } from '@/lib/data/system-admin-schema';

async function deleteAdmins(userIds: string[]) {
  'use server';
  const { systemAdmin } = await getCurrentUser();
  if (!systemAdmin || systemAdmin.role !== 'admin')
    return userError('Not a system admin', UserErrorType.PermissionError);

  try {
    for (const userId of userIds) {
      const adminMapping = await getSystemAdminByUserId(userId);
      if (!adminMapping) return userError('Admin not found');

      deleteSystemAdmin(adminMapping.id);
    }
  } catch (e) {
    return userError('Something went wrong');
  }
}
export type deleteAdmins = typeof deleteAdmins;

async function addAdmin(admins: SystemAdminCreationInput[]) {
  'use server';
  const { systemAdmin } = await getCurrentUser();
  if (!systemAdmin || systemAdmin.role !== 'admin')
    return userError('Not a system admin', UserErrorType.PermissionError);

  try {
    for (const admin of admins) {
      addSystemAdmin(admin);
    }
  } catch (e) {
    return userError('Something went wrong');
  }
}
export type addAdmin = typeof addAdmin;

async function getNonAdminUsers() {
  'use server';

  const { systemAdmin } = await getCurrentUser();
  if (!systemAdmin || systemAdmin.role !== 'admin')
    return userError('Not a system admin', UserErrorType.PermissionError);

  try {
    const systemAdmins = await getSystemAdmins();
<<<<<<< HEAD
    return getUsers().filter(
=======
    return (await getUsers()).filter(
>>>>>>> ad9d49b9
      (user) => !user.isGuest && !systemAdmins.some((admin) => admin.userId === user.id),
    ) as AuthenticatedUser[];
  } catch (e) {
    return userError('Something went wrong');
  }
}
export type getNonAdminUsers = typeof getNonAdminUsers;

export default async function ManageAdminsPage() {
  const user = await getCurrentUser();
  if (!user.session) redirect('/');
  const adminData = await getSystemAdminByUserId(user.userId);
  if (!adminData) redirect('/');
  if (adminData.role !== 'admin') return <UnauthorizedFallback />;

  const systemAdmins = async (): Promise<(AuthenticatedUser & { role: 'admin' })[]> => {
    const admins = await getSystemAdmins();
    return Promise.all(
      admins.map(async (admin) => {
        const user = (await getUserById(admin.userId)) as AuthenticatedUser;
        return { ...user, role: admin.role };
      }),
    );
  };

  const adminsList = await systemAdmins();

  return (
    <Content title="System admins">
      <SystemAdminsTable
        admins={adminsList}
        deleteAdmins={deleteAdmins}
        addAdmin={addAdmin}
        getNonAdminUsers={getNonAdminUsers}
      />
    </Content>
  );
}<|MERGE_RESOLUTION|>--- conflicted
+++ resolved
@@ -58,11 +58,7 @@
 
   try {
     const systemAdmins = await getSystemAdmins();
-<<<<<<< HEAD
-    return getUsers().filter(
-=======
     return (await getUsers()).filter(
->>>>>>> ad9d49b9
       (user) => !user.isGuest && !systemAdmins.some((admin) => admin.userId === user.id),
     ) as AuthenticatedUser[];
   } catch (e) {
