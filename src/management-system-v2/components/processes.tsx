'use client';

import styles from './processes.module.scss';
import React, { FC, useCallback, useEffect, useMemo, useState } from 'react';
import { Space, Button, Tooltip } from 'antd';
import { ApiData, useDeleteAsset, useGetAsset, usePostAsset } from '@/lib/fetch-data';
import {
  ExportOutlined,
  DeleteOutlined,
  UnorderedListOutlined,
  AppstoreOutlined,
  CloseOutlined,
} from '@ant-design/icons';
import Fuse from 'fuse.js';
import IconView from './process-icon-list';
import ProcessList from './process-list';
import MetaData from './process-info-card';
import ProcessExportModal from './process-export';
import Bar from './bar';
import { useUserPreferences } from '@/lib/user-preferences';
import { fetchProcessVersionBpmn } from '@/lib/process-queries';
import {
  setDefinitionsId,
  setDefinitionsName,
  generateDefinitionsId,
  setTargetNamespace,
  setDefinitionsVersionInformation,
} from '@proceed/bpmn-helper';
import ProcessDeleteModal from './process-delete';
import ProcessDeleteSingleModal from './process-delete-single';
import ProcessCopyModal from './process-copy';
<<<<<<< HEAD
import { useAuthStore } from '@/lib/iam';
=======
import { copy } from 'fs-extra';
import { useAbilityStore } from '@/lib/abilityStore';
>>>>>>> 206cd6ac

type Processes = ApiData<'/process', 'get'>;
type Process = Processes[number];

export const fuseOptions = {
  /* Option for Fuzzy-Search for Processlistfilter */
  /* https://www.fusejs.io/api/options.html#useextendedsearch */
  // isCaseSensitive: false,
  // includeScore: false,
  // shouldSort: true,
  includeMatches: true,
  findAllMatches: true,
  // minMatchCharLength: 1,
  // location: 0,
  threshold: 0.75,
  // distance: 100,
  useExtendedSearch: true,
  ignoreLocation: true,
  // ignoreFieldNorm: false,
  // fieldNormWeight: 1,
  keys: ['definitionName', 'description'],
};

type CopyProcessType = {
  bpmn: string;
  newName?: string;
};

const copyProcess = async ({ bpmn, newName }: CopyProcessType) => {
  const newDefinitionsId = await generateDefinitionsId();
  let newBPMN = await setDefinitionsId(bpmn, newDefinitionsId);
  newBPMN = await setDefinitionsName(newBPMN, newName || 'Copy of Process');
  newBPMN = await setTargetNamespace(newBPMN, newDefinitionsId);

  newBPMN = await setDefinitionsVersionInformation(newBPMN, {
    version: undefined,
    versionName: undefined,
    versionDescription: undefined,
    versionBasedOn: undefined,
  });
  // newBPMN = await manipulateElementsByTagName(newBPMN, 'bpmn:Definitions', (definitions: any) => {
  //   delete definitions.version;
  //   delete definitions.versionName;
  //   delete definitions.versionDescription;
  //   delete definitions.versionBasedOn;
  // });

  return newBPMN;
};

const Processes: FC = () => {
  const {
    data,
    isLoading,
    isError,
    isSuccess,
    refetch: pullNewProcessData,
  } = useGetAsset('/process', {
    params: {
      query: { noBpmn: true },
    },
  });

  const [selectedRowKeys, setSelectedRowKeys] = useState<React.Key[]>([]);

  const { preferences, addPreferences } = useUserPreferences();

  const {
    'icon-view-in-process-list': iconView,
    'ask-before-deleting-multiple': openModalWhenDeleteMultiple,
    'ask-before-deleting-single': openModalWhenDeleteSingle,
    'ask-before-copying': openModalWhenCopy,
  } = preferences;

  const ability = useAbilityStore((state) => state.ability);

  const { mutateAsync: deleteProcess } = useDeleteAsset('/process/{definitionId}', {
    onSettled: pullNewProcessData,
  });

  const { mutateAsync: addProcess } = usePostAsset('/process', {});

  const deleteSelectedProcesses = useCallback(() => {
    selectedRowKeys.forEach((key) => {
      deleteProcess({
        params: {
          path: {
            definitionId: key as string,
          },
        },
        parseAs: 'text',
      });
    });
    setSelectedRowKeys([]);
  }, [deleteProcess, selectedRowKeys]);

  const [exportProcessIds, setExportProcessIds] = useState<string[]>([]);
  const [copyProcessIds, setCopyProcessIds] = useState<string[]>([]);
  const [deleteProcessIds, setDeleteProcessIds] = useState<string[]>([]);

  const actionBar = (
    <>
      {/* <Tooltip placement="top" title={'Preview'}>
        <EyeOutlined />
      </Tooltip> */}
      {/* <Tooltip placement="top" title={'Copy'}>
        <CopyOutlined />
      </Tooltip> */}
      <Tooltip placement="top" title={'Export'}>
        <ExportOutlined
          className={styles.Icon}
          onClick={() => {
            setExportProcessIds(selectedRowKeys as string[]);
          }}
        />
      </Tooltip>
      {ability.can('delete', 'Process') && (
        <Tooltip placement="top" title={'Delete'}>
          <DeleteOutlined
            className={styles.Icon}
            onClick={() => {
              if (
                (openModalWhenDeleteMultiple && selectedRowKeys.length > 1) ||
                (openModalWhenDeleteSingle && selectedRowKeys.length == 1)
              ) {
                setDeleteProcessIds(selectedRowKeys as string[]);
              } else {
                deleteSelectedProcesses();
              }
            }}
          />
        </Tooltip>
      )}
    </>
  );

  const [searchTerm, setSearchTerm] = useState('');

  const rerenderLists = () => {
    //setFilteredData(filteredData);,
  };

  const { data: filteredData } = useMemo(() => {
    if (data && searchTerm !== '') {
      const fuse = new Fuse(data, fuseOptions);
      return {
        data: fuse.search(searchTerm).map((item) => item.item),
        highlight: fuse.search(searchTerm).map((item) => item.matches),
      };
    }
    return { data, highlight: [] };
  }, [data, searchTerm]);

  const deselectAll = () => {
    setSelectedRowKeys([]);
  };
  const [copySelection, setCopySelection] = useState<React.Key[]>(selectedRowKeys);

  useEffect(() => {
    const handleKeyDown = (e: KeyboardEvent) => {
      /* CTRL + A */
      if (
        e.ctrlKey &&
        e.key === 'a' &&
        copyProcessIds.length == 0 &&
        deleteProcessIds.length == 0
      ) {
        e.preventDefault();
        setSelectedRowKeys(filteredData ? filteredData.map((item) => item.definitionId) : []);
        /* DEL */
      } else if (e.key === 'Delete') {
        if (ability.can('delete', 'Process')) {
          if (
            (openModalWhenDeleteMultiple && selectedRowKeys.length > 1) ||
            (openModalWhenDeleteSingle && selectedRowKeys.length == 1)
          ) {
            setDeleteProcessIds(selectedRowKeys as string[]);
          } else {
            deleteSelectedProcesses();
          }
        }
        /* ESC */
      } else if (e.key === 'Escape') {
        deselectAll();
        /* CTRL + C */
      } else if (e.ctrlKey && e.key === 'c' && copyProcessIds.length == 0) {
        if (ability.can('create', 'Process')) {
          setCopySelection(selectedRowKeys);
        }
        /* CTRL + V */
      } else if (e.ctrlKey && e.key === 'v' && copySelection.length) {
        if (ability.can('create', 'Process')) {
          if (openModalWhenCopy) {
            setCopyProcessIds(copySelection as string[]);
          } else {
            copySelection.forEach(async (key) => {
              const process = data?.find((item) => item.definitionId === key);
              const processBpmn = await fetchProcessVersionBpmn(key as string);

              const newBPMN = await copyProcess({
                bpmn: processBpmn as string,
                newName: `${process?.definitionName} (Copy)`,
              });

              addProcess({
                body: {
                  bpmn: newBPMN as string,
                  departments: [],
                  variables: [],
                },
              });
            });
          }
        }
      }
    };
    // Add event listener
    window.addEventListener('keydown', handleKeyDown);

    // Remove event listener on cleanup
    return () => window.removeEventListener('keydown', handleKeyDown);
  }, [
    copySelection,
    deleteProcess,
    filteredData,
    selectedRowKeys,
    deleteSelectedProcesses,
    data,
    addProcess,
    openModalWhenDeleteMultiple,
    openModalWhenDeleteSingle,
    copyProcessIds.length,
    deleteProcessIds.length,
    openModalWhenCopy,
    ability,
  ]);

  if (isError) {
    return <div>Error</div>;
  }

  return (
    <>
      <div style={{ display: 'flex', height: '100%' }}>
        {/* 73% for list / icon view, 27% for meta data panel (if active) */}
        <div style={{ /* width: '75%', */ flex: 3, width: '100%' }}>
          <Bar
            leftNode={
              selectedRowKeys.length ? (
                <Space size={20}>
                  <Button onClick={deselectAll} type="text">
                    <CloseOutlined />
                  </Button>
                  {selectedRowKeys.length} selected:
                  <span className={styles.Icons}>{actionBar}</span>
                </Space>
              ) : undefined
            }
            searchProps={{
              onChange: (e) => setSearchTerm(e.target.value),
              onPressEnter: (e) => setSearchTerm(e.currentTarget.value),
              placeholder: 'Search Processes ...',
            }}
            rightNode={
              <Space.Compact>
                <Button
                  style={!iconView ? { color: '#3e93de', borderColor: '#3e93de' } : {}}
                  onClick={() => {
                    // addUserPreference({ 'icon-view-in-process-list': false });
                    addPreferences({ 'icon-view-in-process-list': false });
                  }}
                >
                  <UnorderedListOutlined />
                </Button>
                <Button
                  style={!iconView ? {} : { color: '#3e93de', borderColor: '#3e93de' }}
                  onClick={() => {
                    // addUserPreference({ 'icon-view-in-process-list': true });
                    addPreferences({ 'icon-view-in-process-list': true });
                  }}
                >
                  <AppstoreOutlined />
                </Button>
              </Space.Compact>
            }
          />

          {iconView ? (
            <IconView
              data={filteredData}
              selection={selectedRowKeys}
              setSelection={setSelectedRowKeys}
              search={searchTerm}
            />
          ) : (
            <ProcessList
              data={filteredData}
              selection={selectedRowKeys}
              setSelection={setSelectedRowKeys}
              isLoading={isLoading}
              onExportProcess={setExportProcessIds}
              search={searchTerm}
              setDeleteProcessIds={setDeleteProcessIds}
              deleteProcessKeys={deleteProcessIds}
            />
          )}
        </div>
        {/* Meta Data Panel */}
        <MetaData data={filteredData} selection={selectedRowKeys} triggerRerender={rerenderLists} />
      </div>
      <ProcessExportModal
        processes={exportProcessIds.map((definitionId) => ({ definitionId }))}
        onClose={() => setExportProcessIds([])}
      />
      <ProcessDeleteModal
        setDeleteProcessIds={setDeleteProcessIds}
        processKeys={deleteProcessIds}
        setSelection={setSelectedRowKeys}
      />
      <ProcessDeleteSingleModal
        setDeleteProcessIds={setDeleteProcessIds}
        processKeys={deleteProcessIds}
        setSelection={setSelectedRowKeys}
      />
      <ProcessCopyModal
        setSelection={setSelectedRowKeys}
        processKeys={copyProcessIds}
        setCopyProcessIds={setCopyProcessIds}
      ></ProcessCopyModal>
    </>
  );
};

export default Processes;<|MERGE_RESOLUTION|>--- conflicted
+++ resolved
@@ -29,12 +29,8 @@
 import ProcessDeleteModal from './process-delete';
 import ProcessDeleteSingleModal from './process-delete-single';
 import ProcessCopyModal from './process-copy';
-<<<<<<< HEAD
-import { useAuthStore } from '@/lib/iam';
-=======
 import { copy } from 'fs-extra';
 import { useAbilityStore } from '@/lib/abilityStore';
->>>>>>> 206cd6ac
 
 type Processes = ApiData<'/process', 'get'>;
 type Process = Processes[number];
