--- conflicted
+++ resolved
@@ -9,17 +9,7 @@
 } & React.PropsWithChildren;
 
 const DocumentationLayout: React.FC<DocumentationLayoutProps> = async ({ params, children }) => {
-<<<<<<< HEAD
-  const msConfig = await getMSConfig();
-
-  if (!msConfig.PROCEED_PUBLIC_ENABLE_EXECUTION) {
-    return notFound();
-  }
-
-  const { activeEnvironment, ability } = await getCurrentEnvironment(params.environmentId);
-=======
   const { activeEnvironment } = await getCurrentEnvironment(params.environmentId);
->>>>>>> 14115b9d
 
   const documentationSettings = await getSpaceSettingsValues(
     activeEnvironment.spaceId,
