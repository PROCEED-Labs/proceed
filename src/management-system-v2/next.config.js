/** @type {import('next').NextConfig} */
const nextConfig = {
  reactStrictMode: false,
  transpilePackages: ['antd'],
  env: {
    API_URL:
<<<<<<< HEAD
      process.env.NODE_ENV === 'development' ? 'https://localhost:33080/api' : process.env.API_URL,
=======
      process.env.NODE_ENV === 'development' ? 'https://localhost:33083/api' : process.env.API_URL,
    BACKEND_URL: process.env.NODE_ENV === 'development' ? 'https://localhost:33083' : 'FIXME',
    NEXT_PUBLIC_USE_AUTH: process.env.USE_AUTH === 'true',
>>>>>>> 90bd03b1
  },
  async redirects() {
    return [
      {
        source: '/',
        destination: '/processes',
        permanent: false,
      },
    ];
  },
};

module.exports = nextConfig;<|MERGE_RESOLUTION|>--- conflicted
+++ resolved
@@ -4,13 +4,9 @@
   transpilePackages: ['antd'],
   env: {
     API_URL:
-<<<<<<< HEAD
       process.env.NODE_ENV === 'development' ? 'https://localhost:33080/api' : process.env.API_URL,
-=======
-      process.env.NODE_ENV === 'development' ? 'https://localhost:33083/api' : process.env.API_URL,
     BACKEND_URL: process.env.NODE_ENV === 'development' ? 'https://localhost:33083' : 'FIXME',
     NEXT_PUBLIC_USE_AUTH: process.env.USE_AUTH === 'true',
->>>>>>> 90bd03b1
   },
   async redirects() {
     return [
