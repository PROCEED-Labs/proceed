--- conflicted
+++ resolved
@@ -1,15 +1,8 @@
 import { ReactNode } from 'react';
 import { Alert, Checkbox, Image, Progress, ProgressProps, Space, Typography } from 'antd';
 import { ClockCircleFilled } from '@ant-design/icons';
-<<<<<<< HEAD
-import React from 'react';
-import { statusToType } from './instance-helpers';
-import { convertISODurationToMiliseconds, getMetaDataFromElement } from '@proceed/bpmn-helper';
-import { endpointBuilder } from '@/lib/engines/endpoint';
-=======
 import { getPlanDelays, getTimeInfo, statusToType } from './instance-helpers';
 import { getMetaDataFromElement } from '@proceed/bpmn-helper';
->>>>>>> 3016db87
 import { DisplayTable, RelevantInstanceInfo } from './instance-info-panel';
 import { endpointBuilder } from '@/lib/engines/endpoint';
 
