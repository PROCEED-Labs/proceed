--- conflicted
+++ resolved
@@ -33,18 +33,7 @@
 
   const publicLinkValue = `${window.location.origin}/shared-viewer?token=${token}`;
 
-<<<<<<< HEAD
-  const getNewToken = async () => {
-    const { token } = await generateProcessShareToken({
-      processId: processId,
-      version: selectedVersionId,
-    });
-    setToken(token);
-    await updateProcessGuestAccessRights(processId, { shared: true, sharedAs: sharedAs });
-  };
-=======
   const { message } = App.useApp();
->>>>>>> cca807af
 
   useEffect(() => {
     setIsShareLinkChecked(shared);
