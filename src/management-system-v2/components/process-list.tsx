'use client';

import {
  Button,
  Checkbox,
  Dropdown,
  Grid,
  MenuProps,
  Row,
  Table,
  TableColumnsType,
  Tooltip,
} from 'antd';
import { useCallback, useState, FC, PropsWithChildren, Key, Dispatch, SetStateAction } from 'react';
import {
  CopyOutlined,
  ExportOutlined,
  EditOutlined,
  DeleteOutlined,
  StarOutlined,
  MoreOutlined,
  InfoCircleOutlined,
  FolderOutlined as FolderFilled,
  FileOutlined as FileFilled,
} from '@ant-design/icons';
import cn from 'classnames';
import { useRouter } from 'next/navigation';
import styles from './process-list.module.scss';
import useLastClickedStore from '@/lib/use-last-clicked-process-store';
import classNames from 'classnames';
import { generateDateString, spaceURL } from '@/lib/utils';
import { toCaslResource } from '@/lib/ability/caslAbility';
import { useUserPreferences } from '@/lib/user-preferences';
import { AuthCan, useEnvironment } from '@/components/auth-can';
import { ProcessListProcess } from './processes';
import ConfirmationButton from './confirmation-button';

type ProcessListProps = PropsWithChildren<{
  data: ProcessListProcess[];
  selection: Key[];
  setSelectionElements: Dispatch<SetStateAction<ProcessListProcess[]>>;
  isLoading?: boolean;
  setShowMobileMetaData: Dispatch<SetStateAction<boolean>>;
  onExportProcess: (process: ProcessListProcess) => void;
  onDeleteProcess: (process: ProcessListProcess) => void;
  onEditProcess: (process: ProcessListProcess) => void;
  onCopyProcess: (process: ProcessListProcess) => void;
}>;

const ColumnHeader = [
  'Process Name',
  'Description',
  'Last Edited',
  'Created On',
  'File Size',
  'Owner',
];

const numberOfRows =
  typeof window !== 'undefined' ? Math.floor((window?.innerHeight - 410) / 47) : 10;

const ProcessList: FC<ProcessListProps> = ({
  data,
  selection,
  setSelectionElements,
  isLoading,
  onExportProcess,
  onDeleteProcess,
  onEditProcess,
  onCopyProcess,
  setShowMobileMetaData,
}) => {
  const router = useRouter();
  const environmentId = useEnvironment();
  const breakpoint = Grid.useBreakpoint();
  const [hovered, setHovered] = useState<ProcessListProcess | undefined>(undefined);
  const [dropdownOpen, setDropdownOpen] = useState(false);

  const lastProcessId = useLastClickedStore((state) => state.processId);
  const setLastProcessId = useLastClickedStore((state) => state.setProcessId);

  const addPreferences = useUserPreferences.use.addPreferences();
  const selectedColumns = useUserPreferences.use['process-list-columns']();
  const environment = useEnvironment();

  const favourites = [0];

  const showMobileMetaData = () => {
    setShowMobileMetaData(true);
  };

  const actionBarGenerator = useCallback(
    (record: ProcessListProcess) => {
      const resource = toCaslResource(record.type === 'folder' ? 'Folder' : 'Process', record);
      return (
        <>
<<<<<<< HEAD
          <AuthCan resource={resource} action="create">
=======
          {/* <Tooltip placement="top" title={'Preview'}>
            <EyeOutlined
              onClick={() => {
                setPreviewProcess(record);
                setPreviewerOpen(true);
              }}
            />
          </Tooltip> */}
          <AuthCan create Process={record}>
>>>>>>> 8bd6bcaa
            <Tooltip placement="top" title={'Copy'}>
              <CopyOutlined
                onClick={(e) => {
                  e.stopPropagation();
                  onCopyProcess(record);
                }}
              />
            </Tooltip>
          </AuthCan>
          <Tooltip placement="top" title={'Export'}>
            <ExportOutlined onClick={() => onExportProcess(record)} />
          </Tooltip>
<<<<<<< HEAD
          <AuthCan resource={resource} action="update">
=======
          <AuthCan update Process={record}>
>>>>>>> 8bd6bcaa
            <Tooltip placement="top" title={'Edit'}>
              <EditOutlined onClick={() => onEditProcess(record)} />
            </Tooltip>
          </AuthCan>

          {/*TODO: errors regarding query */}

<<<<<<< HEAD
          <AuthCan action="delete" resource={resource}>
=======
          <AuthCan delete Process={record}>
>>>>>>> 8bd6bcaa
            <Tooltip placement="top" title={'Delete'}>
              <ConfirmationButton
                title="Delete Process"
                description="Are you sure you want to delete the selected process?"
                onConfirm={() => onDeleteProcess(record)}
                buttonProps={{
                  icon: <DeleteOutlined />,
                  type: 'text',
                }}
              />
            </Tooltip>
          </AuthCan>
        </>
      );
    },
    [onCopyProcess, onDeleteProcess, onEditProcess, onExportProcess],
  );

  const columnCheckBoxItems: MenuProps['items'] = ColumnHeader.map((title) => ({
    label: (
      <Checkbox
        checked={selectedColumns.includes(title)}
        onChange={(e) => {
          e.stopPropagation();
          const { checked, value } = e.target;
          if (checked) {
            addPreferences({ 'process-list-columns': [...selectedColumns, value] });
          } else {
            addPreferences({
              'process-list-columns': selectedColumns.filter((column) => column !== value),
            });
          }
        }}
        onClick={(e) => e.stopPropagation()}
        value={title}
      >
        {title}
      </Checkbox>
    ),
    key: title,
  }));

  const columns: TableColumnsType<ProcessListProcess> = [
    {
      title: <StarOutlined />,
      dataIndex: 'id',
      key: '',
      width: '40px',
      render: (id, _, index) => (
        <StarOutlined
          style={{
            color: favourites?.includes(index) ? '#FFD700' : undefined,
            opacity: hovered?.id === id || favourites?.includes(index) ? 1 : 0,
          }}
        />
      ),
    },
    {
      title: 'Name',
      dataIndex: 'name',
      key: 'Process Name',
      className: styles.Title,
      // sorter: (a, b) => a.name.value.localeCompare(b.name.value),
      render: (_, record) => (
        <div
          className={
            breakpoint.xs
              ? styles.MobileTitleTruncation
              : breakpoint.xl
                ? styles.TitleTruncation
                : styles.TabletTitleTruncation
          }
          style={{
            overflow: 'hidden',
            whiteSpace: 'nowrap',
            textOverflow: 'ellipsis',
          }}
        >
          {record.type === 'folder' ? <FolderFilled /> : <FileFilled />} {record.name.highlighted}
        </div>
      ),
      responsive: ['xs', 'sm'],
    },
    {
      title: 'Description',
      dataIndex: 'description',
      key: 'Description',
      // sorter: (a, b) => a.description.value.localeCompare(b.description.value),
      render: (_, record) => (
        <div
          style={{
            maxWidth: '15vw',
            overflow: 'hidden',
            whiteSpace: 'nowrap',
            textOverflow: 'ellipsis',
          }}
        >
          {record.description.highlighted}
        </div>
      ),
      responsive: ['sm'],
    },
    {
      title: 'Last Edited',
      dataIndex: 'lastEdited',
      key: 'Last Edited',
      render: (date: Date) => generateDateString(date, true),
      // sorter: (a, b) => new Date(b.lastEdited).getTime() - new Date(a.lastEdited).getTime(),
      responsive: ['md'],
    },
    {
      title: 'Created On',
      dataIndex: 'createdOn',
      key: 'Created On',
      render: (date: Date) => generateDateString(date, false),
      // sorter: (a, b) => new Date(b.createdOn).getTime() - new Date(a.createdOn).getTime(),
      responsive: ['md'],
    },
    {
      title: 'File Size',
      key: 'File Size',
      sorter: (a, b) => (a < b ? -1 : 1),
      responsive: ['md'],
    },
    {
      title: 'Owner',
      dataIndex: 'owner',
      key: 'Owner',
      // sorter: (a, b) => a.owner!.localeCompare(b.owner || ''),
      responsive: ['md'],
    },
    {
      fixed: 'right',
      width: 160,
      // add title but only if at least one row is selected
      dataIndex: 'id',
      key: '',
      title: (
        <div style={{ float: 'right' }}>
          <Dropdown
            open={dropdownOpen}
            onOpenChange={(open) => setDropdownOpen(open)}
            menu={{
              items: columnCheckBoxItems,
            }}
            trigger={['click']}
          >
            <Button type="text">
              <MoreOutlined />
            </Button>
          </Dropdown>
        </div>
      ),
      render: (id, record) => (
        <Row
          justify="space-evenly"
          style={{
            opacity: hovered?.id === id ? 1 : 0,
          }}
        >
          {record.type !== 'folder' ? actionBarGenerator(record) : null}
        </Row>
      ),
      responsive: ['xl'],
    },
    {
      fixed: 'right',
      width: 160,
      dataIndex: 'id',
      key: '',
      title: '',
      render: () => (
        <Button style={{ float: 'right' }} type="text" onClick={showMobileMetaData}>
          <InfoCircleOutlined />
        </Button>
      ),
      responsive: breakpoint.xl ? ['xs'] : ['xs', 'sm'],
    },
  ];

  const columnsFiltered = columns.filter((c) => selectedColumns.includes(c?.key as string));

  return (
    <>
      <Table
        rowSelection={{
          type: 'checkbox',
          selectedRowKeys: selection,
          onChange: (_, selectedRows) => setSelectionElements(selectedRows),
          getCheckboxProps: (record: ProcessListProcess) => ({ name: record.id }),
          onSelect: (_, __, selectedRows) => setSelectionElements(selectedRows),
          onSelectNone: () => setSelectionElements([]),
          onSelectAll: (_, selectedRows) => setSelectionElements(selectedRows),
        }}
        onRow={(record) => ({
          onClick: (event) => {
            /* CTRL */
            if (event.ctrlKey) {
              /* Not selected yet -> Add to selection */
              if (!selection.includes(record?.id)) {
                setSelectionElements((prev) => [record, ...prev]);
                /* Already in selection -> deselect */
              } else {
                setSelectionElements((prev) => prev.filter(({ id }) => id !== record.id));
              }
              /* SHIFT */
            } else if (event.shiftKey) {
              /* At least one element selected */
              if (selection.length) {
                const iLast = data.findIndex((process) => process.id === lastProcessId);
                const iCurr = data.findIndex((process) => process.id === record?.id);
                /* Identical to last clicked */
                if (iLast === iCurr) {
                  setSelectionElements([record]);
                } else if (iLast < iCurr) {
                  /* Clicked comes after last slected */
                  setSelectionElements(data!.slice(iLast, iCurr + 1));
                } else if (iLast > iCurr) {
                  /* Clicked comes before last slected */
                  setSelectionElements(data!.slice(iCurr, iLast + 1));
                }
              } else {
                /* Nothing selected */
                setSelectionElements([record]);
              }
              /* Normal Click */
            } else {
              setSelectionElements([record]);
            }

            /* Always */
            setLastProcessId(record?.id);
          },
          // onClick: (event) => {
          //   if (event.ctrlKey) {
          //     if (!selection.includes(record.definitionId)) {
          //       setSelection([record.definitionId, ...selection]);
          //     } else {
          //       setSelection(selection.filter((id) => id !== record.definitionId));
          //     }
          //   } else {
          //     setSelection([record.definitionId]);
          //   }
          // },
          onDoubleClick: () => {
            router.push(
              spaceURL(
                environment,
                record.type === 'folder'
                  ? `/processes/folder/${record.id}`
                  : `/processes/${record.id}`,
              ),
            );
          },
          onMouseEnter: (event) => {
            setHovered(record);
          }, // mouse enter row
          onMouseLeave: (event) => {
            setHovered(undefined);
          }, // mouse leave row
        })}
        /* ---- */
        /* Breaks Side-Panel */
        // sticky
        // scroll={{ x: 1200, y: 500 }}
        /* ---- */
        pagination={{ position: ['bottomCenter'], pageSize: numberOfRows }}
        rowKey="id"
        columns={columnsFiltered}
        dataSource={data}
        loading={isLoading}
        className={cn(breakpoint.xs ? styles.MobileTable : '')}
        size={breakpoint.xs ? 'large' : 'middle'}
      />
    </>
  );
};

export default ProcessList;<|MERGE_RESOLUTION|>--- conflicted
+++ resolved
@@ -94,9 +94,6 @@
       const resource = toCaslResource(record.type === 'folder' ? 'Folder' : 'Process', record);
       return (
         <>
-<<<<<<< HEAD
-          <AuthCan resource={resource} action="create">
-=======
           {/* <Tooltip placement="top" title={'Preview'}>
             <EyeOutlined
               onClick={() => {
@@ -106,7 +103,6 @@
             />
           </Tooltip> */}
           <AuthCan create Process={record}>
->>>>>>> 8bd6bcaa
             <Tooltip placement="top" title={'Copy'}>
               <CopyOutlined
                 onClick={(e) => {
@@ -119,11 +115,7 @@
           <Tooltip placement="top" title={'Export'}>
             <ExportOutlined onClick={() => onExportProcess(record)} />
           </Tooltip>
-<<<<<<< HEAD
-          <AuthCan resource={resource} action="update">
-=======
           <AuthCan update Process={record}>
->>>>>>> 8bd6bcaa
             <Tooltip placement="top" title={'Edit'}>
               <EditOutlined onClick={() => onEditProcess(record)} />
             </Tooltip>
@@ -131,11 +123,7 @@
 
           {/*TODO: errors regarding query */}
 
-<<<<<<< HEAD
-          <AuthCan action="delete" resource={resource}>
-=======
           <AuthCan delete Process={record}>
->>>>>>> 8bd6bcaa
             <Tooltip placement="top" title={'Delete'}>
               <ConfirmationButton
                 title="Delete Process"
