'use client';

<<<<<<< HEAD
import { FC, useState } from 'react';
import styles from '@/components/processes.module.scss';
import { DeleteOutlined } from '@ant-design/icons';
import { Tooltip, Space, Button, Result, Table, Popconfirm, App } from 'antd';
=======
import React, { FC, useState } from 'react';
import styles from '@/components/processes.module.scss';
import cn from 'classnames';
import { DeleteOutlined } from '@ant-design/icons';
import { Tooltip, Space, Row, Col, Button, Input, Result, Table, Popconfirm, App } from 'antd';
>>>>>>> 01dc07d2
import { useGetAsset, useDeleteAsset, ApiData } from '@/lib/fetch-data';
import { CloseOutlined } from '@ant-design/icons';
import Auth from '@/lib/AuthCanWrapper';
import Content from '@/components/content';
import HeaderActions from './header-actions';
import useFuzySearch from '@/lib/useFuzySearch';
import { AuthCan } from '@/lib/iamComponents';
import Link from 'next/link';
import { toCaslResource } from '@/lib/ability/caslAbility';
import Bar from '@/components/bar';
<<<<<<< HEAD
import { useAuthStore } from '@/lib/iam';
=======
>>>>>>> 01dc07d2

type Role = ApiData<'/roles', 'get'>[number];

const RolesPage: FC = () => {
  const { message: messageApi } = App.useApp();
<<<<<<< HEAD
  const ability = useAuthStore((store) => store.ability);
=======
>>>>>>> 01dc07d2

  const { error, data: roles, isLoading, refetch: refetchRoles } = useGetAsset('/roles', {});
  const { mutateAsync: deleteRole, isLoading: deletingRole } = useDeleteAsset('/roles/{id}', {
    onSuccess: () => refetchRoles(),
    onError: () => messageApi.open({ type: 'error', content: 'Something went wrong' }),
  });

<<<<<<< HEAD
  const { setSearchQuery, filteredData: filteredRoles } = useFuzySearch(roles || [], ['name'], {
=======
  const {
    searchQuery,
    setSearchQuery,
    filteredData: filteredRoles,
  } = useFuzySearch(roles || [], ['name'], {
>>>>>>> 01dc07d2
    useSearchParams: false,
  });

  const [selectedRowKeys, setSelectedRowKeys] = useState<string[]>([]);
<<<<<<< HEAD
  const [selectedRows, setSelectedRows] = useState<Role[]>([]);

  const canDeleteSelectedRows = !selectedRows.find(
    (role) => !ability.can('delete', toCaslResource('Role', role)),
  );
=======
>>>>>>> 01dc07d2

  async function deleteRoles(userIds: string[]) {
    setSelectedRowKeys([]);
    await Promise.allSettled(userIds.map((id) => deleteRole({ params: { path: { id } } })));
  }

  const columns = [
    {
      title: 'Name',
      dataIndex: 'name',
      key: 'display',
      render: (name: string, role: Role) => <Link href={`/iam/roles/${role.id}`}>{name}</Link>,
    },
    {
      title: 'Members',
      dataIndex: 'members',
      render: (_: any, record: Role) => record.members.length,
      key: 'username',
    },
    {
      dataIndex: 'id',
      key: 'tooltip',
      title: '',
      with: 100,
      render: (id: string, role: Role) =>
        selectedRowKeys.length === 0 ? (
          <AuthCan action="delete" resource={toCaslResource('Role', role)}>
            <Tooltip placement="top" title={'Delete'}>
              <Popconfirm
<<<<<<< HEAD
                title="Delete Role"
                description="Are you sure you want to delete this role?"
=======
                title="Delete User"
                description="Are you sure you want to delete this user?"
>>>>>>> 01dc07d2
                onConfirm={() => deleteRoles([id])}
              >
                <Button icon={<DeleteOutlined />} type="text" />
              </Popconfirm>
            </Tooltip>
          </AuthCan>
        ) : null,
    },
  ];

  if (error)
    return (
      <Result
        status="error"
        title="Failed to fetch roles"
        subTitle="An error ocurred while fetching roles, please try again."
      />
    );

  return (
    <Content title="Identity and Access Management">
<<<<<<< HEAD
      <Bar
        rightNode={<HeaderActions />}
        leftNode={
          selectedRowKeys.length ? (
            <Space size={20}>
              <Button onClick={() => setSelectedRowKeys([])} type="text">
                <CloseOutlined />
              </Button>
              {selectedRowKeys.length} selected:{' '}
              <span className={styles.Icons}>
                <Popconfirm
                  title="Delete Roles"
                  description="Are you sure you want to the selected roles?"
                  onConfirm={() => deleteRoles(selectedRowKeys)}
                >
                  <Button type="text" icon={<DeleteOutlined />} disabled={!canDeleteSelectedRows} />
                </Popconfirm>
              </span>
            </Space>
          ) : undefined
        }
        searchProps={{
          onChange: (e) => setSearchQuery(e.target.value),
          placeholder: 'Search roles ....',
        }}
      />
=======
      <Bar rightNode={<HeaderActions />} />
      <Row className={styles.Headerrow}>
        <Col
          xs={24}
          sm={24}
          md={24}
          lg={10}
          xl={6}
          className={cn({ [styles.SelectedRow]: selectedRowKeys.length > 0 })}
          style={{
            justifyContent: 'start',
          }}
        >
          {selectedRowKeys.length > 0 ? (
            <Space size={20}>
              <Button type="text" icon={<CloseOutlined />} onClick={() => setSelectedRowKeys([])} />
              <span>{selectedRowKeys.length} selected: </span>
              <Popconfirm
                title="Delete User"
                description="Are you sure you want to delete this user?"
                onConfirm={() => deleteRoles(selectedRowKeys)}
              >
                <Button type="text" icon={<DeleteOutlined />} />
              </Popconfirm>
            </Space>
          ) : null}
        </Col>
        <Col className={styles.Headercol} xs={22} sm={22} md={22} lg={9} xl={13}>
          <Input.Search
            size="middle"
            value={searchQuery}
            onChange={(e) => setSearchQuery(e.target.value)}
            allowClear
            placeholder="Search Users"
          />
        </Col>
      </Row>
>>>>>>> 01dc07d2

      <Table
        columns={columns}
        dataSource={filteredRoles}
        rowSelection={{
          selectedRowKeys,
<<<<<<< HEAD
          onChange: (selectedRowKeys, selectedRows) => {
            setSelectedRows(selectedRows);
=======
          onChange: (selectedRowKeys: React.Key[]) => {
>>>>>>> 01dc07d2
            setSelectedRowKeys(selectedRowKeys as string[]);
          },
        }}
        rowKey="id"
        loading={isLoading || deletingRole}
        size="middle"
      />
    </Content>
  );
};

export default Auth(
  {
    action: 'manage',
    resource: 'User',
    fallbackRedirect: '/',
  },
  RolesPage,
);<|MERGE_RESOLUTION|>--- conflicted
+++ resolved
@@ -1,17 +1,10 @@
 'use client';
 
-<<<<<<< HEAD
-import { FC, useState } from 'react';
-import styles from '@/components/processes.module.scss';
-import { DeleteOutlined } from '@ant-design/icons';
-import { Tooltip, Space, Button, Result, Table, Popconfirm, App } from 'antd';
-=======
 import React, { FC, useState } from 'react';
 import styles from '@/components/processes.module.scss';
 import cn from 'classnames';
 import { DeleteOutlined } from '@ant-design/icons';
 import { Tooltip, Space, Row, Col, Button, Input, Result, Table, Popconfirm, App } from 'antd';
->>>>>>> 01dc07d2
 import { useGetAsset, useDeleteAsset, ApiData } from '@/lib/fetch-data';
 import { CloseOutlined } from '@ant-design/icons';
 import Auth from '@/lib/AuthCanWrapper';
@@ -22,19 +15,11 @@
 import Link from 'next/link';
 import { toCaslResource } from '@/lib/ability/caslAbility';
 import Bar from '@/components/bar';
-<<<<<<< HEAD
-import { useAuthStore } from '@/lib/iam';
-=======
->>>>>>> 01dc07d2
 
 type Role = ApiData<'/roles', 'get'>[number];
 
 const RolesPage: FC = () => {
   const { message: messageApi } = App.useApp();
-<<<<<<< HEAD
-  const ability = useAuthStore((store) => store.ability);
-=======
->>>>>>> 01dc07d2
 
   const { error, data: roles, isLoading, refetch: refetchRoles } = useGetAsset('/roles', {});
   const { mutateAsync: deleteRole, isLoading: deletingRole } = useDeleteAsset('/roles/{id}', {
@@ -42,27 +27,15 @@
     onError: () => messageApi.open({ type: 'error', content: 'Something went wrong' }),
   });
 
-<<<<<<< HEAD
-  const { setSearchQuery, filteredData: filteredRoles } = useFuzySearch(roles || [], ['name'], {
-=======
   const {
     searchQuery,
     setSearchQuery,
     filteredData: filteredRoles,
   } = useFuzySearch(roles || [], ['name'], {
->>>>>>> 01dc07d2
     useSearchParams: false,
   });
 
   const [selectedRowKeys, setSelectedRowKeys] = useState<string[]>([]);
-<<<<<<< HEAD
-  const [selectedRows, setSelectedRows] = useState<Role[]>([]);
-
-  const canDeleteSelectedRows = !selectedRows.find(
-    (role) => !ability.can('delete', toCaslResource('Role', role)),
-  );
-=======
->>>>>>> 01dc07d2
 
   async function deleteRoles(userIds: string[]) {
     setSelectedRowKeys([]);
@@ -92,13 +65,8 @@
           <AuthCan action="delete" resource={toCaslResource('Role', role)}>
             <Tooltip placement="top" title={'Delete'}>
               <Popconfirm
-<<<<<<< HEAD
-                title="Delete Role"
-                description="Are you sure you want to delete this role?"
-=======
                 title="Delete User"
                 description="Are you sure you want to delete this user?"
->>>>>>> 01dc07d2
                 onConfirm={() => deleteRoles([id])}
               >
                 <Button icon={<DeleteOutlined />} type="text" />
@@ -120,34 +88,6 @@
 
   return (
     <Content title="Identity and Access Management">
-<<<<<<< HEAD
-      <Bar
-        rightNode={<HeaderActions />}
-        leftNode={
-          selectedRowKeys.length ? (
-            <Space size={20}>
-              <Button onClick={() => setSelectedRowKeys([])} type="text">
-                <CloseOutlined />
-              </Button>
-              {selectedRowKeys.length} selected:{' '}
-              <span className={styles.Icons}>
-                <Popconfirm
-                  title="Delete Roles"
-                  description="Are you sure you want to the selected roles?"
-                  onConfirm={() => deleteRoles(selectedRowKeys)}
-                >
-                  <Button type="text" icon={<DeleteOutlined />} disabled={!canDeleteSelectedRows} />
-                </Popconfirm>
-              </span>
-            </Space>
-          ) : undefined
-        }
-        searchProps={{
-          onChange: (e) => setSearchQuery(e.target.value),
-          placeholder: 'Search roles ....',
-        }}
-      />
-=======
       <Bar rightNode={<HeaderActions />} />
       <Row className={styles.Headerrow}>
         <Col
@@ -185,19 +125,13 @@
           />
         </Col>
       </Row>
->>>>>>> 01dc07d2
 
       <Table
         columns={columns}
         dataSource={filteredRoles}
         rowSelection={{
           selectedRowKeys,
-<<<<<<< HEAD
-          onChange: (selectedRowKeys, selectedRows) => {
-            setSelectedRows(selectedRows);
-=======
           onChange: (selectedRowKeys: React.Key[]) => {
->>>>>>> 01dc07d2
             setSelectedRowKeys(selectedRowKeys as string[]);
           },
         }}
