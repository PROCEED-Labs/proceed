--- conflicted
+++ resolved
@@ -74,10 +74,7 @@
   if (user?.isGuest) {
     return []; // Guest users have no favourites
   }
-<<<<<<< HEAD
   return user?.favourites ?? [];
-=======
-  return user.favourites ?? [];
 }
 
 export async function isUserGuest() {
@@ -85,5 +82,4 @@
   const user = usersMetaObject[userId];
 
   return user.guest;
->>>>>>> bde3d916
 }