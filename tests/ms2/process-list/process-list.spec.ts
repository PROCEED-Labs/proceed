--- conflicted
+++ resolved
@@ -547,7 +547,104 @@
   await expect(folderRow).not.toBeVisible();
 });
 
-<<<<<<< HEAD
+test('sorting process list columns', async ({ processListPage }) => {
+  // NOTE: screen height is very important for this test, as with a small height
+  // and too many elements, the elements will use multiple pages
+
+  const names = ['a', 'b', 'c'];
+  const { page } = processListPage;
+
+  for (const folderName of names)
+    await processListPage.createFolder({ folderName: '0' + folderName }); // 0 prefix so that folders come first
+
+  const processIds: string[] = [];
+  for (const processName of names) {
+    // 1 prefix so that folders come first
+    processIds.push(await processListPage.createProcess({ processName: '1' + processName }));
+    await processListPage.goto();
+  }
+
+  // make hidden columns visible
+  await page
+    .getByRole('columnheader', { name: 'more' })
+    .getByRole('button', { name: 'more' })
+    .click();
+
+  for (const column of ['Created On', 'File Size', 'Owner']) {
+    const checkbox = page.getByRole('checkbox', { name: column });
+
+    expect(checkbox).toBeVisible();
+    if (!(await checkbox.isChecked())) await checkbox.check();
+    await expect(page.getByRole('columnheader', { name: column })).toBeVisible();
+  }
+
+  async function getColumnValues(col: number) {
+    const tableRows = await page.locator('tbody tr').all();
+    const rowNames: { text: string; ariaLabel: string }[] = [];
+    for (const row of tableRows) {
+      const icon = row.locator('td').nth(2).locator('span').first();
+      const ariaLabel = await icon.evaluate((el) => el.getAttribute('aria-label'));
+
+      const text = await row.locator('td').nth(col).textContent();
+      rowNames.push({
+        text,
+        ariaLabel,
+      });
+    }
+    return rowNames;
+  }
+
+  function isSorted<T>(values: T[], aShouldBeBeforeB: (a: T, b: T) => boolean) {
+    for (let i = 0; i < values.length - 1; i++) {
+      if (!aShouldBeBeforeB(values[i], values[i + 1])) return false;
+    }
+    return true;
+  }
+
+  function textSort(a: any, b: any, descending: boolean) {
+    if (a.ariaLabel === 'folder' && b.ariaLabel !== 'folder') return true;
+    if (b.ariaLabel === 'folder' && a.ariaLabel !== 'folder') return false;
+    if (descending) return a.text.localeCompare(b.text) <= 0;
+    return a.text.localeCompare(b.text) >= 0;
+  }
+
+  function dateSort(a: any, b: any, descending: boolean) {
+    if (a.ariaLabel === 'folder' && b.ariaLabel !== 'folder') return true;
+    if (b.ariaLabel === 'folder' && a.ariaLabel !== 'folder') return false;
+
+    const aDate = new Date(a.text);
+    const bDate = new Date(b.text);
+
+    if (descending) return aDate >= bDate;
+    return aDate <= bDate;
+  }
+
+  const sortableColumns = [
+    { columnName: 'Name', sortFunction: textSort, offset: 2 },
+    { columnName: 'Last Edited', sortFunction: dateSort, offset: 4 },
+    { columnName: 'Created On', sortFunction: dateSort, offset: 5 },
+    { columnName: 'File Size', sortFunction: textSort, offset: 6 },
+    { columnName: 'Owner', sortFunction: textSort, offset: 7 },
+  ];
+
+  for (const column of sortableColumns) {
+    const columnHeader = page
+      .getByRole('columnheader', { name: column.columnName })
+      .locator('div')
+      .first();
+
+    // First click sets it to descending order
+    await columnHeader.click();
+    const descendingValues = await getColumnValues(column.offset);
+    expect(isSorted(descendingValues, (a, b) => column.sortFunction(a, b, true))).toBeTruthy();
+
+    // Second click sets it to ascending order
+    await columnHeader.click();
+    const ascendingValues = await getColumnValues(column.offset);
+    expect(isSorted(ascendingValues, (a, b) => column.sortFunction(a, b, false))).toBeTruthy();
+  }
+});
+
 /* Favourites */ //TODO:
 // test('add and remove favourite processes', async ({ processListPage }) => {
 //   const { page } = processListPage;
@@ -712,6 +809,7 @@
     }
   });
 
+  /* Selecting all, just selects search-scoped processes */
   test('select all processes after search', async ({ processListPage }) => {
     const { page } = processListPage;
 
@@ -748,13 +846,6 @@
     /* Check if both AAA are selected */
     await expect(page.getByRole('note')).toContainText('2');
   });
-
-  /* TODO: */
-  // test('select all of a specific page', async ({ processListPage }) => {});
-
-  // test('Select multiple with ctrl / meta and click', async ({ processListPage }) => {});
-
-  // test('Drag select with shift + click', async ({ processListPage }) => {});
 
   /* Copy and Paste Processes - ctrl / meta + c -> ctrl / meta + v */
   test('copy and paste processes with ctrl + c -> ctrl + v', async ({
@@ -857,102 +948,10 @@
       /export/i,
     );
   });
-=======
-test('sorting process list columns', async ({ processListPage }) => {
-  // NOTE: screen height is very important for this test, as with a small height
-  // and too many elements, the elements will use multiple pages
-
-  const names = ['a', 'b', 'c'];
-  const { page } = processListPage;
-
-  for (const folderName of names)
-    await processListPage.createFolder({ folderName: '0' + folderName }); // 0 prefix so that folders come first
-
-  const processIds: string[] = [];
-  for (const processName of names) {
-    // 1 prefix so that folders come first
-    processIds.push(await processListPage.createProcess({ processName: '1' + processName }));
-    await processListPage.goto();
-  }
-
-  // make hidden columns visible
-  await page
-    .getByRole('columnheader', { name: 'more' })
-    .getByRole('button', { name: 'more' })
-    .click();
-
-  for (const column of ['Created On', 'File Size', 'Owner']) {
-    const checkbox = page.getByRole('checkbox', { name: column });
-
-    expect(checkbox).toBeVisible();
-    if (!(await checkbox.isChecked())) await checkbox.check();
-    await expect(page.getByRole('columnheader', { name: column })).toBeVisible();
-  }
-
-  async function getColumnValues(col: number) {
-    const tableRows = await page.locator('tbody tr').all();
-    const rowNames: { text: string; ariaLabel: string }[] = [];
-    for (const row of tableRows) {
-      const icon = row.locator('td').nth(2).locator('span').first();
-      const ariaLabel = await icon.evaluate((el) => el.getAttribute('aria-label'));
-
-      const text = await row.locator('td').nth(col).textContent();
-      rowNames.push({
-        text,
-        ariaLabel,
-      });
-    }
-    return rowNames;
-  }
-
-  function isSorted<T>(values: T[], aShouldBeBeforeB: (a: T, b: T) => boolean) {
-    for (let i = 0; i < values.length - 1; i++) {
-      if (!aShouldBeBeforeB(values[i], values[i + 1])) return false;
-    }
-    return true;
-  }
-
-  function textSort(a: any, b: any, descending: boolean) {
-    if (a.ariaLabel === 'folder' && b.ariaLabel !== 'folder') return true;
-    if (b.ariaLabel === 'folder' && a.ariaLabel !== 'folder') return false;
-    if (descending) return a.text.localeCompare(b.text) <= 0;
-    return a.text.localeCompare(b.text) >= 0;
-  }
-
-  function dateSort(a: any, b: any, descending: boolean) {
-    if (a.ariaLabel === 'folder' && b.ariaLabel !== 'folder') return true;
-    if (b.ariaLabel === 'folder' && a.ariaLabel !== 'folder') return false;
-
-    const aDate = new Date(a.text);
-    const bDate = new Date(b.text);
-
-    if (descending) return aDate >= bDate;
-    return aDate <= bDate;
-  }
-
-  const sortableColumns = [
-    { columnName: 'Name', sortFunction: textSort, offset: 2 },
-    { columnName: 'Last Edited', sortFunction: dateSort, offset: 4 },
-    { columnName: 'Created On', sortFunction: dateSort, offset: 5 },
-    { columnName: 'File Size', sortFunction: textSort, offset: 6 },
-    { columnName: 'Owner', sortFunction: textSort, offset: 7 },
-  ];
-
-  for (const column of sortableColumns) {
-    const columnHeader = page
-      .getByRole('columnheader', { name: column.columnName })
-      .locator('div')
-      .first();
-
-    // First click sets it to descending order
-    await columnHeader.click();
-    const descendingValues = await getColumnValues(column.offset);
-    expect(isSorted(descendingValues, (a, b) => column.sortFunction(a, b, true))).toBeTruthy();
-
-    // Second click sets it to ascending order
-    await columnHeader.click();
-    const ascendingValues = await getColumnValues(column.offset);
-    expect(isSorted(ascendingValues, (a, b) => column.sortFunction(a, b, false))).toBeTruthy();
-  }
->>>>>>> e956d74d
+
+  /* TODO: */
+
+  // test('Select multiple with ctrl / meta and click', async ({ processListPage }) => {});
+
+  // test('Drag select with shift + click', async ({ processListPage }) => {});
 });