  // This is your Prisma schema file,
// learn more about it in the docs: https://pris.ly/d/prisma-schema

// Looking for ways to speed up your queries, or scale easily with your serverless or edge functions?
// Try Prisma Accelerate: https://pris.ly/cli/accelerate-init

generator client {
  provider = "prisma-client-js"
  binaryTargets = ["native", "linux-musl-openssl-3.0.x"]
}

datasource db {
  provider = "postgresql"
  url      = env("DATABASE_URL")
}

model SystemAdmin {
  id           String   @id @default(uuid())
  role         String   @default("admin")
  user         User     @relation(name: "systemAdmin", fields: [userId], references: [id])
  userId       String   @unique
  createdOn    DateTime @default(now())
  lastEditedOn DateTime @updatedAt

  @@map("system_admin")
}

model User {
  id              String         @id @default(uuid())
  firstName       String?
  lastName        String?
  username        String?        @unique
  email           String?        @unique
  phoneNumber     String?
  isGuest         Boolean
  emailVerifiedOn DateTime?
  profileImage    String?
  favourites      String[]
  processes       Process[]
  ownedSpaces     Space[]        @relation("spaceOwner")
  memberIn        Membership[]
  folders         Folder[]
  oauthAccounts   OauthAccount[]
  roleMembers     RoleMember[]
  systemAdmin     SystemAdmin?   @relation("systemAdmin")
  verificationTokens VerificationToken[]   @relation("verificationToken")
  guestSignin     GuestSignin?

  @@map("user")
}

model OauthAccount {
  id                String @id @default(uuid())
  userId            String
  provider          String
  type              String
  providerAccountId String @unique

  user User @relation(fields: [userId], references: [id], onDelete: Cascade)

  @@map("oauth_account")
}

model Process {
  id                   String              @id @default(uuid())
  userDefinedId        String?             
  originalId           String
  name                 String            
  description          String
  createdOn            DateTime
  lastEditedOn         DateTime            @updatedAt
  inEditingBy          Json?
  processIds           String[]
  type                 String
  folder               Folder              @relation(fields: [folderId], references: [id], onDelete: Cascade)
  folderId             String
  sharedAs             String
  shareTimestamp       BigInt
  allowIframeTimestamp BigInt
  space                Space               @relation(fields: [environmentId], references: [id], onDelete: Cascade)
  environmentId        String
  versions             Version[]
  bpmn                 String              @db.Xml
  creator              User?               @relation(fields: [creatorId], references: [id], onDelete: Cascade)
  creatorId            String
  //TODO: Departments and Variables add here if needed in future
  artifactProcessReferences   ArtifactProcessReference[]
  @@unique([name,environmentId,creatorId,folderId])
  @@map("process")
}

model Artifact {
  id           String              @id @default(uuid())
  filePath     String              @unique
  fileName     String              @unique
  deletable    Boolean?            @default(false)
  deletedOn    DateTime?
  artifactType String // user-task, script, image, etc.
  processReferences   ArtifactProcessReference[] // Relation to track references
  versionReferences   ArtifactVersionReference[]
  refCounter   Int                 @default(0)

  @@map("artifact")
}

model ArtifactProcessReference {
  id         String   @id @default(uuid())
  artifact   Artifact @relation(fields: [artifactId], references: [id], onDelete: Cascade)
  artifactId String
  process    Process @relation(fields: [processId], references: [id], onDelete: Cascade)
  processId  String
  createdAt  DateTime @default(now())

  @@unique([artifactId, processId])

  @@map("artifact_process_reference")
}

model ArtifactVersionReference {
  id         String   @id @default(uuid())
  artifact   Artifact @relation(fields: [artifactId], references: [id], onDelete: Cascade)
  artifactId String
  version    Version? @relation(fields: [versionId], references: [id], onDelete: Cascade)
  versionId  String?
  createdAt  DateTime @default(now())
  
  @@unique([artifactId, versionId])

  @@map("artifact_version_reference")
}

model Space {
  id                 String       @id @default(uuid())
  name               String?
  isOrganization     Boolean
  isActive           Boolean?
  description        String?
  contactPhoneNumber String?
  contactEmail       String?
  spaceLogo          String?
  owner              User?        @relation("spaceOwner", fields: [ownerId], references: [id], onDelete: Cascade)
  ownerId            String
  members            Membership[]
  folders            Folder[]
  processes          Process[]
  roles              Role[]
  engines            Engine[]
  settings           SpaceSettings? @relation("spaceSettings")

  @@map("space")
}

model Membership {
  id            String   @id @default(uuid())
  userId        String
  environmentId String
  createdOn     DateTime
  user          User     @relation(fields: [userId], references: [id], onDelete: Cascade)
  space         Space    @relation(fields: [environmentId], references: [id], onDelete: Cascade)

  @@map("membership")
}

model Folder {
  id             String    @id @default(uuid())
  name           String
  description    String
  parentFolder   Folder?   @relation("folderChildren", fields: [parentId], references: [id], onDelete: Cascade)
  parentId       String?
  owner          User?     @relation(fields: [createdBy], references: [id])
  createdBy      String?
  space          Space     @relation(fields: [environmentId], references: [id], onDelete: Cascade)
  environmentId  String
  processes      Process[]
  childrenFolder Folder[]  @relation("folderChildren")
  lastEditedOn   DateTime  @updatedAt
  createdOn      DateTime

  @@map("folder")
}

model Version {
  id                String              @id @default(uuid())
  name              String
  description       String
  process           Process             @relation(fields: [processId], references: [id], onDelete: Cascade)
  processId         String
  versionBasedOn    String?
  createdOn         DateTime            @unique @updatedAt
  bpmnFilePath      String
  artifactVersionReferences ArtifactVersionReference[]

  @@map("version")
}

model Role {
  id            String    @id @default(uuid())
  space         Space     @relation(fields: [environmentId], references: [id], onDelete: Cascade)
  environmentId String
  name          String
  description   String?
  note          String?
  permissions   Json
  expiration    DateTime?
  default       Boolean?
  createdOn     DateTime
  lastEditedOn  DateTime  @updatedAt

  members RoleMember[]

  @@map("role")
}

model RoleMember {
  id        String   @id @default(uuid())
  role      Role     @relation(fields: [roleId], references: [id], onDelete: Cascade)
  roleId    String
  user      User     @relation(fields: [userId], references: [id], onDelete: Cascade)
  userId    String
  createdOn DateTime

  @@map("role_member")
}

model Engine {
  id            String   @id @default(uuid())
  space         Space    @relation(fields: [environmentId], references: [id], onDelete: Cascade)
  environmentId String
  address       String /// Either an http url for an engine or a mqtt url
  name          String?
  createdOn     DateTime @default(now())
  lastEditedOn  DateTime @updatedAt

  @@map("engine")
}

<<<<<<< HEAD
model SpaceSettings {
  environmentId String     @id @unique
  space         Space      @relation(name: "spaceSettings", fields: [environmentId], references: [id], onDelete: Cascade)
  settings      Json

  @@map("space_settings")
=======
model UserTask {
 id                    String @id
 taskId                String
 name                  String?
 instanceID            String
 fileName              String
 html                  String?
 state                 String
 priority              Int
 progress              Int
 startTime             DateTime
 endTime               DateTime?
 initialVariables      Json?
 variableChanges       Json?
 milestones            Json?
 milestonesChanges     Json?
 machineId             String

 @@map("userTask")
>>>>>>> c856cbe5
}

model VerificationToken {
  token      String   @id
  identifier String
  expires    DateTime
  user       User?     @relation(name: "verificationToken", fields: [userId], references: [id])
  userId     String? /// If this is set, then the token is for an email change and the idenrtifier is the new email
}
  
model GuestSignin {
  userId      String   @id
  user        User     @relation(fields: [userId], references: [id], onDelete: Cascade)
  lastSigninAt DateTime @default(now())

  @@map("guest_signin")
}<|MERGE_RESOLUTION|>--- conflicted
+++ resolved
@@ -234,14 +234,14 @@
   @@map("engine")
 }
 
-<<<<<<< HEAD
 model SpaceSettings {
   environmentId String     @id @unique
   space         Space      @relation(name: "spaceSettings", fields: [environmentId], references: [id], onDelete: Cascade)
   settings      Json
 
   @@map("space_settings")
-=======
+}
+
 model UserTask {
  id                    String @id
  taskId                String
@@ -261,7 +261,6 @@
  machineId             String
 
  @@map("userTask")
->>>>>>> c856cbe5
 }
 
 model VerificationToken {
