--- conflicted
+++ resolved
@@ -287,11 +287,8 @@
     (variable) => !allowedTypes || allowedTypes.includes(variable.dataType),
   );
 
-  const selectedVariable = validVariables.find((v) => v.name === variable);
-
   return (
     <>
-<<<<<<< HEAD
       <Select
         value={variable}
         style={{ display: 'block', ...style }}
@@ -303,8 +300,8 @@
         }))}
         disabled={!editingEnabled}
         onChange={(val) => {
-          const variableType = variables.find((v) => v.name === val)?.dataType;
-          onChange(val, variableType);
+          const variable = variables.find((v) => v.name === val);
+          onChange(val, variable?.dataType, variable?.textFormat);
         }}
         dropdownRender={(menu) => (
           <>
@@ -337,54 +334,16 @@
   allowedTypes,
   onChange,
 }) => {
-  return (
-    <Setting
-      label="Variable"
-      control={
-        <VariableSelection variable={variable} allowedTypes={allowedTypes} onChange={onChange} />
-      }
-    />
-=======
+  const { variables } = useEditorStateStore((state) => state);
+
+  const selectedVariable = variables?.find((v) => v.name === variable);
+
+  return (
+    <>
       <Setting
         label="Variable"
         control={
-          <>
-            <Select
-              value={variable}
-              style={{ display: 'block' }}
-              title={getVariableTooltip(variables, variable)}
-              options={validVariables.map((v) => ({
-                label: v.name,
-                title: getVariableTooltip(variables, v.name),
-                value: v.name,
-              }))}
-              onChange={(val) => {
-                const variable = variables.find((v) => v.name === val);
-                onChange(val, variable?.dataType, variable?.textFormat);
-              }}
-              dropdownRender={(menu) => (
-                <>
-                  {menu}
-                  <Space style={{ display: 'block', padding: '0 8px 4px' }}>
-                    <Button block onClick={() => setShowVariableForm(true)}>
-                      Add Variable
-                    </Button>
-                  </Space>
-                </>
-              )}
-            />
-            <ProcessVariableForm
-              open={showVariableForm}
-              variables={variables}
-              allowedTypes={allowedTypes}
-              onSubmit={(newVar) => {
-                updateVariables([...variables, newVar]);
-                setShowVariableForm(false);
-                onChange(newVar.name, newVar.dataType, newVar.textFormat);
-              }}
-              onCancel={() => setShowVariableForm(false)}
-            />
-          </>
+          <VariableSelection variable={variable} allowedTypes={allowedTypes} onChange={onChange} />
         }
       />
 
@@ -396,6 +355,5 @@
         />
       )}
     </>
->>>>>>> 87c4c322
   );
 };