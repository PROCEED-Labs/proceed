--- conflicted
+++ resolved
@@ -10,19 +10,14 @@
   resources,
 } from '@/lib/ability/caslAbility';
 import { adminPermissions, permissionNumberToIdentifiers } from './permissionHelpers';
-<<<<<<< HEAD
-import { getEnvironmentById } from '../data/legacy/iam/environments';
 import {
   AllowedResourcesForAdmins,
   globalOrganizationRules,
   globalPersonalSpaceRules,
 } from './globalRules';
+import { Environment } from '../data/environment-schema';
+import { Role } from '../data/role-schema';
 import { env } from '../env-vars';
-=======
-import { globalOrganizationRules, globalUserRules } from './globalRules';
-import { Role } from '../data/role-schema';
-import { Environment } from '../data/environment-schema';
->>>>>>> ef781db2
 
 const sharedResources = new Set<ResourceType>(['Process', 'Project', 'Template']);
 
@@ -262,26 +257,19 @@
 export type PackedRulesForUser = ReturnType<typeof computeRulesForUser>;
 
 /** If possible don't use this function directly, use rulesForUser which caches the rules */
-<<<<<<< HEAD
-export async function computeRulesForUser(userId: string, environmentId: string) {
-  if (!userId || !environmentId) return { rules: [] };
-
-  const environment = getEnvironmentById(environmentId, undefined, { throwOnNotFound: true });
-  if (!environment.organization) {
-    if (userId !== environmentId) throw new Error("Personal environment doesn't belong to user");
-=======
 export function computeRulesForUser({
   userId,
   space,
   roles,
+  purchasedResources,
 }: {
   userId: string;
   space: Environment;
-  roles: Role[];
+  roles?: Role[];
+  purchasedResources?: ResourceType[];
 }) {
   if (!space.organization) {
     if (userId !== space.id) throw new Error("Personal environment doesn't belong to user");
->>>>>>> ef781db2
 
     const personalEnvironmentRules = [
       {
@@ -296,25 +284,16 @@
     return { rules: packRules(personalEnvironmentRules.concat(globalPersonalSpaceRules)) };
   }
 
-<<<<<<< HEAD
-  // TODO: get bough features from db
-  const getPurhasedFeatures = (_: string) => [];
-
-  const BoughtResources = getPurhasedFeatures(environmentId).filter((resource) =>
-    env.NEXT_PUBLIC_MS_ENABLED_RESOURCES.includes(resource as any),
+  const AllowedResourcesForOrganization = AllowedResourcesForAdmins.concat(
+    purchasedResources ?? [],
   );
 
-  const AllowedResourcesForOrganization = AllowedResourcesForAdmins.concat(BoughtResources as any);
-
-  const roles = getAppliedRolesForUser(userId, environmentId); // throws error if user isn't a member
-=======
->>>>>>> ef781db2
   let firstExpiration: null | Date = null;
 
   const translatedRules: AbilityRule[] = [];
 
   // basic role mappings
-  for (const role of roles) {
+  for (const role of roles ?? []) {
     if (!role.permissions) {
       continue;
     }
@@ -325,15 +304,8 @@
     )
       firstExpiration = new Date(role.expiration);
 
-<<<<<<< HEAD
+    let viewActionOnFolderScopedResource = false;
     for (const [resource, actionsNumber] of Object.entries(role.permissions)) {
-=======
-    let viewActionOnFolderScopedResource = false;
-    for (const resource of resources) {
-      if (!(resource in role.permissions)) continue;
-
-      const actionsNumber = role.permissions[resource]!;
->>>>>>> ef781db2
       const actions = permissionNumberToIdentifiers(actionsNumber);
 
       if (!viewActionOnFolderScopedResource && FolderScopedResources.includes(resource as any)) {
