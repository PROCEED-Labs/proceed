--- conflicted
+++ resolved
@@ -254,11 +254,7 @@
                 mountTarget="#mountHere"
                 contentDidMount={() => setIframeMounted(true)}
               >
-<<<<<<< HEAD
-                {open && <ShortcutHandler onClose={onClose} />}
-=======
                 <ShortcutHandler onClose={onClose} />
->>>>>>> 4e2cf721
                 <Frame />
               </IFrame>
             </Col>
