--- conflicted
+++ resolved
@@ -409,14 +409,10 @@
       onExportProcess={onExportProcess}
       processActions={processActions}
       tableProps={{
-<<<<<<< HEAD
         scroll: {
           y: `${window?.innerHeight - 32 /* Footer */ - 64 /* Header */ - 82 /* Table-Search etc */ - 60 /* Table-head */ - 60 /* Table-Footer / Pagination */}px`,
         },
         pagination: { position: ['bottomCenter'], pageSize: 20 },
-=======
-        scroll: { x: metaPanelisOpened ? '71vw' : '85.5vw' },
->>>>>>> bed686d5
         onRow: (item) => ({
           // onDoubleClick: () =>
           //   router.push(
