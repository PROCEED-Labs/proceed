--- conflicted
+++ resolved
@@ -5,9 +5,6 @@
 import { Suspense } from 'react';
 import { getCurrentEnvironment } from '@/components/auth';
 
-<<<<<<< HEAD
-// TODO: handle multiple process deployments
-=======
 async function Deployment({ processId, spaceId }: { processId: string; spaceId: string }) {
   const deployment = await getDeployment(spaceId, processId);
 
@@ -21,7 +18,6 @@
 
   return <ProcessDeploymentView processId={processId} initialDeploymentInfo={deployment} />;
 }
->>>>>>> c38cc9c7
 
 export default async function Page({
   params,
@@ -31,5 +27,18 @@
   //TODO: authentication + authorization
   const { activeEnvironment } = await getCurrentEnvironment(params.environmentId);
 
-  return <ProcessDeploymentView processId={decodeURIComponent(params.processId)} />;
+  return (
+    <Suspense
+      fallback={
+        <Content>
+          <Skeleton />
+        </Content>
+      }
+    >
+      <Deployment
+        processId={decodeURIComponent(params.processId)}
+        spaceId={activeEnvironment.spaceId}
+      />
+    </Suspense>
+  );
 }