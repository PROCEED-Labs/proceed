'use client';

import styles from './processes.module.scss';
import { ComponentProps, useRef, useState, useTransition } from 'react';
import { Space, Button, Tooltip, Grid, App, Drawer, Dropdown, Card, Badge, Spin } from 'antd';
import {
  ExportOutlined,
  DeleteOutlined,
  UnorderedListOutlined,
  AppstoreOutlined,
  PlusOutlined,
  FolderOutlined,
  FileOutlined,
} from '@ant-design/icons';
import IconView from '@/components/process-icon-list';
import ProcessList from '@/components/process-list';
import MetaData from '@/components/process-info-card';
import ProcessExportModal from '@/components/process-export';
import Bar from '@/components/bar';
import ProcessCreationButton from '@/components/process-creation-button';
import { useUserPreferences } from '@/lib/user-preferences';
import { useAbilityStore } from '@/lib/abilityStore';
import useFuzySearch, { ReplaceKeysWithHighlighted } from '@/lib/useFuzySearch';
import { useRouter } from 'next/navigation';
import { copyProcesses, deleteProcesses, updateProcesses } from '@/lib/data/processes';
import ProcessModal from '@/components/process-modal';
import ConfirmationButton from '@/components/confirmation-button';
import ProcessImportButton from '@/components/process-import';
import { ProcessMetadata } from '@/lib/data/process-schema';
import MetaDataContent from '@/components/process-info-card-content';
import { useEnvironment } from '@/components/auth-can';
import { Folder } from '@/lib/data/folder-schema';
import FolderCreationButton from '@/components/folder-creation-button';
import {
  deleteFolder,
  moveIntoFolder,
  updateFolder as updateFolderServer,
} from '@/lib/data/folders';

import AddUserControls from '@/components/add-user-controls';
import { toCaslResource } from '@/lib/ability/caslAbility';
import FolderModal from '@/components/folder-modal';
import { useAddControlCallback } from '@/lib/controls-store';
import useFavouritesStore, { useInitialiseFavourites } from '@/lib/useFavouriteProcesses';
import Ability from '@/lib/ability/abilityHelper';
import ContextMenuArea from './context-menu';
import { DraggableContext } from './draggable-element';
import SelectionActions from '../selection-actions';

export function canDeleteItems(
  items: ProcessListProcess[],
  action: Parameters<Ability['can']>[0],
  ability: Ability,
) {
  for (const item of items) {
    const resource = toCaslResource(item.type === 'folder' ? 'Folder' : 'Process', item);
    if (!ability.can(action, resource)) return false;
  }

  return true;
}

// TODO: improve ordering
export type ProcessActions = {
  deleteItems: (items: ProcessListProcess[]) => void;
  copyItem: (items: ProcessListProcess[]) => void;
  editItem: (item: ProcessListProcess) => void;
  moveItems: (...args: Parameters<typeof moveIntoFolder>) => void;
};

type InputItem = ProcessMetadata | (Folder & { type: 'folder' });
export type ProcessListProcess = ReplaceKeysWithHighlighted<InputItem, 'name' | 'description'>;

const Processes = ({
  processes,
  favourites,
  folder,
}: {
  processes: InputItem[];
  favourites?: string[];
  folder: Folder;
}) => {
  if (folder.parentId)
    processes = [
      {
        name: '< Parent Folder >',
        parentId: null,
        type: 'folder',
        id: folder.parentId,
        createdAt: '',
        createdBy: '',
        updatedAt: '',
        environmentId: '',
      },
      ...processes,
    ];

  const { message } = App.useApp();
  const breakpoint = Grid.useBreakpoint();
  const ability = useAbilityStore((state) => state.ability);
  const space = useEnvironment();
  const router = useRouter();

  const favs = favourites ?? [];
  useInitialiseFavourites(favs);
  const { removeIfPresent: removeFromFavouriteProcesses } = useFavouritesStore();

  const [selectedRowElements, setSelectedRowElements] = useState<ProcessListProcess[]>([]);
  const selectedRowKeys = selectedRowElements.map((element) => element.id);
  const canDeleteSelected = canDeleteItems(selectedRowElements, 'delete', ability);

  const addPreferences = useUserPreferences.use.addPreferences();
  const iconView = useUserPreferences.use['icon-view-in-process-list']();

  const [openExportModal, setOpenExportModal] = useState(false);
  const [openCopyModal, setOpenCopyModal] = useState(false);
  const [openEditModal, setOpenEditModal] = useState(false);
  const [openDeleteModal, setOpenDeleteModal] = useState(false);
  const [showMobileMetaData, setShowMobileMetaData] = useState(false);
  const [updatingFolder, startUpdatingFolderTransition] = useTransition();
  const [updateFolderModal, setUpdateFolderModal] = useState<Folder | undefined>(undefined);
  const [movingItem, startMovingItemTransition] = useTransition();

  const [copySelection, setCopySelection] = useState<ProcessListProcess[]>([]);

  const { filteredData, setSearchQuery: setSearchTerm } = useFuzySearch({
    data: processes ?? [],
    keys: ['name', 'description'],
    highlightedKeys: ['name', 'description'],
    transformData: (matches) => matches.map((match) => match.item),
  });

  // Folders on top
  filteredData.sort((a, b) => {
    if (a.type === 'folder' && b.type == 'folder') return 0;
    if (a.type === 'folder') return -1;
    if (b.type === 'folder') return 1;

    return 0;
  });

  const selectableElements = useRef(filteredData);
  selectableElements.current = filteredData;

  useAddControlCallback('process-list', 'selectall', (e) => {
    e.preventDefault();
    setSelectedRowElements(selectableElements.current ?? []);
  });

  useAddControlCallback('process-list', 'esc', () => setSelectedRowElements([]));
  useAddControlCallback('process-list', 'del', () => setOpenDeleteModal(true));
  useAddControlCallback(
    'process-list',
    'copy',
    () => {
      setCopySelection(selectedRowElements);
    },
    { dependencies: [selectedRowElements] },
  );

  useAddControlCallback('process-list', 'paste', () => {
    setOpenCopyModal(true);
  });
  useAddControlCallback(
    'process-list',
    'export',
    () => {
      if (selectedRowKeys.length) setOpenExportModal(true);
    },
    { dependencies: [selectedRowKeys.length] },
  );

  const createProcessButton = <ProcessCreationButton wrapperElement="Create Process" />;
  const defaultDropdownItems = [];
  if (ability.can('create', 'Process'))
    defaultDropdownItems.push({
      key: 'create-process',
<<<<<<< HEAD
      label: (
        <ProcessCreationButton wrapperElement="create process" />
      ) /* This only gets rendered once the user opened it at least once */,
=======
      label: createProcessButton,
>>>>>>> b4afccd4
      icon: <FileOutlined />,
    });

  if (ability.can('create', 'Folder'))
    defaultDropdownItems.push({
      key: 'create-folder',
      label: <FolderCreationButton wrapperElement="Create Folder" />,
      icon: <FolderOutlined />,
    });

  const updateFolder: ComponentProps<typeof FolderModal>['onSubmit'] = (values) => {
    if (!folder) return;

    startUpdatingFolderTransition(async () => {
      try {
        const response = updateFolderServer(
          { name: values.name, description: values.description },
          folder.id,
        );

        if (response && 'error' in response) throw new Error();

        message.open({ type: 'success', content: 'Folder updated successfully' });
        setUpdateFolderModal(undefined);
        router.refresh();
      } catch (e) {
        message.open({ type: 'error', content: 'Someting went wrong while updating the folder' });
      }
    });
  };

  async function deleteItems(items: ProcessListProcess[]) {
    const promises = [];

    const folderIds = items.filter((item) => item.type === 'folder').map((item) => item.id);
    const folderPromise = folderIds.length > 0 ? deleteFolder(folderIds, space.spaceId) : undefined;
    if (folderPromise) promises.push(folderPromise);

    const processIds = items.filter((item) => item.type !== 'folder').map((item) => item.id);
    const processPromise = deleteProcesses(processIds, space.spaceId);
    if (processPromise) promises.push(processPromise);

    await Promise.allSettled(promises);

    const processesResult = await processPromise;
    const folderResult = await folderPromise;

    if (processesResult && !('error' in processesResult)) {
      removeFromFavouriteProcesses(selectedRowKeys as string[]);
    }

    if (
      (folderResult && 'error' in folderResult) ||
      (processesResult && 'error' in processesResult)
    ) {
      return message.open({
        type: 'error',
        content: 'Something went wrong',
      });
    }

    setSelectedRowElements([]);
    router.refresh();
  }

  function copyItem(items: ProcessListProcess[]) {
    setOpenCopyModal(true);
    setCopySelection(items);
  }

  function editItem(item: ProcessListProcess) {
    if (item.type === 'folder') {
      const folder = processes.find((process) => process.id === item.id) as Folder;
      setUpdateFolderModal(folder);
    } else {
      setOpenEditModal(true);
      setSelectedRowElements([item]);
    }
  }

  const moveItems = (...[items, folderId]: Parameters<typeof moveIntoFolder>) => {
    startMovingItemTransition(async () => {
      try {
        const response = await moveIntoFolder(items, folderId);

        if (response && 'error' in response) throw new Error();

        router.refresh();
      } catch (e) {
        message.open({
          type: 'error',
          content: `Someting went wrong`,
        });
      }
    });
  };

  const processActions: ProcessActions = {
    deleteItems,
    copyItem,
    editItem,
    moveItems,
  };

  // Here all the loading states shoud be ORed together
  const loading = movingItem;
  const [creationButtonRendered, setCreaButtonRendered] = useState(false);
  const doNotRerender = useRef(false);

  return (
    <>
      <ContextMenuArea
        processActions={processActions}
        folder={folder}
        suffix={defaultDropdownItems}
      >
        <div
          className={breakpoint.xs ? styles.MobileView : ''}
          style={{ display: 'flex', justifyContent: 'space-between', height: '100%' }}
        >
          {!creationButtonRendered && (
            <div
              style={{ position: 'absolute', top: 0, left: 0, zIndex: -1000, visibility: 'hidden' }}
            >
              <ProcessCreationButton />
            </div>
          )}
          {/* 73% for list / icon view, 27% for meta data panel (if active) */}
          <div style={{ flex: '1' }}>
            <Bar
              leftNode={
                <span style={{ display: 'flex', width: '100%', justifyContent: 'space-between' }}>
                  <span style={{ display: 'flex', justifyContent: 'flex-start' }}>
                    {!breakpoint.xs && (
                      <Space>
                        <Dropdown.Button
                          menu={{
                            items: defaultDropdownItems.filter(
                              (item) => item.key !== 'create-process',
                            ),
                          }}
<<<<<<< HEAD
                          onOpenChange={(open) => {
                            /* Once this was opened for the first time, the creationButtonRendered state can be set to true */
                            if (!doNotRerender.current) {
                              doNotRerender.current = true;
                              setCreaButtonRendered(true);
                            }
                          }}
=======
                          type="primary"
>>>>>>> b4afccd4
                        >
                          {createProcessButton}
                        </Dropdown.Button>
                        <ProcessImportButton type="default">
                          {breakpoint.xl ? 'Import Process' : 'Import'}
                        </ProcessImportButton>
                      </Space>
                    )}

                    <SelectionActions count={selectedRowKeys.length}>
                      <Tooltip placement="top" title={'Export'}>
                        <ExportOutlined
                          className={styles.Icon}
                          onClick={() => {
                            setOpenExportModal(true);
                          }}
                        />
                      </Tooltip>

                      {canDeleteSelected && (
                        <Tooltip placement="top" title={'Delete'}>
                          <ConfirmationButton
                            title="Delete Processes"
                            externalOpen={openDeleteModal}
                            onExternalClose={() => setOpenDeleteModal(false)}
                            description="Are you sure you want to delete the selected processes?"
                            onConfirm={() => deleteItems(selectedRowElements)}
                            buttonProps={{
                              icon: <DeleteOutlined />,
                              type: 'text',
                            }}
                          />
                        </Tooltip>
                      )}
                    </SelectionActions>
                  </span>

                  <span>
                    <Space.Compact className={breakpoint.xs ? styles.MobileToggleView : undefined}>
                      <Button
                        style={!iconView ? { color: '#3e93de', borderColor: '#3e93de' } : {}}
                        onClick={() => addPreferences({ 'icon-view-in-process-list': false })}
                      >
                        <UnorderedListOutlined />
                      </Button>
                      <Button
                        style={!iconView ? {} : { color: '#3e93de', borderColor: '#3e93de' }}
                        onClick={() => addPreferences({ 'icon-view-in-process-list': true })}
                      >
                        <AppstoreOutlined />
                      </Button>
                    </Space.Compact>
                  </span>
                </span>
              }
              searchProps={{
                onChange: (e) => setSearchTerm(e.target.value),
                onPressEnter: (e) => setSearchTerm(e.currentTarget.value),
                placeholder: 'Search Processes ...',
              }}
            />

            <DraggableContext
              dragOverlay={(itemId) => {
                const item = processes.find(({ id }) => id === itemId);
                const icon = item?.type === 'folder' ? <FolderOutlined /> : <FileOutlined />;
                return (
                  <Badge
                    count={selectedRowElements.length > 1 ? selectedRowElements.length : undefined}
                  >
                    <Card
                      style={{
                        width: 'fit-content',
                        cursor: 'move',
                      }}
                    >
                      {icon} {item?.name}
                    </Card>
                  </Badge>
                );
              }}
              onItemDropped={(itemId: string, droppedOnId: string) => {
                const active = processes.find(({ id }) => id === itemId);
                const over = processes.find(({ id }) => id === droppedOnId);

                if (!active || !over || over.type !== 'folder') return;

                // don't allow to move selected items into themselves
                if (selectedRowKeys.length > 0 && selectedRowKeys.includes(over.id)) return;

                const items =
                  selectedRowKeys.length > 0
                    ? selectedRowElements.map((element) => ({
                        type: element.type,
                        id: element.id,
                      }))
                    : [{ type: active.type, id: active.id }];

                moveItems(items, over.id);
              }}
            >
              <Spin spinning={loading}>
                {iconView ? (
                  <IconView
                    data={filteredData}
                    elementSelection={{
                      selectedElements: selectedRowElements,
                      setSelectionElements: setSelectedRowElements,
                    }}
                    setShowMobileMetaData={setShowMobileMetaData}
                  />
                ) : (
                  <ProcessList
                    data={filteredData}
                    folder={folder}
                    selection={selectedRowKeys}
                    setSelectionElements={setSelectedRowElements}
                    selectedElements={selectedRowElements}
                    // TODO: Replace with server component loading state
                    //isLoading={isLoading}
                    onExportProcess={(id) => {
                      setSelectedRowElements([id]);
                      setOpenExportModal(true);
                    }}
                    setShowMobileMetaData={setShowMobileMetaData}
                    processActions={processActions}
                  />
                )}
              </Spin>
            </DraggableContext>
          </div>

          {/*Meta Data Panel*/}
          {breakpoint.xl ? (
            <MetaData selectedElement={selectedRowElements.at(-1)} />
          ) : (
            <Drawer
              onClose={() => setShowMobileMetaData(false)}
              title={
                <span>
                  {filteredData?.find((item) => item.id === selectedRowKeys[0])?.name.value!}
                </span>
              }
              open={showMobileMetaData}
            >
              <MetaDataContent selectedElement={selectedRowElements.at(-1)} />
            </Drawer>
          )}
        </div>
      </ContextMenuArea>

      <ProcessExportModal
        processes={selectedRowKeys.map((definitionId) => ({
          definitionId: definitionId as string,
        }))}
        open={openExportModal}
        onClose={() => setOpenExportModal(false)}
      />
      <ProcessModal
        open={openCopyModal}
        title={`Copy Process${selectedRowKeys.length > 1 ? 'es' : ''}`}
        onCancel={() => setOpenCopyModal(false)}
        initialData={copySelection
          .filter((item) => item.type !== 'folder')
          .map((process) => ({
            name: `${process.name.value} (Copy)`,
            description: process.description.value ?? '',
            originalId: process.id,
            folderId: folder.id,
          }))}
        onSubmit={async (values) => {
          const res = await copyProcesses(values, space.spaceId);
          // Errors are handled in the modal.
          if ('error' in res) {
            return res;
          }
          setOpenCopyModal(false);
          router.refresh();
        }}
      />
      <ProcessModal
        open={openEditModal}
        title={`Edit Process${selectedRowKeys.length > 1 ? 'es' : ''}`}
        onCancel={() => setOpenEditModal(false)}
        initialData={filteredData
          .filter((process) => selectedRowKeys.includes(process.id))
          .map((process) => ({
            id: process.id,
            name: process.name.value ?? '',
            description: process.description.value ?? '',
          }))}
        onSubmit={async (values) => {
          const res = await updateProcesses(values, space.spaceId);
          // Errors are handled in the modal.
          if (res && 'error' in res) {
            return res;
          }
          setOpenEditModal(false);
          router.refresh();
        }}
      />
      <AddUserControls name={'process-list'} />
      <FolderModal
        open={!!updateFolderModal}
        close={() => setUpdateFolderModal(undefined)}
        spaceId={space.spaceId}
        parentId={folder.id}
        onSubmit={updateFolder}
        modalProps={{ title: 'Edit folder', okButtonProps: { loading: updatingFolder } }}
        initialValues={updateFolderModal}
      />
    </>
  );
};

export default Processes;<|MERGE_RESOLUTION|>--- conflicted
+++ resolved
@@ -175,13 +175,7 @@
   if (ability.can('create', 'Process'))
     defaultDropdownItems.push({
       key: 'create-process',
-<<<<<<< HEAD
-      label: (
-        <ProcessCreationButton wrapperElement="create process" />
-      ) /* This only gets rendered once the user opened it at least once */,
-=======
       label: createProcessButton,
->>>>>>> b4afccd4
       icon: <FileOutlined />,
     });
 
@@ -288,8 +282,6 @@
 
   // Here all the loading states shoud be ORed together
   const loading = movingItem;
-  const [creationButtonRendered, setCreaButtonRendered] = useState(false);
-  const doNotRerender = useRef(false);
 
   return (
     <>
@@ -302,13 +294,6 @@
           className={breakpoint.xs ? styles.MobileView : ''}
           style={{ display: 'flex', justifyContent: 'space-between', height: '100%' }}
         >
-          {!creationButtonRendered && (
-            <div
-              style={{ position: 'absolute', top: 0, left: 0, zIndex: -1000, visibility: 'hidden' }}
-            >
-              <ProcessCreationButton />
-            </div>
-          )}
           {/* 73% for list / icon view, 27% for meta data panel (if active) */}
           <div style={{ flex: '1' }}>
             <Bar
@@ -323,17 +308,7 @@
                               (item) => item.key !== 'create-process',
                             ),
                           }}
-<<<<<<< HEAD
-                          onOpenChange={(open) => {
-                            /* Once this was opened for the first time, the creationButtonRendered state can be set to true */
-                            if (!doNotRerender.current) {
-                              doNotRerender.current = true;
-                              setCreaButtonRendered(true);
-                            }
-                          }}
-=======
                           type="primary"
->>>>>>> b4afccd4
                         >
                           {createProcessButton}
                         </Dropdown.Button>
