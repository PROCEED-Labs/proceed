import 'server-only';

import {
  getElementMachineMapping,
  getProcessConstraints,
  getStartEvents,
  getTaskConstraintMapping,
  toBpmnObject,
} from '@proceed/bpmn-helper';
// TODO: remove this ignore once the decider is typed
// @ts-ignore
// import decider from '@proceed/decider';
import { Engine } from './machines';
import { prepareExport } from '../process-export/export-preparation';
import { Prettify } from '../typescript-utils';
import { engineRequest } from './endpoints';
import { asyncForEach } from '../helpers/javascriptHelpers';
<<<<<<< HEAD
=======
import { UserFacingError } from '../user-error';
>>>>>>> c38cc9c7

type ProcessesExportData = Prettify<Awaited<ReturnType<typeof prepareExport>>>;

export async function removeDeploymentFromMachines(machines: Engine[], definitionId: string) {
  await asyncForEach(machines, async (machine: Engine) => {
    await engineRequest({
      method: 'delete',
      endpoint: '/process/:definitionId',
<<<<<<< HEAD
      params: { definitionId },
=======
      pathParams: { definitionId },
>>>>>>> c38cc9c7
      engine: machine,
    });
  });
}

async function deployProcessToMachines(
  machines: Engine[],
  processesExportData: ProcessesExportData,
) {
  try {
    // TODO: check if the order of the processes matters
    const allMachineRequests = machines.map((engine) => {
      return Promise.all(
        processesExportData!.map(async (exportData) => {
          const version = Object.values(exportData.versions)[0];
          await engineRequest({
            method: 'post',
            endpoint: '/process/',
            body: { bpmn: version.bpmn },
            engine,
          });

          const userTasks = exportData.userTasks.map((userTask) =>
            engineRequest({
              method: 'put',
              endpoint: '/process/:definitionId/user-tasks/:fileName',
              pathParams: { definitionId: exportData.definitionId, fileName: userTask.filename },
              engine,
              body: { html: userTask.html },
            }),
          );

          const scripts = exportData.scriptTasks.map((scriptTask) => {
            if (!scriptTask.js)
              throw Error(
                `Missing js for a script task (${scriptTask.filename}) in a process that is being deployed`,
              );

            engineRequest({
              method: 'put',
              endpoint: '/process/:definitionId/script-tasks/:fileName',
              pathParams: { definitionId: exportData.definitionId, fileName: scriptTask.filename },
              engine,
              body: { script: scriptTask.js },
            });
          });

          const images = exportData.images.map((image) =>
            engineRequest({
              method: 'put',
              endpoint: '/resources/process/:definitionId/images/:fileName',
              pathParams: { definitionId: exportData.definitionId, fileName: image.filename },
              engine,
              // TODO: make sure that images are being sent correctly
              // the pain point is probably going to be MQTT
              body: { type: 'Buffer', data: image.data },
            }),
          );

          await Promise.all([...scripts, ...userTasks, ...images]);
        }),
      );
    });

    await Promise.all(allMachineRequests);
  } catch (error) {
    // TODO: don't remove the whole process when deploying a single version fails
    await asyncForEach(Object.values(processesExportData), async ({ definitionId }) => {
      await removeDeploymentFromMachines(machines, definitionId);
    });

    throw error;
  }
}

async function dynamicDeployment(
  definitionId: string,
  version: string,
  processesExportData: ProcessesExportData,
  machines: Engine[],
) {
  const process = processesExportData.find(({ definitionId: id }) => id === definitionId);
  if (!process) throw new Error('Process not found in processesExportData');
  const bpmn = process.versions[version].bpmn;

  const bpmnObj = await toBpmnObject(bpmn);
  const startEventIds = await getStartEvents(bpmnObj);
  const processConstraints = await getProcessConstraints(bpmnObj);
  const taskConstraintMapping = await getTaskConstraintMapping(bpmnObj);

  let preferredMachine: Engine;

  // TODO: use decider
  // // use decider to get sorted list of viable engines
  // const { engineList } = await decider.findOptimalExternalMachine(
  //   { id: definitionId, nextFlowNode: startEventIds[0] },
  //   taskConstraintMapping[startEventIds[0]] || {},
  //   processConstraints || {},
  //   addedMachines,
  // );
  //
  // // try to get the best engine
  // [preferredMachine] = engineList;

  preferredMachine = machines[Math.floor(Math.random() * machines.length)];

  // there is no deployable machine known to the MS
  if (!preferredMachine) {
    throw new UserFacingError('There is no machine the process can be deployed to.');
  }

  await deployProcessToMachines([preferredMachine], processesExportData);
}

async function staticDeployment(
  definitionId: string,
  version: string,
  processesExportData: ProcessesExportData,
  machines: Engine[],
) {
  const process = processesExportData.find(({ definitionId: id }) => id === definitionId);
  if (!process) throw new UserFacingError('Process not found in processesExportData');
  const bpmn = process.versions[version].bpmn;

  const nodeToMachineMapping = Object.values(await getElementMachineMapping(bpmn));

  const targetedMachines: Engine[] = [];

  // Check if all necessary machines are available
  for (const mapping of nodeToMachineMapping) {
    let machine;

    // TODO: add this once the structure of Engine is final
    // if (mapping.machineId) {
    //   machine = machines.find(({ id }) => id === mapping.machineId);
    // } else if (mapping.machineAddress) {
    //   const [ip, port] = mapping.machineAddress
    //     .replace(/\[?((?:(?:\d|\w)|:|\.)*)\]?:(\d*)/g, '$1+$2')
    //     .split('+');
    //   machine = machines.find((m) => ip === m.ip && +port === m.port);
    // }
    //
    // if (!machine) {
    //   throw new Error("Can't find machine with given id to resolve address");
    // }
    // targetedMachines.push(machine);
  }

  // TODO: add this check once the structure of Engine is final
  // Add forceMachine if it is not already in the list
  // if (
  //   forceMachine &&
  //   !targetedMachines.some(({ ip, port }) => ip === forceMachine.ip && port == forceMachine.port)
  // )
  //   targetedMachines.push(forceMachine);

  await deployProcessToMachines(targetedMachines, processesExportData);
}

export async function deployProcess(
  definitionId: string,
  version: string,
  spaceId: string,
  method: 'static' | 'dynamic',
  machines: Engine[],
) {
  if (machines.length === 0) throw new UserFacingError('No machines available for deployment');

  const processesExportData = await prepareExport(
    {
      type: 'bpmn',
      subprocesses: true,
      imports: true,
      artefacts: true,
      scaling: 1,
      exportSelectionOnly: false,
    },
    [
      {
        definitionId,
        processVersion: version,
      },
    ],
    spaceId,
  );

  if (method === 'static') {
    await staticDeployment(definitionId, version, processesExportData, machines);
  } else {
    await dynamicDeployment(definitionId, version, processesExportData, machines);
  }
}
export type ImportInformation = { definitionId: string; processId: string; version: number };
export type VersionDependencies = {
  html: string[];
  images: string[];
  imports: ImportInformation[];
};
export type VersionInfo = {
  bpmn: string;
  deploymentDate: number;
  definitionName: string;
  deploymentMethod: string;
  needs: VersionDependencies;
  versionId: string;
  versionName: string;
  versionDescription: string;
};
export type InstanceInfo = {
  processId: string;
  processInstanceId: string;
  globalStartTime: number;
  instanceState: string[];
  tokens: {
    machineHops: number;
    deciderStorageTime: number;
    deciderStorageRounds: number;
    localStartTime: number;
    tokenId: string;
    state: string;
    currentFlowElementId: string;
    currentFlowNodeState: string;
    currentFlowElementStartTime: number;
    previousFlowElementId: string;
    intermediateVariablesState: null;
    localExecutionTime: number;
    currentFlowNodeProgress?: { value: number; manual: boolean };
    milestones: any[];
    priority?: number;
    costsRealSetByOwner?: string;
  }[];
  variables: {};
  log: {
    flowElementId: string;
    tokenId: string;
    executionState: string;
    startTime: number;
    endTime: number;
    progress?: {
      value: number;
      manual: boolean;
    };
    machine: {
      id: string;
      name: string;
      ip: string;
      port: number;
    };
    executionWasInterrupted?: true;
    priority?: number;
    costsRealSetByOwner?: string;
  }[];
  adaptationLog: any[];
  processVersion: string;
  userTasks: any[];
};
export type DeployedProcessInfo = {
  definitionId: string;
  versions: VersionInfo[];
  instances: InstanceInfo[];
};

export async function getDeployments(engines: Engine[]) {
  const deploymentsresponse = await Promise.allSettled(
    engines.map(async (engine) =>
      engineRequest({
        method: 'get',
        endpoint: '/process/',
        engine,
      }),
    ),
  );

  const deployments = deploymentsresponse
    .filter((result) => result.status === 'fulfilled')
    .map((result) => (result.status === 'fulfilled' ? result.value : null))
    .flat(1) as DeployedProcessInfo[];

  return deployments as DeployedProcessInfo[];
}<|MERGE_RESOLUTION|>--- conflicted
+++ resolved
@@ -15,10 +15,7 @@
 import { Prettify } from '../typescript-utils';
 import { engineRequest } from './endpoints';
 import { asyncForEach } from '../helpers/javascriptHelpers';
-<<<<<<< HEAD
-=======
 import { UserFacingError } from '../user-error';
->>>>>>> c38cc9c7
 
 type ProcessesExportData = Prettify<Awaited<ReturnType<typeof prepareExport>>>;
 
@@ -27,11 +24,7 @@
     await engineRequest({
       method: 'delete',
       endpoint: '/process/:definitionId',
-<<<<<<< HEAD
-      params: { definitionId },
-=======
       pathParams: { definitionId },
->>>>>>> c38cc9c7
       engine: machine,
     });
   });
