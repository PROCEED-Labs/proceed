--- conflicted
+++ resolved
@@ -13,30 +13,7 @@
 
 import { FaRegQuestionCircle } from 'react-icons/fa';
 
-<<<<<<< HEAD
-import type { Variable as ProcessVariable } from '@proceed/bpmn-helper/src/getters';
-
-// maps from the data types to what we want to display to the user
-export const typeLabelMap = {
-  string: 'Text',
-  number: 'Number',
-  boolean: 'On/Off - True/False',
-  object: 'Combined Structure',
-  array: 'List',
-};
-
-export const textFormatMap = {
-  email: 'E-Mail',
-  url: 'URL',
-};
-
-export type Variable = Omit<ProcessVariable, 'dataType' | 'textFormat'> & {
-  dataType: keyof typeof typeLabelMap;
-  textFormat: keyof typeof textFormatMap;
-};
-=======
-import { ProcessVariable, typeLabelMap } from '../use-process-variables';
->>>>>>> 303a0a9a
+import { ProcessVariable, textFormatMap, typeLabelMap } from '../use-process-variables';
 
 type ProcessVariableFormProps = {
   open?: boolean;
