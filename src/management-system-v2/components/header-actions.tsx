'use client';

import {
  UserOutlined,
  WarningOutlined,
  AppstoreOutlined,
  SettingOutlined,
} from '@ant-design/icons';
import {
  Alert,
  Avatar,
  Button,
  Dropdown,
  MenuProps,
  Modal,
  Select,
  Space,
  Tooltip,
  Typography,
  theme,
} from 'antd';
import { signIn, signOut } from 'next-auth/react';
import { FC, use, useContext, useState } from 'react';
import Assistant from '@/components/assistant';
import UserAvatar from './user-avatar';
import SpaceLink from './space-link';
import { enableChatbot } from 'FeatureFlags';
import { useEnvironment, useSession } from './auth-can';
import Link from 'next/link';
import { spaceURL } from '@/lib/utils';
import { UserSpacesContext } from '@/app/(dashboard)/[environmentId]/layout-client';
import { FaSignOutAlt } from 'react-icons/fa';
import { EnvVarsContext } from './env-vars-context';
import { TbUserEdit } from 'react-icons/tb';
import { useRouter } from 'next/navigation';

const HeaderActions: FC = () => {
  const session = useSession();
  const isGuest = session.data?.user.isGuest;
  const loggedIn = session.status === 'authenticated';
  const token = theme.useToken();
  const [guestWarningOpen, setGuestWarningOpen] = useState(false);
  const userSpaces = useContext(UserSpacesContext);
  const activeSpace = useEnvironment();
  const envVars = use(EnvVarsContext);
  const router = useRouter();

  if (!loggedIn) {
    return (
      <Space style={{ float: 'right', padding: '16px' }}>
        <Button type="text" onClick={() => signIn()}>
          <u>Sign in</u>
        </Button>

        <Tooltip title="Log in">
          <Avatar icon={<UserOutlined />} onClick={() => signIn()} />
        </Tooltip>
      </Space>
    );
  }

  let actionButton;
  const avatarDropdownItems: MenuProps['items'] = [];

  if (isGuest) {
    actionButton = (
      <>
        <Button
          style={{
            color: token.token.colorWarning,
          }}
          icon={<WarningOutlined />}
          type="text"
          onClick={() => setGuestWarningOpen(true)}
        />
        <Button type="text" onClick={() => signIn()}>
          <u>Sign In</u>
        </Button>
      </>
    );

    avatarDropdownItems.push({
      key: 'delete data',
      title: 'Delete Data',
      label: 'Delete Data',
      onClick: () =>
        Modal.confirm({
          title: 'Delete Data',
          content: 'Are you sure you want to delete all your data',
          onOk: signOut,
          maskClosable: true,
        }),
      icon: <FaSignOutAlt />,
    });
  } else if (envVars.PROCEED_PUBLIC_IAM_ACTIVE) {
    avatarDropdownItems.push(
      {
        key: 'profile',
        title: 'Profile Settings',
        label: <SpaceLink href={`/profile`}>Profile Settings</SpaceLink>,
        icon: <TbUserEdit />,
      },
      {
        key: 'personal-space-settings',
        title: 'Personal Space Settings',
        label: <Link href="/settings">Personal Space Settings</Link>,
        icon: <SettingOutlined />,
      },
    );

    if (
      userSpaces &&
      !(
        envVars.PROCEED_PUBLIC_IAM_ONLY_ONE_ORGANIZATIONAL_SPACE &&
        !envVars.PROCEED_PUBLIC_IAM_PERSONAL_SPACES_ACTIVE
      )
    ) {
      actionButton = (
        <div style={{ padding: '1rem' }}>
          <Select
            options={userSpaces.map((space) => {
<<<<<<< HEAD
              const name = space.isOrganization ? space.name : 'My Personal Space';
=======
              const name = space.isOrganization ? space.name : 'My Space';
              const label = <Typography.Text>{name}</Typography.Text>;
>>>>>>> df4cf6ad
              return {
                label: (
                  <Tooltip title={name} placement="left">
                    {/** The active space cannot be a link, otherwise clicking the select will direct
                      the user to the process page of the active space. */}
                    {activeSpace.spaceId === space.id ? (
                      label
                    ) : (
                      <Link
                        style={{ display: 'block' }}
                        href={spaceURL(
                          {
                            spaceId: space?.id ?? '',
                            isOrganization: space?.isOrganization ?? false,
                          },
                          `/processes`,
                        )}
                      >
                        {label}
                      </Link>
                    )}
                  </Tooltip>
                ),
                value: space.id,
                _space: space,
              };
            })}
            // Sometimes the click can select the option, but not click the anchor tag.
            // Next dedupes the duplicate, in case the anchor tag was clicked route so the browser history is not polluted.
            onChange={(spaceId) => {
              const space = userSpaces.find((s) => s.id === spaceId)!;
              router.push(
                spaceURL({ spaceId: space.id, isOrganization: space.isOrganization }, '/processes'),
              );
            }}
            defaultValue={activeSpace.spaceId}
            style={{ width: '23ch' }}
          />
        </div>
      );
    }

    avatarDropdownItems.push({
      key: 'spaces',
      title: 'My Spaces',
      label: <SpaceLink href={`/spaces`}>My Spaces</SpaceLink>,
      icon: <AppstoreOutlined />,
    });

    if (envVars.PROCEED_PUBLIC_IAM_ACTIVE) {
      avatarDropdownItems.push({
        key: 'signout',
        title: 'Sign Out',
        label: 'Sign Out',
        onClick: () => signOut(),
        icon: <FaSignOutAlt />,
      });
    }
  }

  return (
    <>
      <Modal
        open={guestWarningOpen}
        title="You're signed in as a guest"
        closeIcon={null}
        onCancel={() => setGuestWarningOpen(false)}
        okButtonProps={{
          children: 'Continue as guest',
        }}
        okText="Sign in"
        onOk={() => signIn()}
      >
        <Alert
          message="Beware: If you continue as a guest, the processes you create will not be accessible on other devices and all your data will be automatically deleted after a few days. To save your data you have to sign in"
          type="warning"
          style={{ marginBottom: '1rem' }}
        />
      </Modal>
      <Space style={{ float: 'right', padding: '16px' }}>
        {enableChatbot && <Assistant />}
        {actionButton}
        <div id="PROCEED-profile-menu-button">
          <Dropdown
            menu={{
              items: avatarDropdownItems,
            }}
            trigger={['click']}
          >
            {envVars.PROCEED_PUBLIC_IAM_ACTIVE ? (
              <span>
                {/* <SpaceLink href={`/profile`}> */}
                <UserAvatar user={session.data.user} style={{ cursor: 'pointer' }} />
                {/* </SpaceLink> */}
              </span>
            ) : null}
          </Dropdown>
        </div>
      </Space>
    </>
  );
};

export default HeaderActions;<|MERGE_RESOLUTION|>--- conflicted
+++ resolved
@@ -119,12 +119,8 @@
         <div style={{ padding: '1rem' }}>
           <Select
             options={userSpaces.map((space) => {
-<<<<<<< HEAD
               const name = space.isOrganization ? space.name : 'My Personal Space';
-=======
-              const name = space.isOrganization ? space.name : 'My Space';
               const label = <Typography.Text>{name}</Typography.Text>;
->>>>>>> df4cf6ad
               return {
                 label: (
                   <Tooltip title={name} placement="left">
