'use client';

<<<<<<< HEAD
import { FC, Fragment, use, useEffect, useState } from 'react';
=======
import { FC, Fragment, useEffect, useState } from 'react';
>>>>>>> c47b239e
import {
  Typography,
  Alert,
  Form,
  Input,
  Button as AntDesignButton,
  Divider,
<<<<<<< HEAD
  Modal,
=======
>>>>>>> c47b239e
  ButtonProps,
  ConfigProvider,
  TabsProps,
  Tabs,
  Grid,
  Select,
} from 'antd';

import { GoOrganization } from 'react-icons/go';
import { MdLogin } from 'react-icons/md';
import { BsFillPersonPlusFill } from 'react-icons/bs';
import { MdEmail } from 'react-icons/md';
import { FaCircleArrowUp } from 'react-icons/fa6';

import { useSearchParams } from 'next/navigation';
import Link from 'next/link';
import Image from 'next/image';
import { signIn } from 'next-auth/react';
import { type ExtractedProvider } from '@/lib/auth';
<<<<<<< HEAD
import { EnvVarsContext } from '@/components/env-vars-context';
=======
import AuthModal from '../auth-modal';
>>>>>>> c47b239e

const verticalGap = '1rem';

const divider = (
  <Divider style={{ color: 'black' }}>
    <Typography.Text style={{ display: 'block', textAlign: 'center' }}>OR</Typography.Text>
  </Divider>
);

const Button = (props: ButtonProps) => (
  <div style={{ display: 'flex', justifyContent: 'center' }}>
    <AntDesignButton
      type="primary"
      {...props}
      style={{
        display: 'flex',
        alignItems: 'center',
        justifyContent: 'center',
        padding: '1.5rem',
        width: '25ch',
        maxWidth: '80%',
        textWrap: 'wrap',
        ...(props.style ?? {}),
      }}
    />
  </div>
);

const signInTitle = (
  <Typography.Title level={4} style={{ textAlign: 'center' }}>
    SIGN IN
  </Typography.Title>
);

const CredentialsSignIn = ({
  provider,
  callbackUrl,
}: {
  provider: Extract<ExtractedProvider, { type: 'credentials' }>;
  callbackUrl?: string;
}) => {
  return (
    <Form
      onFinish={(values) => signIn(provider.id, { ...values, callbackUrl })}
      key={provider.id}
      layout="vertical"
    >
      {Object.keys(provider.credentials).map((key) => (
        <Form.Item name={key} key={key} style={{ marginBottom: '.5rem' }}>
          <Input
            placeholder={provider.credentials[key].label}
            type={provider.credentials[key].type as string}
            defaultValue={provider.credentials[key].value as string}
          />
        </Form.Item>
      ))}
      <Button htmlType="submit" style={{ marginBottom: verticalGap }}>
        {provider.name}
      </Button>
    </Form>
  );
};

const SignIn: FC<{
  providers: ExtractedProvider[];
  userType: 'guest' | 'user' | 'none';
  guestReferenceToken?: string;
}> = ({ providers, userType, guestReferenceToken }) => {
  const env = use(EnvVarsContext);
  const breakpoint = Grid.useBreakpoint();
  const searchParams = useSearchParams();
  const callbackUrl = searchParams.get('callbackUrl') ?? undefined;
  const callbackUrlWithGuestRef = guestReferenceToken
    ? `/transfer-processes?referenceToken=${guestReferenceToken}&callbackUrl=${callbackUrl}`
    : callbackUrl;
  const authError = searchParams.get('error');

  const oauthProviders = providers.filter((provider) => provider.type === 'oauth');
  const guestProvider = providers.find((provider) => provider.id === 'guest-signin');

  const emailProvider = providers.find((provider) => provider.type === 'email');
  const passwordSigninProvider = providers.find(
    (provider) => provider.id === 'username-password-signin',
  );
  const passwordSignupProvider = providers.find(
    (provider) => provider.id === 'username-password-signup',
  );
  const developmentUsersProvider = providers.find(
    (provider) => provider.id === 'development-users',
  );

  const [_activeIndex, setActiveIndex] = useState<string | null>(null);

  // We need to wait until the component is mounted on the client
  // to open the modal, otherwise it will cause a hydration mismatch
  const [open, setOpen] = useState(false);
  useEffect(() => {
    setOpen(true);
  }, [setOpen]);

  type Tab = NonNullable<TabsProps['items']>[number];
  const tabs: (Tab & { href?: string; onClick?: () => void })[] = [];

  if (developmentUsersProvider) {
    tabs.push({
      icon: <FaCircleArrowUp size={26} />,
      label: 'Sign In as Development User',
      key: 'development-users',
      children: (
        <Form
          onFinish={(values) =>
            signIn(developmentUsersProvider.id, { ...values, callbackUrl: callbackUrlWithGuestRef })
          }
          key={developmentUsersProvider.id}
          layout="vertical"
        >
          <Form.Item name="username" initialValue="admin">
            <Select
              options={[
                {
                  value: 'admin',
                },
                { value: 'johndoe' },
              ]}
            />
          </Form.Item>
          <Button htmlType="submit" style={{ marginBottom: verticalGap }}>
            {developmentUsersProvider.name}
          </Button>
        </Form>
      ),
    });
  }

  if (emailProvider) {
    tabs.push({
      icon: <MdEmail size={26} />,
      label: (
        <span>
          Sign In with <span style={{ whiteSpace: 'nowrap' }}>E-Mail</span>
        </span>
      ),
      key: 'signin-email',
      children: (
        <>
          <Form
            onFinish={(values) =>
              signIn(emailProvider.id, { ...values, callbackUrl: callbackUrlWithGuestRef })
            }
            key={emailProvider.id}
            layout="vertical"
            style={{ marginBottom: verticalGap }}
          >
            <Form.Item
              name="email"
              rules={[{ type: 'email', required: true }]}
              style={{ marginBottom: verticalGap }}
            >
              <Input placeholder="E-Mail" />
            </Form.Item>
            <Button htmlType="submit">Continue with E-Mail</Button>
          </Form>

          <Alert
            message="Note: Simply sign in with your e-mail address and we will send you an access link."
            type="info"
          />
        </>
      ),
    });
  }

  if (passwordSigninProvider) {
    tabs.push({
      icon: <MdLogin size={26} />,
      label: 'Sign In with Password',
      key: 'signin-password',
      children: (
        <CredentialsSignIn
          provider={passwordSigninProvider as any}
          callbackUrl={callbackUrlWithGuestRef}
        />
      ),
    });
  }

  if (passwordSignupProvider) {
    tabs.push({
      icon: <BsFillPersonPlusFill size={26} />,
      label: 'Register as New User',
      key: 'signup-password',
      children: (
        <CredentialsSignIn
          provider={passwordSignupProvider as any}
          callbackUrl={callbackUrlWithGuestRef}
        />
      ),
    });
  }

  if (!env.PROCEED_PUBLIC_IAM_ONLY_ONE_ORGANIZATIONAL_SPACE) {
    tabs.push({
      icon: <GoOrganization size={26} />,
      label: 'Create Organization',
      key: 'create-organization',
      href: '/create-organization',
      children: null,
    });
  }

  for (const provider of oauthProviders) {
    tabs.push({
      key: provider.id,
      label: `Sign in with ${provider.name}`,
      onClick: () => signIn(provider.id, { callbackUrl: callbackUrlWithGuestRef }),
      icon: (
        // eslint-disable-next-line
        <img
          src={`https://authjs.dev/img/providers${(provider as any).style?.logo}`}
          alt={provider.name}
          style={{ width: '1.5rem', height: 'auto' }}
        />
      ),
    });
  }

  const activeIndex = _activeIndex || tabs[0]?.key;

  return (
    <ConfigProvider
      theme={{
        components: {
          Alert: {
            colorText: '#434343',
          },
        },
      }}
    >
      <AuthModal
        title={
          <Image
            src="/proceed.svg"
            alt="PROCEED Logo"
            width={160}
            height={63}
            priority
            style={{ marginBottom: '1rem', display: 'block', margin: 'auto' }}
          />
        }
        styles={{
          header: { paddingBottom: verticalGap },
        }}
      >
        {authError && (
          <Alert description={authError} type="error" style={{ marginBottom: verticalGap }} />
        )}

        {userType === 'none' ? (
          <Typography.Title level={4} style={{ textAlign: 'center' }}>
            TRY PROCEED
          </Typography.Title>
        ) : (
          signInTitle
        )}

        {userType === 'none' && guestProvider && (
          <>
            <Form
              onFinish={(values) =>
                signIn(guestProvider.id, {
                  ...values,
                  callbackUrl: callbackUrl || '/processes?createprocess',
                })
              }
              key={guestProvider.id}
              layout="vertical"
            >
              <Button htmlType="submit" style={{ marginBottom: verticalGap }}>
                Create a Process
              </Button>
            </Form>
            {divider}
          </>
        )}

        {/* If the user isn't none, we already show the signIn title at the top of the modal */}
        {userType === 'none' && signInTitle}

        <Tabs
          items={tabs}
          renderTabBar={() => (
            <>
              <div
                style={{
                  display: 'flex',
                  flexDirection: breakpoint.xs ? 'column' : 'row',
                  flexWrap: 'wrap',
                  alignItems: 'stretch',
                  justifyContent: 'stretch',
                  gap: '1rem',
                  width: '100%',
                }}
              >
                {tabs.map((option, index) => {
                  const Wrapper = option.href ? Link : Fragment;

                  return (
                    <Wrapper key={index} href={option.href as any} passHref legacyBehavior>
                      <AntDesignButton
                        style={{
                          flex: breakpoint.xs ? '' : '1 1 0', // evenly fill container
                          height: 'auto', // Allow for vertical stretching
                          minHeight: 'min-content',
                          padding: '.5rem',
                          display: 'flex',
                          flexDirection: 'column',
                          justifyContent: 'center',
                          alignItems: 'center',
                          overflow: 'hidden',
                          whiteSpace: 'normal',
                          wordBreak: 'keep-all',
                          minWidth: '22%', // -> 4 per row
                        }}
                        color={option.key === activeIndex ? 'primary' : 'default'}
                        variant="outlined"
                        onClick={() => {
                          if (option.onClick) option.onClick();
                          else if (!option.href) setActiveIndex(option.key);
                        }}
                      >
                        {option.icon}
                        <Typography.Text
                          style={{
                            textAlign: 'center',
                            fontSize: '0.75rem',
                          }}
                        >
                          {option.label}
                        </Typography.Text>
                      </AntDesignButton>
                    </Wrapper>
                  );
                })}
              </div>
              <Divider />
            </>
          )}
          activeKey={activeIndex}
        />

        {userType === 'guest' && guestProvider && (
          <>
            {divider}
            <Button href="/processes" style={{ marginBottom: verticalGap }}>
              Continue as Guest
            </Button>

            <Alert
              message='Note: if you select "Continue as Guest", the PROCEED Platform is functionally restricted and your created processes will not be accessible on other devices. All your data will be deleted automatically after a few days."'
              type="info"
            />
          </>
        )}

        <Typography.Paragraph
          style={{
            display: 'block',
            textAlign: 'center',
            padding: '1rem',
            marginTop: verticalGap,
            fontSize: '.8rem',
            color: '#434343',
          }}
        >
          By using the PROCEED Platform, you agree to the{' '}
          <Link href="/terms">Terms of Service</Link> and the storage of functionally essential
          cookies on your device.
        </Typography.Paragraph>
      </AuthModal>
    </ConfigProvider>
  );
};

export default SignIn;<|MERGE_RESOLUTION|>--- conflicted
+++ resolved
@@ -1,10 +1,6 @@
 'use client';
 
-<<<<<<< HEAD
 import { FC, Fragment, use, useEffect, useState } from 'react';
-=======
-import { FC, Fragment, useEffect, useState } from 'react';
->>>>>>> c47b239e
 import {
   Typography,
   Alert,
@@ -12,10 +8,6 @@
   Input,
   Button as AntDesignButton,
   Divider,
-<<<<<<< HEAD
-  Modal,
-=======
->>>>>>> c47b239e
   ButtonProps,
   ConfigProvider,
   TabsProps,
@@ -35,11 +27,8 @@
 import Image from 'next/image';
 import { signIn } from 'next-auth/react';
 import { type ExtractedProvider } from '@/lib/auth';
-<<<<<<< HEAD
 import { EnvVarsContext } from '@/components/env-vars-context';
-=======
 import AuthModal from '../auth-modal';
->>>>>>> c47b239e
 
 const verticalGap = '1rem';
 
