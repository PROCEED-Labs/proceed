--- conflicted
+++ resolved
@@ -85,12 +85,8 @@
 };
 
 export const addProcesses = async (
-<<<<<<< HEAD
   values: { name: string; description: string; bpmn?: string; folderId?: string }[],
-=======
-  values: { name: string; description: string; bpmn?: string }[],
-  spaceId: string,
->>>>>>> b03e802d
+  spaceId: string,
 ) => {
   const { ability, activeEnvironment } = await getCurrentEnvironment(spaceId);
   const { userId } = await getCurrentUser();
@@ -225,12 +221,7 @@
       owner: userId,
       definitionId: newId,
       bpmn: newBpmn,
-<<<<<<< HEAD
-      environmentId: activeEnvironment,
-      folderId: copyProcess.folderId,
-=======
       environmentId: activeEnvironment.spaceId,
->>>>>>> b03e802d
     };
 
     if (!ability.can('create', toCaslResource('Process', newProcess))) {
