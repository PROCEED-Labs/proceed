.Row {
  cursor: pointer;

  .Title {
    font-weight: 600;
  }

  .ActionCell {
    display: flex;
    justify-content: center;

    .Action {
      background-color: #ececec;
      border-radius: 100%;
      padding: 4px;
      font-size: 17px;
      transition: background-color 0.2s;
    }

    .Action:hover {
      background-color: #dcdcdc;
    }
  }
}

.Headerrow {
  padding: 10px 0;

  .SelectedRow {
<<<<<<< HEAD
    background-color: #ececec;
    border-radius: 4px;
    padding: 4px;
=======
    display: flex;
    background-color: #ececec;
    border-radius: 4px;
    padding: 4px;
    align-items: center;
    justify-content: space-around;
>>>>>>> 105db39d
  }

  .Headercol {
    padding: 4px;
    display: flex;
  }

  .Icons {
<<<<<<< HEAD
=======
    margin-left: 10px;
>>>>>>> 105db39d
    display: inline-flex;
    width: 40%;
    justify-content: space-around;
    align-items: center;

    .Icon {
      margin: 0 5px;
      cursor: pointer;
      transition: color 0.2s;
    }

    .Icon:hover {
      color: #dcdcdc;
    }
  }

  .Selectview {
    justify-self: end;
    justify-content: end;
  }
}<|MERGE_RESOLUTION|>--- conflicted
+++ resolved
@@ -27,18 +27,12 @@
   padding: 10px 0;
 
   .SelectedRow {
-<<<<<<< HEAD
-    background-color: #ececec;
-    border-radius: 4px;
-    padding: 4px;
-=======
     display: flex;
     background-color: #ececec;
     border-radius: 4px;
     padding: 4px;
     align-items: center;
     justify-content: space-around;
->>>>>>> 105db39d
   }
 
   .Headercol {
@@ -47,10 +41,7 @@
   }
 
   .Icons {
-<<<<<<< HEAD
-=======
     margin-left: 10px;
->>>>>>> 105db39d
     display: inline-flex;
     width: 40%;
     justify-content: space-around;
