import { cache } from 'react';
import { auth, signOut } from '@/lib/auth';
import { redirect } from 'next/navigation';
import { getAbilityForUser } from '@/lib/authorization/authorization';
<<<<<<< HEAD
import { isMember } from '@/lib/data/db/iam/memberships';
import { getSystemAdminByUserId } from '@/lib/data/DTOs';
=======
import nextAuthOptions from '@/app/api/auth/[...nextauth]/auth-options';
import { isMember } from '@/lib/data/db/iam/memberships';
import { getSystemAdminByUserId } from '@/lib/data/db/iam/system-admins';
>>>>>>> c9a27fe0
import Ability from '@/lib/ability/abilityHelper';
import {
  adminRules,
  packedGlobalOrganizationRules,
  packedGlobalUserRules,
} from '@/lib/authorization/globalRules';
<<<<<<< HEAD
import { getUserById } from '@/lib/data/db/iam/users';
import { cookies } from 'next/headers';

export const getCurrentUser = cache(async () => {
  const session = await auth();
=======
import { env } from '@/lib/env-vars';
import * as noIamUser from '@/lib/no-iam-user';

export const getCurrentUser = cache(async () => {
  if (!env.PROCEED_PUBLIC_IAM_ACTIVATE) {
    return {
      session: noIamUser.session,
      userId: noIamUser.userId,
      systemAdmin: noIamUser.systemAdmin,
    };
  }

  const session = await getServerSession(nextAuthOptions);
>>>>>>> c9a27fe0
  const userId = session?.user.id || '';
  const [systemAdmin, user] = await Promise.all([
    getSystemAdminByUserId(userId),
    userId !== '' && getUserById(userId),
  ]);

  // Sign out user if the id doesn't correspond to a user in the db
  // We need to reset the cookie that stores the user id, this isn't possible
  // inside a server components, so we need to redirect the user to an endpoint
  // that logs him out, this endpoint needs to csrf protected, for this we use
  // the user's csrf token (which was added by next-auth)
  if (userId !== '' && !user) {
    const cookieStore = cookies();
    const csrfToken = cookieStore.get('proceed.csrf-token')!.value;
    redirect(`/api/private/signout?csrfToken=${csrfToken}`);
  }

  return { session, userId, systemAdmin };
});

// TODO: To enable PPR move the session redirect into this function, so it will
// be called when the session is first accessed and everything above can PPR. For
// permissions, each server component should check its permissions anyway, for
// composability.
type PermissionErrorHandling =
  | { action: 'redirect'; redirectUrl?: string }
  | { action: 'throw-error' };
export const getCurrentEnvironment = cache(
  async (
    spaceIdParam: string,
    opts: { permissionErrorHandling: PermissionErrorHandling } = {
      permissionErrorHandling: { action: 'redirect' },
    },
  ) => {
    const { userId, systemAdmin } = await getCurrentUser();

    if (
      spaceIdParam === 'my' || // Use hardcoded environment /my/processes for personal spaces.
      !env.PROCEED_PUBLIC_IAM_ACTIVATE // when iam isn't active we hardcode the space to be the no-iam user's personal space
    ) {
      // Note: will be undefined for not logged in users
      spaceIdParam = userId;
    }

    const activeSpace = decodeURIComponent(spaceIdParam);
    const isOrganization = activeSpace !== userId;

    // TODO: account for bought resources

    if (systemAdmin || !env.PROCEED_PUBLIC_IAM_ACTIVATE) {
      let rules;
      if (isOrganization) rules = adminRules.concat(packedGlobalOrganizationRules);
      else rules = adminRules.concat(packedGlobalUserRules);

      return {
        ability: new Ability(rules, activeSpace),
        activeEnvironment: { spaceId: activeSpace, isOrganization },
      };
    }

    if (!userId || !isMember(decodeURIComponent(spaceIdParam), userId)) {
      switch (opts?.permissionErrorHandling.action) {
        case 'throw-error':
          throw new Error('User does not have access to this environment');
        case 'redirect':
        default:
          if (opts.permissionErrorHandling.redirectUrl)
            return redirect(opts.permissionErrorHandling.redirectUrl);
          else if (userId) return redirect(`/processes`);
          //NOTE this needs to be removed for guest users
          else return redirect(`/api/auth/signin`);
      }
    }

    const ability = await getAbilityForUser(userId, activeSpace);

    return {
      ability,
      activeEnvironment: { spaceId: activeSpace, isOrganization },
    };
  },
);<|MERGE_RESOLUTION|>--- conflicted
+++ resolved
@@ -1,30 +1,19 @@
 import { cache } from 'react';
-import { auth, signOut } from '@/lib/auth';
+import { auth } from '@/lib/auth';
 import { redirect } from 'next/navigation';
 import { getAbilityForUser } from '@/lib/authorization/authorization';
-<<<<<<< HEAD
-import { isMember } from '@/lib/data/db/iam/memberships';
-import { getSystemAdminByUserId } from '@/lib/data/DTOs';
-=======
-import nextAuthOptions from '@/app/api/auth/[...nextauth]/auth-options';
 import { isMember } from '@/lib/data/db/iam/memberships';
 import { getSystemAdminByUserId } from '@/lib/data/db/iam/system-admins';
->>>>>>> c9a27fe0
 import Ability from '@/lib/ability/abilityHelper';
 import {
   adminRules,
   packedGlobalOrganizationRules,
   packedGlobalUserRules,
 } from '@/lib/authorization/globalRules';
-<<<<<<< HEAD
+import { env } from '@/lib/env-vars';
+import * as noIamUser from '@/lib/no-iam-user';
 import { getUserById } from '@/lib/data/db/iam/users';
 import { cookies } from 'next/headers';
-
-export const getCurrentUser = cache(async () => {
-  const session = await auth();
-=======
-import { env } from '@/lib/env-vars';
-import * as noIamUser from '@/lib/no-iam-user';
 
 export const getCurrentUser = cache(async () => {
   if (!env.PROCEED_PUBLIC_IAM_ACTIVATE) {
@@ -35,8 +24,7 @@
     };
   }
 
-  const session = await getServerSession(nextAuthOptions);
->>>>>>> c9a27fe0
+  const session = await auth();
   const userId = session?.user.id || '';
   const [systemAdmin, user] = await Promise.all([
     getSystemAdminByUserId(userId),
