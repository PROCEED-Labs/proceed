--- conflicted
+++ resolved
@@ -52,15 +52,7 @@
       .filter((promise) => promise.status === 'fulfilled')
       .map((promise) => toExternalFormat(promise.value));
 
-<<<<<<< HEAD
-    if (userProcesses.length) {
-      return res.status(200).json(userProcesses);
-    } else {
-      return res.status(204).json([]);
-    }
-=======
     return res.status(200).json(userProcesses);
->>>>>>> 8be726bc
   } catch (err) {
     res.status(500).send('Failed to get process info');
   }
