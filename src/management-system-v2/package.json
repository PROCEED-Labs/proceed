{
  "name": "proceed-v2",
  "version": "0.1.0",
  "private": true,
  "workspaces": {
    "packages": [
      "helper-modules/*"
    ]
  },
  "scripts": {
    "dev": "next dev",
    "build": "cross-env API_URL=https://localhost:33083/api next build",
    "start": "next start",
    "lint": "next lint",
    "predev": "ts-node --project ./tsconfig.node.json ./scripts/genAntdCss.tsx",
    "prebuild": "cross-env NODE_ENV=production ts-node --project ./tsconfig.node.json ./scripts/genAntdCss.tsx",
    "openapi:typescript-types": "openapi-typescript ../management-system/src/backend/openapi.json -o lib/openapiSchema.ts && prettier --trailing-comma all --write lib/openapiSchema.ts"
  },
  "prettier": {
    "singleQuote": true
  },
  "dependencies": {
    "@casl/ability": "6.5.0",
    "@monaco-editor/react": "^4.5.2",
    "@proceed/bpmn-helper": "1.0.0",
    "@tanstack/react-query": "4.35.7",
    "antd": "5.12.2",
    "bpmn-js": "13.2.0",
    "bpmn-js-differ": "2.0.2",
    "classnames": "2.3.2",
    "fuse.js": "6.6.2",
    "immer": "10.0.3",
    "jspdf": "^2.5.1",
    "jszip": "^3.10.1",
    "monaco-editor": "0.43.0",
    "next": "14.0.4",
    "openapi-fetch": "0.7.8",
    "react": "18.2.0",
    "react-dom": "18.2.0",
    "svg2pdf.js": "^2.2.2",
    "uuid": "^9.0.0",
    "zustand": "4.4.2",
    "next-auth": "4.23.1",
    "server-only": "0.0.1",
    "conf": "6.2.4",
    "fs-extra": "^10.1.0",
    "env-paths": "^2.2.0",
    "winston": "^3.3.3",
    "bcryptjs": "^2.4.3",
    "js-md5": "^0.7.3",
    "yup": "^0.32.9",
<<<<<<< HEAD
    "ioredis": "^5.0.1",
    "zod": "^3.22.4"
=======
    "lru-cache": "^10.1.0"
>>>>>>> 31c53014
  },
  "devDependencies": {
    "@tanstack/eslint-plugin-query": "4.36.0",
    "@tanstack/react-query-devtools": "4.35.7",
    "@types/node": "20.8.2",
    "@types/react": "18.2.24",
    "@types/react-dom": "18.2.8",
    "@types/uuid": "9.0.5",
    "cross-env": "7.0.3",
    "eslint": "8.50.0",
    "eslint-config-next": "13.5.3",
    "eslint-config-prettier": "9.0.0",
    "openapi-typescript": "6.7.0",
    "prettier": "3.0.3",
    "sass": "1.68.0",
    "ts-node": "10.9.1",
    "typescript": "5.2.2"
  }
}<|MERGE_RESOLUTION|>--- conflicted
+++ resolved
@@ -49,12 +49,8 @@
     "bcryptjs": "^2.4.3",
     "js-md5": "^0.7.3",
     "yup": "^0.32.9",
-<<<<<<< HEAD
-    "ioredis": "^5.0.1",
+    "lru-cache": "^10.1.0",
     "zod": "^3.22.4"
-=======
-    "lru-cache": "^10.1.0"
->>>>>>> 31c53014
   },
   "devDependencies": {
     "@tanstack/eslint-plugin-query": "4.36.0",
