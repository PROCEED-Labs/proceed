--- conflicted
+++ resolved
@@ -20,11 +20,7 @@
   },
   providers: [
     CredentialsProvider({
-<<<<<<< HEAD
-      name: 'Continue as guest',
-=======
       name: 'Continue as Guest',
->>>>>>> c77ca6ac
       id: 'guest-signin',
       credentials: {},
       async authorize() {
