'use client';

import React, { ComponentProps, Dispatch, FC, ReactNode, SetStateAction, useState } from 'react';
import {
  Space,
  Avatar,
  Button,
  Table,
  Result,
  Grid,
  Drawer,
  Breakpoint,
  FloatButton,
  Tooltip,
} from 'antd';
import { CloseOutlined, InfoCircleOutlined, PlusOutlined } from '@ant-design/icons';
import useFuzySearch, { ReplaceKeysWithHighlighted } from '@/lib/useFuzySearch';
import Bar from '@/components/bar';
<<<<<<< HEAD
import { AuthenticatedUser } from '@/lib/data/user-schema';
=======
import { User } from '@/lib/data/user-schema';
import styles from './user-list.module.scss';
import HeaderActions from '@/app/(dashboard)/[environmentId]/iam/users/header-actions';
>>>>>>> cd7e91e8

type _ListUser = Partial<
  Omit<AuthenticatedUser, 'id' | 'firstName' | 'lastName' | 'username' | 'email'>
> &
  Pick<AuthenticatedUser, 'id' | 'firstName' | 'lastName' | 'username' | 'email'> & {};
export type ListUser = ReplaceKeysWithHighlighted<
  _ListUser,
  'firstName' | 'lastName' | 'username' | 'email'
>;
type Column = Exclude<ComponentProps<typeof Table<ListUser>>['columns'], undefined>;

export type UserListProps = {
  users: _ListUser[];
  highlightKeys?: boolean;
  columns?:
    | Column
    | ((clearSelected: () => void, hoveredId: string | null, selectedRowKeys: string[]) => Column);
  selectedRowActions?: (ids: string[], clearSelected: () => void, users: ListUser[]) => ReactNode;
  error?: boolean;
  createUserNode?: ReactNode;
  loading?: boolean;
  sidePanel?: ReactNode;
  setShowMobileUserSider: Dispatch<SetStateAction<boolean>>;
  onSelectedRows?: (users: ListUser[]) => void;
};

const UserList: FC<UserListProps> = ({
  users,
  highlightKeys = true,
  columns,
  selectedRowActions,
  error,
  createUserNode,
  loading,
  sidePanel,
  onSelectedRows,
  setShowMobileUserSider,
}) => {
  const { searchQuery, setSearchQuery, filteredData } = useFuzySearch({
    data: users,
    keys: ['firstName', 'lastName', 'username', 'email'],
    transformData: (matches) =>
      matches.map((item) => {
        const user = item.item;
        return {
          ...user,
          display: (
            <Space size={16}>
              <Avatar src={user.image}>
                {user.image
                  ? null
                  : user.firstName.value.slice(0, 1) + user.lastName.value.slice(0, 1)}
              </Avatar>
              <span>
                {highlightKeys ? (
                  <>
                    {user.firstName.highlighted} {user.lastName.highlighted}
                  </>
                ) : (
                  `${user.firstName.value} ${user.lastName.value}`
                )}
              </span>
            </Space>
          ),
        };
      }),
    highlightedKeys: ['firstName', 'lastName', 'username', 'email'],
  });

  const breakpoint = Grid.useBreakpoint();
  const [selectedRowKeys, setSelectedRowKeys] = useState<string[]>([]);
  const [selectedRows, setSelectedRows] = useState<ListUser[]>([]);
  const [hoveredRowId, setHoveredRowId] = useState<string | null>(null);

  const showMobileUserSider = () => {
    setShowMobileUserSider(true);
  };

  const defaultColumns = [
    {
      title: 'Account',
      dataIndex: 'display',
      key: 'display',
    },
    {
      title: 'Username',
      dataIndex: 'username',
      key: 'username',
      render: (username: any) => username.highlighted,
    },
    {
      title: 'Email Adress',
      dataIndex: 'email',
      key: 'email',
      render: (email: any) => email.highlighted,
    },

    //TODO: get rid of the column on the right side of the info button for breakpoint < xl
    {
      dataIndex: 'info',
      key: '',
      title: '',
      render: (): React.ReactNode => (
        <Button style={{ float: 'right' }} type="text" onClick={showMobileUserSider}>
          <InfoCircleOutlined />
        </Button>
      ),
      responsive: (breakpoint.xl ? ['xs'] : ['xs', 'sm']) as Breakpoint[],
    },
  ];

  let tableColumns: Column = defaultColumns;
  if (typeof columns === 'function')
    tableColumns = [
      ...defaultColumns,
      ...columns(() => setSelectedRowKeys([]), hoveredRowId, selectedRowKeys),
    ];
  else if (columns) tableColumns = [...defaultColumns, ...columns];

  if (error)
    <Result
      status="error"
      title="Failed fetch to users"
      subTitle="An error ocurred while fetching users"
    />;

  return (
    <div style={{ display: 'flex', flexDirection: 'row', height: '100%', gap: '10px' }}>
      <div style={{ flexGrow: 1 }}>
        <Bar
          leftNode={
            <span style={{ display: 'flex', width: '100%', justifyContent: 'space-between' }}>
              <span style={{ display: 'flex', justifyContent: 'flex-start' }}>
                {breakpoint.xs ? null : createUserNode ? createUserNode : null}

                {selectedRowKeys.length ? (
                  <span className={styles.SelectedRow}>
                    {selectedRowKeys.length} selected:
                    {selectedRowActions
                      ? selectedRowActions(
                          selectedRowKeys,
                          () => setSelectedRowKeys([]),
                          selectedRows,
                        )
                      : null}
                  </span>
                ) : undefined}
              </span>
            </span>
          }
          searchProps={{
            value: searchQuery,
            onChange: (e) => setSearchQuery(e.target.value),
            placeholder: 'Search Users ...',
          }}
        />
        <Table<ListUser>
          columns={tableColumns}
          dataSource={filteredData}
          onRow={(element) => ({
            onMouseEnter: () => setHoveredRowId(element.id),
            onMouseLeave: () => setHoveredRowId(null),
            onClick: () => {
              setSelectedRowKeys([element.id]);
              setSelectedRows([element]);
              if (onSelectedRows) onSelectedRows([element]);
            },
          })}
          rowSelection={{
            selectedRowKeys,
            onChange: (selectedRowKeys: React.Key[], selectedObjects) => {
              setSelectedRowKeys(selectedRowKeys as string[]);
              setSelectedRows(selectedObjects);
              if (onSelectedRows) onSelectedRows(selectedObjects);
            },
          }}
          pagination={{ position: ['bottomCenter'] }}
          rowKey="id"
          loading={loading}
        />
        {/* <!-- FloatButtonGroup needs a z-index of 101
            since BPMN Logo of the viewer has an z-index of 100 --> */}
        {breakpoint.xl ? undefined : (
          <FloatButton.Group
            className={styles.FloatButton}
            trigger="click"
            type="primary"
            style={{ marginBottom: '60px', marginRight: '10px', zIndex: '101' }}
            icon={<PlusOutlined />}
          >
            <Tooltip trigger="hover" placement="left" title="Create an user">
              <FloatButton icon={<HeaderActions />} />
            </Tooltip>
          </FloatButton.Group>
        )}
      </div>
      {sidePanel}
    </div>
  );
};

export default UserList;<|MERGE_RESOLUTION|>--- conflicted
+++ resolved
@@ -16,13 +16,9 @@
 import { CloseOutlined, InfoCircleOutlined, PlusOutlined } from '@ant-design/icons';
 import useFuzySearch, { ReplaceKeysWithHighlighted } from '@/lib/useFuzySearch';
 import Bar from '@/components/bar';
-<<<<<<< HEAD
-import { AuthenticatedUser } from '@/lib/data/user-schema';
-=======
-import { User } from '@/lib/data/user-schema';
+import { AuthenticatedUser, User } from '@/lib/data/user-schema';
 import styles from './user-list.module.scss';
 import HeaderActions from '@/app/(dashboard)/[environmentId]/iam/users/header-actions';
->>>>>>> cd7e91e8
 
 type _ListUser = Partial<
   Omit<AuthenticatedUser, 'id' | 'firstName' | 'lastName' | 'username' | 'email'>
