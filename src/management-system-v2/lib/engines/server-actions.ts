'use server';

import { userError } from '../user-error';
import {
  deployProcess as _deployProcess,
  getDeployments,
  removeDeploymentFromMachines,
} from './deployment';
import {
  Engine,
  SpaceEngine,
  getProceedEngines as _getEngines,
  getProceedEngines,
} from './machines';
import { spaceEnginesToEngines } from './space-engines-helpers';
import { getCurrentEnvironment } from '@/components/auth';
import { enableUseDB } from 'FeatureFlags';
import {
  getDbEngines as getSpaceEnginesFromDb,
  getDbEngineByAddress as getSpaceEngineByAddressFromDb,
} from '@/lib/data/db/engines';
<<<<<<< HEAD
=======
import { startInstanceOnMachine } from './instances';
import { asyncFilter } from '../helpers/javascriptHelpers';

async function getCorrectTargetEngines(
  spaceId: string,
  onlyProceedEngines = false,
  validatorFunc?: (engine: Engine) => Promise<boolean>,
) {
  const { ability } = await getCurrentEnvironment(spaceId);

  let engines: Engine[] = [];
  if (onlyProceedEngines) {
    // force that only proceed engines are supposed to be used
    engines = await getProceedEngines();
  } else {
    // use all available engines
    const [proceedEngines, spaceEngines] = await Promise.allSettled([
      getProceedEngines(),
      getSpaceEnginesFromDb(spaceId, ability),
    ]);

    if (proceedEngines.status === 'fulfilled') engines = proceedEngines.value;

    if (spaceEngines.status === 'fulfilled') {
      let availableSpaceEngines = await spaceEnginesToEngines(spaceEngines.value);
      engines = engines.concat(availableSpaceEngines);
    }
  }

  if (validatorFunc) engines = await asyncFilter(engines, validatorFunc);

  if (engines.length === 0) throw new Error('No fitting engine found.');

  return engines;
}
>>>>>>> a4dc188c

export async function deployProcess(
  definitionId: string,
  versionId: string,
  spaceId: string,
  method: 'static' | 'dynamic' = 'dynamic',
  _forceEngine?: SpaceEngine | 'PROCEED',
) {
  try {
    // TODO: manage permissions for deploying a process

    if (!enableUseDB) throw new Error('deployProcess only available with enableUseDB');

    let engines;
    if (_forceEngine && _forceEngine !== 'PROCEED') {
      // forcing a specific engine
      const { ability } = await getCurrentEnvironment(spaceId);
      const address =
        _forceEngine.type === 'http' ? _forceEngine.address : _forceEngine.brokerAddress;
      const spaceEngine = await getSpaceEngineByAddressFromDb(address, spaceId, ability);
      if (!spaceEngine) throw new Error('No matching space engine found');
      engines = await spaceEnginesToEngines([spaceEngine]);
      if (engines.length === 0) throw new Error("Engine couldn't be reached");
    } else {
      engines = await getCorrectTargetEngines(spaceId, _forceEngine === 'PROCEED');
    }

    await _deployProcess(definitionId, versionId, spaceId, method, engines);
  } catch (e) {
    return userError('Something went wrong');
  }
}

export async function removeDeployment(definitionId: string, spaceId: string) {
  try {
    if (!enableUseDB) throw new Error('removeDeployment only available with enableUseDB');

    const engines = await getCorrectTargetEngines(spaceId, false, async (engine: Engine) => {
      const deployments = await getDeployments([engine]);

      return deployments.some((deployment) => deployment.definitionId === definitionId);
    });

    await removeDeploymentFromMachines(engines, definitionId);
  } catch (e) {
    return userError('Something went wrong');
  }
}

export async function startInstance(
  definitionId: string,
  versionId: string,
  spaceId: string,
  variables: { [key: string]: any } = {},
) {
  try {
    // TODO: manage permissions for starting an instance

    if (!enableUseDB) throw new Error('startInstance is only available with enableUseDB');

    const engines = await getCorrectTargetEngines(spaceId, false, async (engine: Engine) => {
      const deployments = await getDeployments([engine]);

      // TODO: in case of static deployment we will need to only return the engines that are
      // assigned an entry point of the process
      return deployments.some(
        (deployment) =>
          deployment.definitionId === definitionId &&
          deployment.versions.some((version) => version.versionId === versionId),
      );
    });

    if (engines.length === 0)
      return userError('Could not find an engine that the selected process could be started on.');

    // TODO: if there are multiple possible engines maybe try to find the one that fits the best
    // (e.g. the one with the least load)
    return await startInstanceOnMachine(definitionId, versionId, engines[0], variables);
  } catch (e) {
    return userError('Something went wrong');
  }
}

/** Returns space engines that are currently online */
export async function getAvailableSpaceEngines(spaceId: string) {
  try {
    if (!enableUseDB)
      throw new Error('getAvailableEnginesForSpace only available with enableUseDB');

    const { ability } = await getCurrentEnvironment(spaceId);
    const spaceEngines = await getSpaceEnginesFromDb(spaceId, ability);
    return await spaceEnginesToEngines(spaceEngines);
  } catch (e) {
    return userError('Something went wrong');
  }
}<|MERGE_RESOLUTION|>--- conflicted
+++ resolved
@@ -19,8 +19,6 @@
   getDbEngines as getSpaceEnginesFromDb,
   getDbEngineByAddress as getSpaceEngineByAddressFromDb,
 } from '@/lib/data/db/engines';
-<<<<<<< HEAD
-=======
 import { startInstanceOnMachine } from './instances';
 import { asyncFilter } from '../helpers/javascriptHelpers';
 
@@ -56,7 +54,6 @@
 
   return engines;
 }
->>>>>>> a4dc188c
 
 export async function deployProcess(
   definitionId: string,
