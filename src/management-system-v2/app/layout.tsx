--- conflicted
+++ resolved
@@ -8,8 +8,6 @@
 
 import classNames from 'classnames';
 import { publicEnv } from '@/lib/env-vars';
-
-import classNames from 'classnames';
 
 const inter = Inter({ subsets: ['latin'], variable: '--inter' });
 
@@ -26,11 +24,7 @@
   return (
     <html lang="en">
       <body className={classNames(inter.variable, myFont.variable)}>
-<<<<<<< HEAD
-        <App>{children}</App>
-=======
         <App env={publicEnv}>{children}</App>
->>>>>>> 81b0b920
       </body>
     </html>
   );
