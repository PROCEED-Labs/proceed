'use server';

import jwt from 'jsonwebtoken';
import { updateProcessShareInfo } from '../data/processes';
import { headers } from 'next/headers';
import { env } from '@/lib/env-vars';
<<<<<<< HEAD
=======
import { asyncMap } from '../helpers/javascriptHelpers';
import Ability, { UnauthorizedError } from '../ability/abilityHelper';
>>>>>>> 7eeed54b

export interface TokenPayload {
  processId: string | string[];
  embeddedMode?: boolean;
  timestamp: number;
}

export interface ProcessGuestAccessRights {
  sharedAs?: 'public' | 'protected';
  shareTimestamp?: number;
  allowIframeTimestamp?: number;
}

export async function updateProcessGuestAccessRights(
  processId: string | string[],
  newMeta: ProcessGuestAccessRights,
  spaceId: string,
) {
  await updateProcessShareInfo(
    processId as string,
    newMeta.sharedAs,
    newMeta.shareTimestamp,
    newMeta.allowIframeTimestamp,
    spaceId,
  );
}

function generateProcessShareToken(payload: TokenPayload) {
  const secretKey = env.SHARING_ENCRYPTION_SECRET;
  const token = jwt.sign(payload, secretKey!);
  return token;
}

export async function generateSharedViewerUrl(
  payload: TokenPayload,
  version?: string,
  settings?: string[],
) {
  const token = generateProcessShareToken(payload);

  const header = headers();
  const host = header.get('host');
  const scheme = header.get('referer')?.split('://')[0];

  const baseUrl = `${scheme}://${host}`;
  let url = `${baseUrl}/shared-viewer?token=${token}`;

  if (version) {
    url += `&version=${version}`;
  }

  if (settings?.length) {
    settings.forEach((option) => {
      url += `&settings=${option}`;
    });
  }

  return url;
<<<<<<< HEAD
=======
}

export async function getAllUserWorkspaces(userId: string, ability?: Ability) {
  // if (ability && !ability.can('delete', 'Environment')) throw new UnauthorizedError();

  const userEnvironments: Environment[] = [await getEnvironmentById(userId)];
  const userOrgEnvs = await getUserOrganizationEnvironments(userId);
  const orgEnvironments = (await asyncMap(userOrgEnvs, (environmentId) =>
    getEnvironmentById(environmentId),
  )) as Environment[];

  userEnvironments.push(...orgEnvironments);
  return userEnvironments;
>>>>>>> 7eeed54b
}<|MERGE_RESOLUTION|>--- conflicted
+++ resolved
@@ -4,11 +4,8 @@
 import { updateProcessShareInfo } from '../data/processes';
 import { headers } from 'next/headers';
 import { env } from '@/lib/env-vars';
-<<<<<<< HEAD
-=======
 import { asyncMap } from '../helpers/javascriptHelpers';
 import Ability, { UnauthorizedError } from '../ability/abilityHelper';
->>>>>>> 7eeed54b
 
 export interface TokenPayload {
   processId: string | string[];
@@ -67,8 +64,6 @@
   }
 
   return url;
-<<<<<<< HEAD
-=======
 }
 
 export async function getAllUserWorkspaces(userId: string, ability?: Ability) {
@@ -82,5 +77,4 @@
 
   userEnvironments.push(...orgEnvironments);
   return userEnvironments;
->>>>>>> 7eeed54b
 }