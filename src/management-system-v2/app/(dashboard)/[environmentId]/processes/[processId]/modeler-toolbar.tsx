import React, { useMemo, useState } from 'react';
import { is as bpmnIs } from 'bpmn-js/lib/util/ModelUtil';
import { Tooltip, Button, Space, Select, SelectProps } from 'antd';
import { Toolbar, ToolbarGroup } from '@/components/toolbar';
import styles from './modeler-toolbar.module.scss';
import Icon, {
  ExportOutlined,
  InfoCircleOutlined,
  PlusOutlined,
  UndoOutlined,
  RedoOutlined,
  ArrowUpOutlined,
<<<<<<< HEAD
  ArrowDownOutlined,
  FullscreenOutlined,
=======
  FilePdfOutlined,
>>>>>>> e8ab0e8c
} from '@ant-design/icons';
import { SvgXML } from '@/components/svg';
import PropertiesPanel from './properties-panel';
import useModelerStateStore from './use-modeler-state-store';
import { useRouter, useSearchParams } from 'next/navigation';
import ProcessExportModal from '@/components/process-export';
import VersionCreationButton from '@/components/version-creation-button';
import useMobileModeler from '@/lib/useMobileModeler';
import { createVersion, getProcess, updateProcess } from '@/lib/data/processes';
import { Root } from 'bpmn-js/lib/model/Types';
import { useEnvironment } from '@/components/auth-can';
import ModelerShareModalButton from './modeler-share-modal';
import { ProcessExportTypes } from '@/components/process-export';
import { spaceURL } from '@/lib/utils';
import { generateSharedViewerUrl } from '@/lib/sharing/process-sharing';

const LATEST_VERSION = { version: -1, name: 'Latest Version', description: '' };

type ModelerToolbarProps = {
  processId: string;
  onOpenXmlEditor: () => void;
  canUndo: boolean;
  canRedo: boolean;
  versions: { version: number; name: string; description: string }[];
};
const ModelerToolbar = ({
  processId,
  onOpenXmlEditor,
  canUndo,
  canRedo,
  versions,
}: ModelerToolbarProps) => {
  const router = useRouter();
  const environment = useEnvironment();

  const [showPropertiesPanel, setShowPropertiesPanel] = useState(false);
  const [showProcessExportModal, setShowProcessExportModal] = useState(false);
  const [elementsSelectedForExport, setElementsSelectedForExport] = useState<string[]>([]);
  const [rootLayerIdForExport, setRootLayerIdForExport] = useState<string | undefined>(undefined);
  const [preselectedExportType, setPreselectedExportType] = useState<
    ProcessExportTypes | undefined
  >();

  const query = useSearchParams();
  const subprocessId = query.get('subprocess');

  const modeler = useModelerStateStore((state) => state.modeler);
  const selectedElementId = useModelerStateStore((state) => state.selectedElementId);
  const selectedElement = useMemo(() => {
    if (modeler) {
      return selectedElementId ? modeler.getElement(selectedElementId) : modeler.getCurrentRoot();
    }
  }, [modeler, selectedElementId, subprocessId]);

  const createProcessVersion = async (values: {
    versionName: string;
    versionDescription: string;
  }) => {
    // Ensure latest BPMN on server.
    const xml = (await modeler?.getXML()) as string;
    await updateProcess(processId, environment.spaceId, xml);

    await createVersion(
      values.versionName,
      values.versionDescription,
      processId,
      environment.spaceId,
    );
    // TODO: navigate to new version?
    router.refresh();
  };
  const handlePropertiesPanelToggle = () => {
    setShowPropertiesPanel(!showPropertiesPanel);
  };

  const handleProcessExportModalToggle = async () => {
    if (!showProcessExportModal && modeler) {
      // provide additional information for the export that is used if the user decides to only export selected elements (also controls if the option is given in the first place)
      const selectedElementIds = modeler
        .getSelection()
        .get()
        .map(({ id }) => id);
      setElementsSelectedForExport(selectedElementIds);
      // provide additional information for the export so only the parts of the process that can be reached from the currently open layer are exported
      const currentRootElement = modeler.getCanvas().getRootElement();
      setRootLayerIdForExport(
        bpmnIs(currentRootElement, 'bpmn:SubProcess')
          ? currentRootElement.businessObject?.id
          : undefined,
      );
    } else {
      setElementsSelectedForExport([]);
      setRootLayerIdForExport(undefined);
    }

    setShowProcessExportModal(!showProcessExportModal);
  };

  const handleProcessExportModalToggleMobile = async (
    preselectedExportType: ProcessExportTypes,
  ) => {
    setPreselectedExportType(preselectedExportType);
    setShowProcessExportModal(!showProcessExportModal);
  };

  const selectedVersionId = query.get('version');

  const handleUndo = () => {
    modeler?.undo();
  };

  const handleRedo = () => {
    modeler?.redo();
  };

  const handleReturnToParent = async () => {
    if (modeler) {
      const canvas = modeler.getCanvas();
      canvas.setRootElement(canvas.findRoot(subprocessId as string) as Root);
      modeler.fitViewport();
    }
  };

<<<<<<< HEAD
  const handleOpeningSubprocess = async () => {
    if (modeler && selectedElement) {
      const canvas = modeler.getCanvas();
      canvas.setRootElement(canvas.findRoot(selectedElement.id + '_plane') as Root);
      modeler.fitViewport();
    }
=======
  const handleOpenDocumentation = async () => {
    // the timestamp does not matter here since it is overriden by the user being an owner of the process
    const url = await generateSharedViewerUrl(
      { processId, timestamp: 0 },
      selectedVersionId || undefined,
    );

    // open the documentation page in a new tab (unless it is already open in which case just show the tab)
    window.open(url, `${processId}-${selectedVersionId}-tab`);
>>>>>>> e8ab0e8c
  };

  const filterOption: SelectProps['filterOption'] = (input, option) =>
    ((option?.label as string) ?? '').toLowerCase().includes(input.toLowerCase());

  const selectedVersion =
    versions.find((version) => version.version === parseInt(selectedVersionId ?? '-1')) ??
    LATEST_VERSION;

  const showMobileView = useMobileModeler();

  return (
    <>
      <Toolbar className={styles.Toolbar}>
        <Space
          aria-label="general-modeler-toolbar"
          style={{
            width: '100%',
            justifyContent: 'space-between',
            flexWrap: 'nowrap',
            alignItems: 'start',
          }}
        >
          <ToolbarGroup>
            <Select
              popupMatchSelectWidth={false}
              placeholder="Select Version"
              showSearch
              filterOption={filterOption}
              value={{
                value: selectedVersion.version,
                label: selectedVersion.name,
              }}
              onSelect={(_, option) => {
                // change the version info in the query but keep other info (e.g. the currently open subprocess)
                const searchParams = new URLSearchParams(query);
                if (!option.value || option.value === -1) searchParams.delete('version');
                else searchParams.set(`version`, `${option.value}`);
                router.push(
                  spaceURL(
                    environment,
                    `/processes/${processId as string}${
                      searchParams.size ? '?' + searchParams.toString() : ''
                    }`,
                  ),
                );
              }}
              options={[LATEST_VERSION].concat(versions ?? []).map(({ version, name }) => ({
                value: version,
                label: name,
              }))}
            />
            {!showMobileView && (
              <>
                <Tooltip title="Create New Version">
                  <VersionCreationButton
                    icon={<PlusOutlined />}
                    createVersion={createProcessVersion}
                  ></VersionCreationButton>
                </Tooltip>
                <Tooltip title="Back to parent">
                  <Button
                    icon={<ArrowUpOutlined />}
                    disabled={!subprocessId}
                    onClick={handleReturnToParent}
                  />
                </Tooltip>
                <Tooltip title="Undo">
                  <Button icon={<UndoOutlined />} onClick={handleUndo} disabled={!canUndo}></Button>
                </Tooltip>
                <Tooltip title="Redo">
                  <Button icon={<RedoOutlined />} onClick={handleRedo} disabled={!canRedo}></Button>
                </Tooltip>
              </>
            )}
          </ToolbarGroup>

          <ToolbarGroup>
            {selectedElement &&
              bpmnIs(selectedElement, 'bpmn:SubProcess') &&
              selectedElement.collapsed && (
                <Tooltip title="Open Subprocess">
                  <Button style={{ fontSize: '0.875rem' }} onClick={handleOpeningSubprocess}>
                    Open Subprocess
                  </Button>
                </Tooltip>
              )}
          </ToolbarGroup>

          <Space style={{ height: '3rem' }}>
            <ToolbarGroup>
              <Tooltip
                title={showPropertiesPanel ? 'Close Properties Panel' : 'Open Properties Panel'}
              >
                <Button
                  icon={<InfoCircleOutlined />}
                  onClick={handlePropertiesPanelToggle}
                ></Button>
              </Tooltip>
              <ModelerShareModalButton
                onExport={handleProcessExportModalToggle}
                onExportMobile={handleProcessExportModalToggleMobile}
              />
              <Tooltip title="Open Documentation">
                <Button icon={<FilePdfOutlined />} onClick={handleOpenDocumentation} />
              </Tooltip>
              {!showMobileView && (
                <>
                  <Tooltip title="Show XML">
                    <Button
                      icon={<Icon aria-label="xml-sign" component={SvgXML} />}
                      onClick={onOpenXmlEditor}
                    ></Button>
                  </Tooltip>
                  <Tooltip title="Export">
                    <Button
                      icon={<ExportOutlined />}
                      onClick={handleProcessExportModalToggle}
                    ></Button>
                  </Tooltip>
                </>
              )}
            </ToolbarGroup>

            {showPropertiesPanel && selectedElement && (
              <PropertiesPanel
                isOpen={showPropertiesPanel}
                close={handlePropertiesPanelToggle}
                selectedElement={selectedElement}
              />
            )}
          </Space>
        </Space>
      </Toolbar>
      <ProcessExportModal
        open={showProcessExportModal}
        processes={
          showProcessExportModal
            ? [
                {
                  definitionId: processId as string,
                  processVersion: selectedVersionId || undefined,
                  selectedElements: elementsSelectedForExport,
                  rootSubprocessLayerId: rootLayerIdForExport,
                },
              ]
            : []
        }
        onClose={() => setShowProcessExportModal(false)}
        giveSelectionOption={!!elementsSelectedForExport.length}
        preselectedExportType={preselectedExportType}
        resetPreselectedExportType={() => setPreselectedExportType(undefined)}
      />
    </>
  );
};

export default ModelerToolbar;<|MERGE_RESOLUTION|>--- conflicted
+++ resolved
@@ -10,12 +10,9 @@
   UndoOutlined,
   RedoOutlined,
   ArrowUpOutlined,
-<<<<<<< HEAD
   ArrowDownOutlined,
   FullscreenOutlined,
-=======
   FilePdfOutlined,
->>>>>>> e8ab0e8c
 } from '@ant-design/icons';
 import { SvgXML } from '@/components/svg';
 import PropertiesPanel from './properties-panel';
@@ -139,14 +136,14 @@
     }
   };
 
-<<<<<<< HEAD
   const handleOpeningSubprocess = async () => {
     if (modeler && selectedElement) {
       const canvas = modeler.getCanvas();
       canvas.setRootElement(canvas.findRoot(selectedElement.id + '_plane') as Root);
       modeler.fitViewport();
     }
-=======
+  }
+
   const handleOpenDocumentation = async () => {
     // the timestamp does not matter here since it is overriden by the user being an owner of the process
     const url = await generateSharedViewerUrl(
@@ -156,7 +153,6 @@
 
     // open the documentation page in a new tab (unless it is already open in which case just show the tab)
     window.open(url, `${processId}-${selectedVersionId}-tab`);
->>>>>>> e8ab0e8c
   };
 
   const filterOption: SelectProps['filterOption'] = (input, option) =>
