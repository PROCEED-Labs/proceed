'use client';

import useModelerStateStore from './use-modeler-state-store';
import React, { FocusEvent, use, useEffect, useRef, useState } from 'react';
import styles from './properties-panel.module.scss';

import { Input, ColorPicker, Space, Grid, Divider, Modal, Tabs, message } from 'antd';
import type { TabsProps } from 'antd';
import type { ElementLike } from 'diagram-js/lib/core/Types';

import { CloseOutlined } from '@ant-design/icons';
import {
  getMetaDataFromElement,
  setProceedElement,
  deepCopyElementById,
  setDefinitionsName,
} from '@proceed/bpmn-helper';
import CustomPropertySection from './custom-property-section';
import MilestoneSelectionSection from './milestone-selection-section';
import ResizableElement, { ResizableElementRefType } from '@/components/ResizableElement';
import CollapsibleCard from '@/components/collapsible-card';
import ImageSelectionSection from './image-selection-section';
import PlannedDurationInput from './planned-duration-input';
import DescriptionSection from './description-section';

import PlannedCostInput from './planned-cost-input';
import { checkIfProcessExistsByName, updateProcessMetaData } from '@/lib/data/processes';
import { useEnvironment } from '@/components/auth-can';
import { PotentialOwner, ResponsibleParty } from './potential-owner';
import { EnvVarsContext } from '@/components/env-vars-context';
import { getBackgroundColor, getBorderColor, getTextColor } from '@/lib/helpers/bpmn-js-helpers';
import { Element, Shape } from 'bpmn-js/lib/model/Types';
import { useSession } from 'next-auth/react';
import { usePathname } from 'next/navigation';
import { BPMNCanvasRef } from '@/components/bpmn-canvas';
import VariableDefinition from './variable-definition';

type PropertiesPanelContentProperties = {
  selectedElement: ElementLike;
};

export const updateMetaData = async (
  modeler: BPMNCanvasRef,
  element: ElementLike,
  name: string,
  value: any,
  attributes?: { [key: string]: any },
  oldAttributes?: { [key: string]: any },
) => {
  const modeling = modeler.getModeling();
  const bpmn = await modeler.getXML();

  // create deep copy of selected element and set proceed element in this object so that bpmn.js event system can recognise changes in object
  const selectedElementCopy = (await deepCopyElementById(bpmn!, element.id)) as any;

  if (name === 'property') {
    setProceedElement(selectedElementCopy, name, value.value, value.attributes, oldAttributes);
  } else {
    setProceedElement(selectedElementCopy, name, value ? value : null, attributes);
  }
  modeling.updateProperties(element as any, {
    extensionElements: selectedElementCopy.extensionElements,
  });
};

const PropertiesPanelContent: React.FC<PropertiesPanelContentProperties> = ({
  selectedElement,
}) => {
  const env = use(EnvVarsContext);
  const environment = useEnvironment();

  const { spaceId } = useEnvironment();
  const { data: session } = useSession();
  const path = usePathname();
  const currentFolderId = path.includes('/folder/') ? path.split('/folder/').pop() : undefined;

  const metaData = getMetaDataFromElement(selectedElement.businessObject);
  const backgroundColor = getBackgroundColor(selectedElement as Shape);
  const textColor = getTextColor(selectedElement as Shape);
  const borderColor = getBorderColor(selectedElement as Shape);

  const [name, setName] = useState('');
  const [userDefinedId, setUserDefinedId] = useState(metaData.userDefinedId);

  const costsPlanned: { value: number; unit: string } | undefined = metaData.costsPlanned;
  const timePlannedDuration: string | undefined = metaData.timePlannedDuration;

  const modeler = useModelerStateStore((state) => state.modeler);
  useModelerStateStore((state) => state.changeCounter);

  const colorPickerPresets = [
    {
      label: 'Recommended',
      colors: [
        '#F5222D',
        '#FA8C16',
        '#FADB14',
        '#8BBB11',
        '#52C41A',
        '#13A8A8',
        '#1677FF',
        '#2F54EB',
        '#722ED1',
        '#EB2F96',
        '#000000',
        '#FFFFFF',
      ],
    },
    {
      label: 'Recent',
      colors: [],
    },
  ];

  useEffect(() => {
    if (selectedElement) {
      if (selectedElement.type === 'bpmn:Process') {
        const definitions = selectedElement.businessObject.$parent;
        setName(definitions.name);
        setUserDefinedId(definitions.userDefinedId);
      } else {
        setName(selectedElement.businessObject.name);
      }
    }
  }, [selectedElement]);

  const handleNameChange = async (event: FocusEvent<HTMLInputElement>) => {
    const modeling = modeler!.getModeling();

    if (selectedElement.type === 'bpmn:Process') {
      const definitions = selectedElement.businessObject.$parent;
      // prevent empty process name
      if (!event.target.value || event.target.value === definitions.name) {
        setName(definitions.name);
        return;
      }
      // check if the process name already exists in the folder scope
      if (
        await checkIfProcessExistsByName({
          batch: false,
          processName: event.target.value,
          spaceId: spaceId,
          userId: session?.user.id!,
          folderId: currentFolderId,
        })
      ) {
        message.error(
          `A process with the name ${event.target.value} already exists in current folder`,
        );
        setName(definitions.name);
        return;
      }

      await updateProcessMetaData(definitions.id, spaceId, { name: event.target.value }, true);

      definitions.name = event.target.value;
    } else {
      modeling.updateProperties(selectedElement as any, { name: event.target.value });
    }
  };

  const handleUserDefinedIdChange = async (event: FocusEvent<HTMLInputElement>) => {
    if (selectedElement.type === 'bpmn:Process') {
      const definitions = selectedElement.businessObject.$parent;
      await updateProcessMetaData(
        definitions.id,
        spaceId,
        { userDefinedId: event.target.value },
        true,
      );
      definitions.userDefinedId = event.target.value;
    }
  };

  const updateBackgroundColor = (backgroundColor: string) => {
    const modeling = modeler!.getModeling();
    modeling.setColor(selectedElement as any, {
      fill: backgroundColor,
    });
  };
  const updateTextColor = (textColor: string) => {
    const modeling = modeler!.getModeling();
    // update the text color in the external label if one exists, otherwise update the text inside
    // the element if possible
    let element = selectedElement.label || selectedElement;
    if (element) {
      modeling.updateModdleProperties(element as any, element.di.label, {
        color: textColor,
      });
    }
  };
  const updateBorderColor = (borderColor: string) => {
    const modeling = modeler!.getModeling();
    modeling.updateProperties(selectedElement as any, {
      di: { 'border-color': borderColor },
    });
  };

  /* TABS: */
  const [activeTab, setActiveTab] = useState('Property-Panel-General');

  const changeToTab = (key: string) => {
    setActiveTab(key);
  };

  const tabs: TabsProps['items'] = [
    {
      key: 'Property-Panel-General',
      label: 'General Properties',
      children: (
        <>
          <Space
            direction="vertical"
            style={{ width: '100%' }}
            role="group"
            aria-labelledby="general-title"
            aria-label="General Properties"
          >
            {/* <Divider>
          <span id="general-title" style={{ fontSize: '0.85rem' }}>
            General
          </span>
        </Divider> */}
            <Input
              name="Name"
              placeholder="Element Name"
              style={{ fontSize: '0.85rem' }}
              addonBefore="Name"
              value={name}
              onChange={(e) => setName(e.target.value)}
              onBlur={handleNameChange}
            />

            {selectedElement.type === 'bpmn:Process' && (
              <Input
                name="ID"
                placeholder="User Defined ID"
                style={{ fontSize: '0.85rem' }}
                addonBefore="ID"
                value={userDefinedId}
                onChange={(e) => setUserDefinedId(e.target.value)}
                onBlur={handleUserDefinedIdChange}
              />
            )}

            <div
              style={{
                width: '75%',
                display: 'flex',
                justifyContent: 'center',
                margin: 'auto',
                marginTop: '1rem',
              }}
            >
              <ImageSelectionSection
                imageFilePath={metaData.overviewImage}
                onImageUpdate={(imageFileName) => {
                  updateMetaData(modeler!, selectedElement, 'overviewImage', imageFileName);
                }}
              ></ImageSelectionSection>
            </div>
          </Space>
          <DescriptionSection selectedElement={selectedElement}></DescriptionSection>
          {/* Responsibility */}
          <ResponsibleParty selectedElement={selectedElement} modeler={modeler} />
          <MilestoneSelectionSection selectedElement={selectedElement}></MilestoneSelectionSection>
          <Space direction="vertical" style={{ width: '100%' }}>
            <Divider style={{ fontSize: '0.85rem' }}>Properties</Divider>
            <PlannedCostInput
              costsPlanned={
                costsPlanned
                  ? { value: costsPlanned.value, currency: costsPlanned.unit }
                  : { currency: 'EUR' }
              }
              onInput={({ value, currency }) => {
                updateMetaData(modeler!, selectedElement, 'costsPlanned', value, {
                  unit: currency,
                });
              }}
            ></PlannedCostInput>
            <PlannedDurationInput
              onChange={(changedTimePlannedDuration) => {
                updateMetaData(
                  modeler!,
                  selectedElement,
                  'timePlannedDuration',
                  changedTimePlannedDuration,
                );
              }}
              timePlannedDuration={timePlannedDuration || ''}
            ></PlannedDurationInput>
          </Space>

          <CustomPropertySection
            metaData={metaData}
            onChange={(name, value, oldName) => {
              updateMetaData(
                modeler!,
                selectedElement,
                'property',
                { value: value, attributes: { name } },
                undefined,
                oldName
                  ? {
                      name: oldName,
                    }
                  : undefined,
              );
            }}
          ></CustomPropertySection>

          {selectedElement.type !== 'bpmn:Process' &&
            selectedElement.type !== 'bpmn:Collaboration' && (
              <Space direction="vertical" style={{ width: '100%' }}>
                <Divider style={{ fontSize: '0.85rem' }}>Colors</Divider>
                <Space>
                  <ColorPicker
                    size="small"
                    disabledAlpha
                    presets={colorPickerPresets}
                    value={backgroundColor}
                    onChange={(_, hex) => updateBackgroundColor(hex)}
                  />
                  <span>Background Color</span>
                </Space>
                <Space>
                  <ColorPicker
                    size="small"
                    disabledAlpha
                    presets={colorPickerPresets}
                    value={borderColor}
                    onChange={(_, hex) => updateBorderColor(hex)}
                  />
                  <span>Border Color</span>
                </Space>

                {selectedElement?.di?.label && (
                  <Space>
                    <ColorPicker
                      size="small"
                      disabledAlpha
                      presets={colorPickerPresets}
                      value={textColor}
                      onChange={(_, hex) => updateTextColor(hex)}
                    />
                    <span>Text Color</span>
                  </Space>
                )}
              </Space>
            )}
        </>
      ),
    },
  ];

  if (env.PROCEED_PUBLIC_ENABLE_EXECUTION) {
    tabs.push({
      key: 'Property-Panel-Execution',
      label: 'Automation Properties',
      children: (
        <>
          <Space
            direction="vertical"
            style={{ width: '100%' }}
            role="group"
            aria-labelledby="general-title"
          >
<<<<<<< HEAD
            {environment?.isOrganization && (
              <PotentialOwner selectedElement={selectedElement} modeler={modeler} />
            )}
            <VariableDefinition />
=======
            <PotentialOwner selectedElement={selectedElement} modeler={modeler} />
>>>>>>> 9601631f
          </Space>
        </>
      ),
    });
  }
  /* ---- */

  return (
    <>
      <Space
        direction="vertical"
        size="large"
        style={{ width: '100%', fontSize: '0.75rem', marginTop: '-40px' }}
        className={styles.PropertiesPanel}
      >
        <Tabs
          defaultActiveKey={activeTab}
          items={tabs}
          onChange={changeToTab}
          activeKey={activeTab}
        />
      </Space>
    </>
  );
};

type PropertiesPanelProperties = {
  selectedElement: ElementLike;
  isOpen: boolean;
  close: () => void;
};

const PropertiesPanel: React.FC<PropertiesPanelProperties> = ({
  selectedElement,
  isOpen,
  close,
}) => {
  const [showInfo, setShowInfo] = useState(true);

  const breakpoint = Grid.useBreakpoint();

  const resizableElementRef = useRef<ResizableElementRefType>(null);
  return breakpoint.xl ? (
    <ResizableElement
      initialWidth={400}
      minWidth={300}
      maxWidth={'30vw'}
      style={{
        // BPMN.io Symbol with 23 px height + 15 px offset to bottom (=> 38 px), Footer with 32px and Header with 64px, Padding of Toolbar 12px (=> Total 146px)
        height: 'calc(100vh - 150px)',
      }}
      ref={resizableElementRef}
    >
      <CollapsibleCard
        className={styles.PropertiesPanelCollapsibleCard}
        show={showInfo}
        onCollapse={() => {
          //  set width of parent component (resizable element) to 40 which is the desired with of the collapsed card
          if (resizableElementRef.current) {
            if (showInfo) {
              resizableElementRef.current({ width: 40, minWidth: 40, maxWidth: 40 });
            } else {
              resizableElementRef.current({ width: 400, minWidth: 300, maxWidth: '30vw' });
            }
          }
          setShowInfo(!showInfo);
        }}
        title="Properties"
        collapsedWidth="40px"
      >
        <PropertiesPanelContent selectedElement={selectedElement}></PropertiesPanelContent>
      </CollapsibleCard>
    </ResizableElement>
  ) : (
    <Modal
      open={isOpen}
      width={breakpoint.xs ? '100vw' : '75vw'}
      styles={{ body: { height: '75vh', overflowY: 'scroll', paddingRight: '1rem' } }}
      centered
      closeIcon={false}
      onCancel={close}
      onOk={close}
      title={
        <div style={{ display: 'flex', justifyContent: 'space-between' }}>
          <span>Properties</span>
          <CloseOutlined
            onClick={() => {
              close();
            }}
          ></CloseOutlined>
        </div>
      }
    >
      <PropertiesPanelContent selectedElement={selectedElement}></PropertiesPanelContent>
    </Modal>
  );
};

export default PropertiesPanel;<|MERGE_RESOLUTION|>--- conflicted
+++ resolved
@@ -302,8 +302,8 @@
                 undefined,
                 oldName
                   ? {
-                      name: oldName,
-                    }
+                    name: oldName,
+                  }
                   : undefined,
               );
             }}
@@ -365,14 +365,13 @@
             role="group"
             aria-labelledby="general-title"
           >
-<<<<<<< HEAD
-            {environment?.isOrganization && (
-              <PotentialOwner selectedElement={selectedElement} modeler={modeler} />
+            {selectedElement.type === 'bpmn:UserTask' && (
+              <>
+                <PotentialOwner selectedElement={selectedElement} modeler={modeler} />
+                <Divider />
+              </>
             )}
             <VariableDefinition />
-=======
-            <PotentialOwner selectedElement={selectedElement} modeler={modeler} />
->>>>>>> 9601631f
           </Space>
         </>
       ),
