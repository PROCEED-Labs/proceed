--- conflicted
+++ resolved
@@ -9,13 +9,10 @@
 import { useEnvironment } from '@/components/auth-can';
 import { ContextMenu, Setting } from './utils';
 import ImageUpload from '@/components/image-upload';
-<<<<<<< HEAD
 import BuilderContext from '../BuilderContext';
-=======
 import { EntityType } from '@/lib/helpers/fileManagerHelpers';
 import { useFileManager } from '@/lib/useFileManager';
 import { enableUseFileManager } from 'FeatureFlags';
->>>>>>> c5242ce6
 
 type ImageProps = {
   src?: string;
