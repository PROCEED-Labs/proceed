--- conflicted
+++ resolved
@@ -49,11 +49,7 @@
               <Typography.Title>Members</Typography.Title>
               {role.members.map((user) => (
                 <Space key={user.id}>
-<<<<<<< HEAD
                   <UserAvatar user={user} size={30} />
-=======
-                  <UserAvatar user={user} avatarProps={{ size: 30 }} />
->>>>>>> 49c4bcfb
                   <Typography.Text>{userRepresentation(user)}</Typography.Text>
                 </Space>
               ))}
