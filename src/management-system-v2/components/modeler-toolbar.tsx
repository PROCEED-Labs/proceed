--- conflicted
+++ resolved
@@ -4,18 +4,10 @@
 
 import type ElementRegistry from 'diagram-js/lib/core/ElementRegistry';
 
-<<<<<<< HEAD
-import { Row, Col, Tooltip, Button, Dropdown, message } from 'antd';
-=======
 import { Row, Col, Tooltip, Button } from 'antd';
->>>>>>> bc2168e4
 import { Toolbar, ToolbarGroup } from './toolbar';
 
 import Icon, {
-<<<<<<< HEAD
-  DownOutlined,
-=======
->>>>>>> bc2168e4
   FormOutlined,
   ExportOutlined,
   EyeOutlined,
@@ -29,16 +21,12 @@
 
 import useModelerStateStore from '@/lib/use-modeler-state-store';
 import { useParams } from 'next/navigation';
-<<<<<<< HEAD
-import { useProcess } from '@/lib/process-queries';
 
 import ProcessExportModal from './process-export';
-import { MenuItemType } from 'antd/es/menu/hooks/useItems';
-=======
+
 import { createNewProcessVersion } from '@/lib/helpers';
 import VersionCreationButton from './version-creation-button';
 import { useGetAsset } from '@/lib/fetch-data';
->>>>>>> bc2168e4
 
 type ModelerToolbarProps = {
   onOpenXmlEditor: () => void;
@@ -101,47 +89,12 @@
     }
   }, [isSuccess, processData, setVersions]);
 
-<<<<<<< HEAD
-  versionSelection = (
-    versions as { version: number | string; name: string; description: string }[]
-  ).map(({ version, name, description }) => ({
-    key: version,
-    label: name,
-  }));
-
-  versionSelection.unshift({ key: -1, label: 'Latest Version' });
-  const handleVersionSelectionChange: MenuProps['onClick'] = (e) => {
-    setSelectedVersion(+e.key < 0 ? null : +e.key);
-    message.info(
-      `Loading ${
-        +e.key < 0
-          ? versionSelection![0]?.label
-          : versionSelection!.find((item) => item!.key == e?.key)?.label
-      }...`,
-    );
-    // TODO:
-    // const newIndex = versionSelection!.findIndex((item) => item!.key === +e.key);
-    // setIndex(newIndex);
-  };
-
-  const menuProps = {
-    items: versionSelection.map((e) => {
-      return {
-        key: `${e!.key}`,
-        label: `${e!.label}`,
-      };
-    }),
-    onClick: handleVersionSelectionChange,
+  const handleProcessExportModalToggle = async () => {
+    setShowProcessExportModal(!showProcessExportModal);
   };
 
   const selectedVersion = useModelerStateStore((state) => state.selectedVersion);
 
-  const handleProcessExportModalToggle = async () => {
-    setShowProcessExportModal(!showProcessExportModal);
-  };
-
-=======
->>>>>>> bc2168e4
   return (
     <>
       <Toolbar>
@@ -194,7 +147,7 @@
         <PropertiesPanel selectedElement={selectedElement} setOpen={setShowPropertiesPanel} />
       )} */}
       <ProcessExportModal
-        processId={showProcessExportModal ? processId : undefined}
+        processId={showProcessExportModal ? (processId as string) : undefined}
         onClose={() => setShowProcessExportModal(false)}
         processVersion={selectedVersion || undefined}
       />
