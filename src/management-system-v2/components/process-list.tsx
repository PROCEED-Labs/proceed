'use client';

import { Button, Grid, Row, TableColumnsType, Tooltip } from 'antd';
import { useCallback, FC, PropsWithChildren, Key, Dispatch, SetStateAction } from 'react';
import {
  CopyOutlined,
  ExportOutlined,
  EditOutlined,
  DeleteOutlined,
  StarOutlined,
  InfoCircleOutlined,
  FolderOutlined as FolderFilled,
  FileOutlined as FileFilled,
} from '@ant-design/icons';
import { useRouter } from 'next/navigation';
import styles from './item-list-view.module.scss';
import { generateDateString } from '@/lib/utils';
import { useUserPreferences } from '@/lib/user-preferences';
import { AuthCan, useEnvironment } from '@/components/auth-can';
import { ProcessActions, ProcessListProcess } from './processes';
import ConfirmationButton from './confirmation-button';
import { Folder } from '@/lib/data/folder-schema';
import ElementList from './item-list-view';
import { contextMenuStore } from './processes/context-menu';
import { DraggableElementGenerator } from './processes/draggable-element';

const DraggableRow = DraggableElementGenerator('tr', 'data-row-key');

type ProcessListProps = PropsWithChildren<{
  data: ProcessListProcess[];
  folder: Folder;
  selection: Key[];
  selectedElements: ProcessListProcess[];
  setSelectionElements: Dispatch<SetStateAction<ProcessListProcess[]>>;
  setShowMobileMetaData: Dispatch<SetStateAction<boolean>>;
  onExportProcess: (process: ProcessListProcess) => void;
  processActions: ProcessActions;
}>;

const ColumnHeader = ['Name', 'Description', 'Last Edited', 'Created On', 'File Size', 'Owner'];

const ProcessList: FC<ProcessListProps> = ({
  data,
  folder,
  selection,
  selectedElements,
  setSelectionElements,
  onExportProcess,
  processActions: { deleteItems, editItem, copyItem },
  setShowMobileMetaData,
}) => {
  const router = useRouter();
  const space = useEnvironment();
  const breakpoint = Grid.useBreakpoint();

  const selectedColumns = useUserPreferences.use['process-list-columns-desktop']();

  const addPreferences = useUserPreferences.use.addPreferences();

  const setContextMenuItem = contextMenuStore((store) => store.setSelected);

  const favourites = [0];

  const showMobileMetaData = () => {
    setShowMobileMetaData(true);
  };

  const processListColumnsMobile = [
    'Favorites',
    'Name',
    'Description',
    'Last Edited',
    'Meta Data Button',
  ];

  const actionBarGenerator = useCallback(
    (record: ProcessListProcess) => {
      const resource = record.type === 'folder' ? { Folder: record } : { Process: record };
      return (
        <>
          {record.type !== 'folder' && (
            <AuthCan {...resource} create>
              <Tooltip placement="top" title={'Copy'}>
                <CopyOutlined
                  onClick={(e) => {
                    e.stopPropagation();
                    copyItem([record]);
                  }}
                />
              </Tooltip>
            </AuthCan>
          )}

          {record.type !== 'folder' && (
            <Tooltip placement="top" title={'Export'}>
              <ExportOutlined onClick={() => onExportProcess(record)} />
            </Tooltip>
          )}

          <AuthCan {...resource} update>
            <Tooltip placement="top" title={'Edit'}>
              <EditOutlined onClick={() => editItem(record)} />
            </Tooltip>
          </AuthCan>

          <AuthCan delete {...resource}>
            <Tooltip placement="top" title={'Delete'}>
              <ConfirmationButton
                title={`Delete ${record.type === 'folder' ? 'Folder' : 'Process'}`}
                description="Are you sure you want to delete the selected process?"
                onConfirm={() => deleteItems([record])}
                buttonProps={{
                  icon: <DeleteOutlined />,
                  type: 'text',
                }}
              />
            </Tooltip>
          </AuthCan>
        </>
      );
    },
    [copyItem, deleteItems, editItem, onExportProcess],
  );

  const columns: TableColumnsType<ProcessListProcess> = [
    {
      title: <StarOutlined />,
      dataIndex: 'id',
      key: 'Favorites',
      width: '40px',
      render: (id, _, index) =>
        id !== folder.parentId && (
          <StarOutlined
            style={{ color: favourites?.includes(index) ? '#FFD700' : undefined }}
            className={styles.HoverableTableCell}
          />
        ),
    },
    {
      title: 'Name',
      dataIndex: 'name',
      key: 'Name',
      // sorter: (a, b) => a.name.value.localeCompare(b.name.value),
      render: (_, record) => (
        <div
          className={
            breakpoint.xs
              ? styles.MobileTitleTruncation
              : breakpoint.xl
                ? styles.TitleTruncation
                : styles.TabletTitleTruncation
          }
          style={{
            overflow: 'hidden',
            whiteSpace: 'nowrap',
            textOverflow: 'ellipsis',
            // TODO: color
            color: record.id === folder.parentId ? 'grey' : undefined,
            fontStyle: record.id === folder.parentId ? 'italic' : undefined,
          }}
        >
          {record.type === 'folder' ? <FolderFilled /> : <FileFilled />} {record.name.value}
        </div>
      ),
      responsive: ['xs', 'sm'],
    },
    {
      title: 'Description',
      dataIndex: 'description',
      key: 'Description',
      // sorter: (a, b) => a.description.value.localeCompare(b.description.value),
      render: (_, record) => (
        <div
          style={{
            maxWidth: '15vw',
            overflow: 'hidden',
            whiteSpace: 'nowrap',
            textOverflow: 'ellipsis',
          }}
        >
          {record.description.highlighted}
        </div>
      ),
      responsive: ['sm'],
    },
    {
      title: 'Last Edited',
      dataIndex: 'lastEdited',
      key: 'Last Edited',
      render: (date: Date) => generateDateString(date, true),
      // sorter: (a, b) => new Date(b.lastEdited).getTime() - new Date(a.lastEdited).getTime(),
      responsive: ['md'],
    },
    {
      title: 'Created On',
      dataIndex: 'createdOn',
      key: 'Created On',
      render: (date: Date) => generateDateString(date, false),
      // sorter: (a, b) => new Date(b.createdOn).getTime() - new Date(a.createdOn).getTime(),
      responsive: ['md'],
    },
    {
      title: 'File Size',
      key: 'File Size',
      sorter: (a, b) => (a < b ? -1 : 1),
      responsive: ['md'],
    },
    {
      title: 'Owner',
      dataIndex: 'owner',
      key: 'Owner',
      // sorter: (a, b) => a.owner!.localeCompare(b.owner || ''),
      responsive: ['md'],
    },
    {
      fixed: 'right',
      width: 160,
      dataIndex: 'id',
      key: 'Meta Data Button',
      title: '',
      render: (id) =>
        id !== folder.parentId && (
          <Button style={{ float: 'right' }} type="text" onClick={showMobileMetaData}>
            <InfoCircleOutlined />
          </Button>
        ),
      responsive: breakpoint.xl ? ['xs'] : ['xs', 'sm'],
    },
  ];

  const columnsFiltered = breakpoint.xl
    ? columns.filter((c) => selectedColumns.includes(c?.key as string))
    : columns.filter((c) => processListColumnsMobile.includes(c?.key as string));

  return (
    <ElementList
      data={data}
      columns={columnsFiltered}
      elementSelection={{
        selectedElements,
        setSelectionElements: setSelectionElements,
      }}
<<<<<<< HEAD
      onRow={(record) => ({
        onClick: (event) => {
          /* CTRL */
          if (event.ctrlKey || event.metaKey) {
            /* Not selected yet -> Add to selection */
            if (!selection.includes(record?.id)) {
              setSelectionElements((prev) => [record, ...prev]);
              /* Already in selection -> deselect */
            } else {
              setSelectionElements((prev) => prev.filter(({ id }) => id !== record.id));
            }
            /* SHIFT */
          } else if (event.shiftKey) {
            /* At least one element selected */
            if (selection.length) {
              const iLast = data.findIndex((process) => process.id === lastProcessId);
              const iCurr = data.findIndex((process) => process.id === record?.id);
              /* Identical to last clicked */
              if (iLast === iCurr) {
                setSelectionElements([record]);
              } else if (iLast < iCurr) {
                /* Clicked comes after last slected */
                setSelectionElements(data!.slice(iLast, iCurr + 1));
              } else if (iLast > iCurr) {
                /* Clicked comes before last slected */
                setSelectionElements(data!.slice(iCurr, iLast + 1));
              }
            } else {
              /* Nothing selected */
              setSelectionElements([record]);
            }
            /* Normal Click */
          } else {
            setSelectionElements([record]);
          }
=======
      selectableColumns={{
        setColumnTitles: (cols) => {
          if (typeof cols === 'function') cols = cols(selectedColumns as string[]);
>>>>>>> c0da31e4

          addPreferences({ 'process-list-columns-desktop': cols });
        },
        selectedColumnTitles: selectedColumns as string[],
        allColumnTitles: ColumnHeader,
        columnProps: {
          width: 'fit-content',
          responsive: ['xl'],
          render: (id, record) =>
            id !== folder.parentId && (
              <Row justify="space-evenly" className={styles.HoverableTableCell}>
                {actionBarGenerator(record)}
              </Row>
            ),
        },
      }}
      tableProps={{
        onRow: (item) => ({
          onDoubleClick: () =>
            router.push(
              item.type === 'folder'
                ? `/${space.spaceId}/processes/folder/${item.id}`
                : `/${space.spaceId}/processes/${item.id}`,
            ),
          onContextMenu: () => {
            if (selection.includes(item.id)) {
              setContextMenuItem(selectedElements);
            } else {
              setSelectionElements([item]);
              setContextMenuItem([item]);
            }
          },
        }),
        components: {
          body: {
            row: DraggableRow,
          },
        },
      }}
    />
  );
};

export default ProcessList;<|MERGE_RESOLUTION|>--- conflicted
+++ resolved
@@ -240,47 +240,9 @@
         selectedElements,
         setSelectionElements: setSelectionElements,
       }}
-<<<<<<< HEAD
-      onRow={(record) => ({
-        onClick: (event) => {
-          /* CTRL */
-          if (event.ctrlKey || event.metaKey) {
-            /* Not selected yet -> Add to selection */
-            if (!selection.includes(record?.id)) {
-              setSelectionElements((prev) => [record, ...prev]);
-              /* Already in selection -> deselect */
-            } else {
-              setSelectionElements((prev) => prev.filter(({ id }) => id !== record.id));
-            }
-            /* SHIFT */
-          } else if (event.shiftKey) {
-            /* At least one element selected */
-            if (selection.length) {
-              const iLast = data.findIndex((process) => process.id === lastProcessId);
-              const iCurr = data.findIndex((process) => process.id === record?.id);
-              /* Identical to last clicked */
-              if (iLast === iCurr) {
-                setSelectionElements([record]);
-              } else if (iLast < iCurr) {
-                /* Clicked comes after last slected */
-                setSelectionElements(data!.slice(iLast, iCurr + 1));
-              } else if (iLast > iCurr) {
-                /* Clicked comes before last slected */
-                setSelectionElements(data!.slice(iCurr, iLast + 1));
-              }
-            } else {
-              /* Nothing selected */
-              setSelectionElements([record]);
-            }
-            /* Normal Click */
-          } else {
-            setSelectionElements([record]);
-          }
-=======
       selectableColumns={{
         setColumnTitles: (cols) => {
           if (typeof cols === 'function') cols = cols(selectedColumns as string[]);
->>>>>>> c0da31e4
 
           addPreferences({ 'process-list-columns-desktop': cols });
         },
