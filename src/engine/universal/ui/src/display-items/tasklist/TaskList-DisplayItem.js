const DisplayItem = require('./../../display-item.js');
const distribution = require('@proceed/distribution');
const { logging } = require('@proceed/machine');
const whiskers = require('whiskers/dist/whiskers.min.js');
const { getMilestonesFromElementById } = require('@proceed/bpmn-helper/src/getters');
const { enable5thIndustryIntegration } = require('../../../../../../../FeatureFlags.js');

class TaskListTab extends DisplayItem {
  constructor(management) {
    super('User Tasks', 'tasklist');
    this.management = management;
    this.content = `<!doctype html><html><head><style>body,html{margin:0;padding:0;font-family:sans-serif;font-size:16px;color:#464646;height:100%}.tasklist-container{width:auto;display:flex;flex-direction:row;height:100%}.tasklist-container .list{display:flex;flex-direction:column;box-shadow:0 0 6px -3px #9a9a9a;background:#fafafa;z-index:1}.tasklist-container .list .tasks-wrapper{display:flex;flex-direction:row;justify-content:center;padding:12px}.tasklist-container .list .tasks-wrapper .tasks{display:flex;flex-direction:column}.tasklist-container .list .tasks-wrapper .tasks .infoBox{text-align:center;margin:40px 10px 10px;font-size:1.1em;color:#a5a5a5;letter-spacing:.03em}.tasklist-container .list .tasks-wrapper .return{display:none}.tasklist-container .list .tools{display:flex;align-items:center;justify-content:space-between;border-bottom:1px solid #d3d3d3}.tools .dropdown-check-list .anchor{position:relative;display:flex;height:100%;width:140px;padding:0 8px;margin:auto 0;cursor:pointer;box-shadow:0 3px 1px -2px rgba(0,0,0,.2),0 2px 2px 0 rgba(0,0,0,.14),0 1px 5px 0 rgba(0,0,0,.12);background-color:#f5f5f5;font-size:.8rem;color:rgba(0,0,0,.87);border-style:none;align-items:center;border-radius:4px;display:inline-flex;flex:0 0 auto;font-weight:600;letter-spacing:.0892857143em;justify-content:center;outline:0;text-decoration:none;text-indent:.0892857143em;text-transform:uppercase;transition-duration:.28s;transition-property:box-shadow,transform,opacity;transition-timing-function:cubic-bezier(.4,0,.2,1);user-select:none;vertical-align:middle;white-space:nowrap;font-family:Roboto,sans-serif}.tools .dropdown-check-list svg{height:1.6em;vertical-align:sub}.tools .dropdown-check-list div.items{display:none;margin:0;border:1px solid #ccc;box-shadow:0 5px 5px -3px rgba(0,0,0,.2),0 8px 10px 1px rgba(0,0,0,.14),0 3px 14px 2px rgba(0,0,0,.12);border-radius:4px;padding:8px 0}.tools .dropdown-check-list.visible .items{display:block;position:absolute;top:35px;z-index:10;background-color:#fff;min-width:100%}.tools .dropdown-check-list.visible.sort .items{right:0}.tools .dropdown-check-list.visible.selection .items{left:0}.tools .dropdown-check-list.visible .items>div{padding:12px 16px}.tools .dropdown-check-list.selection,.tools .dropdown-check-list.sort{display:flex;flex-direction:column;position:relative;margin:5px;height:35px}.tools .dropdown-check-list.sort .items>div{display:flex;flex-direction:row;align-items:center;position:relative;cursor:pointer}.tools .dropdown-check-list.sort .items span{white-space:nowrap}.tools .dropdown-check-list.sort .items svg{height:1.2em;fill:currentColor}.tools .dropdown-check-list.sort .items>div:not(.selected){color:rgba(0,0,0,.87)}.tools .dropdown-check-list.sort .items div:hover:before{opacity:.04}.tools .dropdown-check-list.sort .items>div:before{position:absolute;bottom:0;left:0;right:0;top:0;content:"";pointer-events:none;background-color:currentColor;opacity:0}.tools .dropdown-check-list.sort .items div.selected{color:#1976d2}.tools .dropdown-check-list.sort .items div.selected:before{opacity:.12}.tools .dropdown-check-list.sort .items div.selected.ascending:after{content:url('data:image/svg+xml; utf8, <svg xmlns="http://www.w3.org/2000/svg" viewBox="0 0 24 24"><title>arrow-up-thin</title><path fill="%231976d2" d="M7.03 9.97H11.03V18.89L13.04 16.92V9.97H17.03L12.03 4.97Z" /></svg>');display:block;width:1.2em;height:1.2em;margin-left:4px}.tools .dropdown-check-list.sort .items div.selected.descending:after{content:url('data:image/svg+xml; utf8, <svg xmlns="http://www.w3.org/2000/svg" viewBox="0 0 24 24"><title>arrow-down-thin</title><path fill="%231976d2" d="M7.03 13.92H11.03V5L13.04 4.97V13.92H17.03L12.03 18.92Z" /></svg>');display:block;width:1.2em;height:1.2em;margin-left:4px}.tools .dropdown-check-list .items .status>div{display:flex;align-items:center;margin-top:16px}.tools .dropdown-check-list .items .priority,.tools .dropdown-check-list .items .status{border-bottom:1px solid #d3d3d3}.tools .dropdown-check-list.selection .status input[type=checkbox]{height:16px;width:16px;margin-right:10px}.tools .dropdown-check-list.selection .slider{display:flex;align-items:center}.tools .dropdown-check-list.selection .slider span{white-space:nowrap}.tools .dropdown-check-list.selection input[type=range]:active,:focus{outline:none}.tools .dropdown-check-list.selection input[type=range]::-webkit-slider-thumb{height:12px;width:12px;border-radius:12px;background-color:#1976d2;position:relative;margin:5px 0;cursor:pointer;appearance:none;pointer-events:all;box-shadow:0 1px 4px .5px rgba(0,0,0,.25)}.tools .dropdown-check-list.selection input[type=range]::-webkit-slider-thumb:before{content:" ";display:block;position:absolute;top:13px;left:100%;width:2000px;height:2px}.tools .dropdown-check-list.selection input[type=range]{box-sizing:border-box;appearance:none;width:100%;height:32px;margin:0;overflow:hidden;border:0;border-radius:1px;outline:none;background:linear-gradient(#1976d2,#1976d2) no-repeat 50%;background-size:100% 2px;pointer-events:none}.tools .dropdown-check-list.selection .multi-range{position:relative;width:120px;height:32px;margin-right:10px}.tools .dropdown-check-list.selection .multi-range input[type=range]:nth-child(2){background:none}.tools .dropdown-check-list.selection .multi-range input[type=range]{position:absolute}.tasks .task{display:flex;flex-direction:column;flex-shrink:0;cursor:pointer;padding:8px;line-height:1;font-family:sans-serif;background-color:#fff;max-width:300px;margin-bottom:10px;box-shadow:0 3px 1px -2px rgba(0,0,0,.2),0 2px 2px 0 rgba(0,0,0,.14),0 1px 5px 0 rgba(0,0,0,.12);border:1px solid #d3d3d3;border-radius:8px;color:#868686}.tasks .task>.taskTitle{display:flex;flex-direction:row;justify-content:space-between;align-items:center;font-size:1em;margin-bottom:10px}.tasks .task>.taskTitle span{overflow:hidden;white-space:nowrap;text-overflow:ellipsis}.tasks .task>.taskTitle .progress-circular{display:none;vertical-align:middle;justify-content:center;align-items:center;position:relative}.tasks .task>.taskTitle .progress-circular.visible{display:flex}.tasks .task>.taskTitle .progress-circular>svg{width:100%;height:100%;margin:auto;position:absolute;top:0;bottom:0;left:0;right:0;z-index:0}.tasks .task>.taskTitle .progress-circular__underlay{stroke:#b6b6b6!important}.tasks .task>.taskTitle .progress-circular__overlay{stroke:currentColor;z-index:2;transition:all .6s ease-in-out}.tasks .task>.taskTitle .progress-circular__info{align-items:center;display:flex;justify-content:center}.tasks .task>.taskTitle .progress-circular__info .progressText{font-size:.8em}.tasks .task .mainInfo{display:flex;flex-direction:row;font-size:.8em}.tasks .task .mainInfo .user{overflow:hidden;white-space:nowrap;text-overflow:ellipsis;max-width:150px}.tasks .task .leftCol,.tasks .task .rightCol{display:flex;flex-direction:column;margin:0 5px}.tasks .task .leftCol>div,.tasks .task .rightCol>div{margin:2px 0}.tasks .task.completed,.tasks .task.paused{background-color:#868686;color:#fff;border:1px solid #868686}.tasks .task svg{fill:#868686;height:1.2em;vertical-align:text-bottom}.tasks .task.completed svg,.tasks .task.form svg,.tasks .task.paused svg{fill:#fff}.tasks .task.form{background-color:#0094a0;color:#fff;border:1px solid #0094a0}.tasklist-container .formView{flex-grow:1;height:100%;background-color:#fff;font-size:0;position:relative;display:flex;justify-content:center;align-items:center}.tasklist-container .formView .form{width:100%;height:100%;border:none;flex-grow:1}.tasklist-container .formView .form.completed,.tasklist-container .formView .form.paused{opacity:.25}.tasklist-container .formView .overlay{position:absolute;font-size:x-large;text-align:center}@media (max-width:1024px){.tasklist-container .list .tasks-wrapper .tasks .task{padding:6px}}@media (max-width:768px){body,html{height:auto;font-size:16px}.tasklist-container{width:auto;flex-direction:column;height:100vh}.tasklist-container .list{box-shadow:none;z-index:auto;width:100%;flex-grow:1}.tasklist-container .list .tasks-wrapper{display:flex;flex-direction:row;justify-content:flex-end;padding:10px 10px 0}.tasklist-container .list .tasks-wrapper .tasks{margin:auto}.tasklist-container .list .tasks-wrapper .tasks .task{padding:6px}.tasklist-container .list .tasks-wrapper .tasks .task.hidden{display:none}.tasklist-container .list .tasks-wrapper .tasks .task.form{display:flex;flex-direction:column}.tasklist-container .list .tasks-wrapper .tasks .task .form{width:100%;height:100%;border:none;flex-grow:1}.tasklist-container .list .tasks-wrapper .return:not(.hidden){display:block;cursor:pointer}.tasklist-container .list .tasks-wrapper .return>svg{fill:#868686;width:24px;height:24px}.tasklist-container .formView{border-top:1px solid #d3d3d3}.tasklist-container .formView:empty{display:none}}@media (max-width:425px){.tasklist-container .list .tasks-wrapper{display:flex;flex-direction:column-reverse;padding:8px 8px 0}.tasklist-container .list .tasks-wrapper .return:not(.hidden){display:flex;flex-direction:row;justify-content:flex-end}}@media (max-width:375px){body,html{font-size:14px}}</style></head><body><div class="tasklist-container"><div class="list"><div class="tools"><div class="selection dropdown-check-list"><button class="anchor"><svg xmlns="http://www.w3.org/2000/svg" viewBox="0 0 24 24"><title>Filter</title><path d="M14,12V19.88C14.04,20.18 13.94,20.5 13.71,20.71C13.32,21.1 12.69,21.1 12.3,20.71L10.29,18.7C10.06,18.47 9.96,18.16 10,17.87V12H9.97L4.21,4.62C3.87,4.19 3.95,3.56 4.38,3.22C4.57,3.08 4.78,3 5,3V3H19V3C19.22,3 19.43,3.08 19.62,3.22C20.05,3.56 20.13,4.19 19.79,4.62L14.03,12H14Z"/></svg> <span>Filter</span></button><div class="items"><div class="status"><span>Status:</span><div><input type="checkbox" value="ready" checked="checked"> <span>Ready</span></div><div><input type="checkbox" value="active" checked="checked"> <span>Active</span></div><div><input type="checkbox" value="paused"> <span>Paused</span></div><div><input type="checkbox" value="completed"> <span>Completed</span></div></div><div class="priority"><span>Priority:</span><div class="slider"><div class="multi-range"><input type="range" min="1" max="10" value="1" class="lower"> <input type="range" min="1" max="10" value="10" class="upper"></div><span>1 - 10</span></div></div><div class="progress"><span>Progress:</span><div class="slider"><div class="multi-range"><input type="range" min="0" max="100" value="0" class="lower"> <input type="range" min="0" max="100" value="100" class="upper"></div><span>0 - 100</span></div></div></div></div><div class="sort dropdown-check-list"><button class="anchor"><svg xmlns="http://www.w3.org/2000/svg" viewBox="0 0 24 24"><title>Sort</title><path d="M18 21L14 17H17V7H14L18 3L22 7H19V17H22M2 19V17H12V19M2 13V11H9V13M2 7V5H6V7H2Z"/></svg> <span>Sort</span></button><div class="items"><div id="startTime" class="selected ascending"><span>Start Time</span></div><div id="deadline"><span>Deadline</span></div><div id="progress"><span>Progress</span></div><div id="priority"><span>Priority</span></div><div id="state"><span>State</span></div></div></div></div><div class="tasks-wrapper"><div class="tasks"><div class="infoBox">There are currently no tasks in your queue.</div></div><div class="return hidden"><svg xmlns="http://www.w3.org/2000/svg" viewBox="0 0 24 24"><title>Return</title><path d="M20,11V13H8L13.5,18.5L12.08,19.92L4.16,12L12.08,4.08L13.5,5.5L8,11H20Z"/></svg></div></div></div><div class="formView"></div></div><script>!function(e){var t={};function s(a){if(t[a])return t[a].exports;var r=t[a]={i:a,l:!1,exports:{}};return e[a].call(r.exports,r,r.exports,s),r.l=!0,r.exports}s.m=e,s.c=t,s.d=function(e,t,a){s.o(e,t)||Object.defineProperty(e,t,{enumerable:!0,get:a})},s.r=function(e){"undefined"!=typeof Symbol&&Symbol.toStringTag&&Object.defineProperty(e,Symbol.toStringTag,{value:"Module"}),Object.defineProperty(e,"__esModule",{value:!0})},s.t=function(e,t){if(1&t&&(e=s(e)),8&t)return e;if(4&t&&"object"==typeof e&&e&&e.__esModule)return e;var a=Object.create(null);if(s.r(a),Object.defineProperty(a,"default",{enumerable:!0,value:e}),2&t&&"string"!=typeof e)for(var r in e)s.d(a,r,function(t){return e[t]}.bind(null,r));return a},s.n=function(e){var t=e&&e.__esModule?function(){return e.default}:function(){return e};return s.d(t,"a",t),t},s.o=function(e,t){return Object.prototype.hasOwnProperty.call(e,t)},s.p="",s(s.s=0)}([function(e,t,s){"use strict";s.r(t);s(1);async function a(e){const t=document.querySelector(".tasks .task.form");t&&i(t);let s=e.target;for(;!s.classList.contains("task");)s=s.parentElement;s.removeEventListener("click",a),document.querySelectorAll(".tasks .task").forEach(e=>{e.classList.add("hidden")});const n=document.querySelector(".return.hidden");n&&n.classList.remove("hidden"),await r({id:s.dataset.id,instanceID:s.dataset.instanceid,startTime:s.dataset.startTime,state:s.dataset.state}),s.classList.add("form")}async function r(e){const t=document.querySelector(".formView"),s=await window.PROCEED_DATA.get("/tasklist/api/userTask",{instanceID:e.instanceID,userTaskID:e.id,startTime:e.startTime}),a=document.createElement("iframe");if(a.className="form "+e.state.toLowerCase(),a.id="form_"+e.id,t.replaceChildren(a),a.contentWindow.document.open(),a.contentWindow.document.write(s),a.contentWindow.PROCEED_DATA=window.PROCEED_DATA,a.contentWindow.document.close(),"PAUSED"===e.state){const e=document.createElement("div");e.className="overlay";const s=document.createElement("h3");s.innerText="This task is paused!";const a=document.createElement("p");a.innerText="This task was paused by your supervisor.",e.append(s,a),t.appendChild(e)}else if("COMPLETED"===e.state){const e=document.createElement("div");e.className="overlay";const s=document.createElement("h3");s.innerText="This task is completed!",e.append(s),t.appendChild(e)}}function i(e){document.querySelector(".formView").replaceChildren(),e.classList.remove("form"),document.querySelectorAll(".task.hidden").forEach(e=>e.classList.remove("hidden"));document.querySelector(".return:not(.hidden)").classList.add("hidden"),e.addEventListener("click",a)}function n(e){document.querySelector(".return").onclick=function(){i(document.querySelector(".tasks .task.form"))};const t=document.querySelectorAll(".sort .items > div"),s=Array.from(t).find(e=>e.classList.contains("selected")),r=document.querySelectorAll(".selection .status input"),n=[];Array.from(r).forEach(e=>{e.checked&&n.push(e.value.toUpperCase())});const l=document.querySelectorAll(".selection .priority input");let u=1,m=10;Array.from(l).forEach(e=>{e.classList.contains("lower")?u=e.value:e.classList.contains("upper")&&(m=e.value)});const p=document.querySelectorAll(".selection .progress input");let f=0,v=100;Array.from(p).forEach(e=>{e.classList.contains("lower")?f=e.value:e.classList.contains("upper")&&(v=e.value)});const y=document.querySelector(".tasks"),g=Array.from(y.querySelectorAll(".task")).map(e=>({id:e.dataset.id,instanceID:e.dataset.instanceid,startTime:e.dataset.startTime,state:e.dataset.state,progress:e.dataset.progress,priority:e.dataset.priority,performers:e.dataset.performers}));e.forEach(e=>{let t=!1;const s=n.includes(e.state)&&e.priority>=u&&e.priority<=m&&e.progress>=f&&e.progress<=v;for(const a of g)if(t=a.id===e.id&&a.instanceID===e.instanceID&&parseInt(a.startTime)===parseInt(e.startTime),t){s?a.state===e.state&&a.progress==e.progress&&a.priority==e.priority||d(e):o(e);break}!t&&s&&function(e){const t=document.createElement("div");t.dataset.id=e.id,t.dataset.instanceid=e.instanceID,t.dataset.startTime=e.startTime,t.dataset.state=e.state,t.dataset.priority=e.priority,t.dataset.progress=e.progress,t.dataset.endTime=e.endTime,t.className="READY"===e.state?"task new":"task "+e.state.toLowerCase(),t.innerHTML=c(e),t.addEventListener("click",a),document.querySelector(".tasks").appendChild(t)}(e)});g.filter(t=>e.every(e=>e.id!==t.id||e.instanceID!==t.instanceID||parseInt(e.startTime)!==parseInt(t.startTime))).forEach(e=>{o(e)});const h=Array.from(y.querySelectorAll(".task"));0!==h.length?(!function(e,t,s){switch(t){case"startTime":e.sort((e,t)=>e.dataset.startTime===t.dataset.startTime?s?e.dataset.priority-t.dataset.priority:t.dataset.priority-e.dataset.priority:s?e.dataset.startTime-t.dataset.startTime:t.dataset.startTime-e.dataset.startTime);break;case"deadline":e.sort((e,t)=>e.dataset.endTime===t.dataset.endTime?s?e.dataset.startTime-t.dataset.startTime:t.dataset.startTime-e.dataset.startTime:s?e.dataset.endTime-t.dataset.endTime:t.dataset.endTime-e.dataset.endTime);break;case"progress":e.sort((e,t)=>e.dataset.progress===t.dataset.progress?s?e.dataset.startTime-t.dataset.startTime:t.dataset.startTime-e.dataset.startTime:s?e.dataset.progress-t.dataset.progress:t.dataset.progress-e.dataset.progress);break;case"priority":e.sort((e,t)=>e.dataset.priority===t.dataset.priority?s?e.dataset.startTime-t.dataset.startTime:t.dataset.startTime-e.dataset.startTime:s?e.dataset.priority-t.dataset.priority:t.dataset.priority-e.dataset.priority);break;case"state":e.sort((e,t)=>{const a=["READY","ACTIVE","PAUSED","COMPLETED"];if(e.dataset.state===t.dataset.state)return s?e.dataset.startTime-t.dataset.startTime:t.dataset.startTime-e.dataset.startTime;const r=a.findIndex(t=>e.dataset.state===t),i=a.findIndex(e=>t.dataset.state===e);return s?r-i:i-r})}}(h,s.id,s.classList.contains("ascending")),h.forEach((e,t)=>{e.style.order=t+1}),0===g.length&&null!==y.firstElementChild&&y.removeChild(y.firstElementChild)):0!==g.length&&(y.innerHTML='\\n      <div class="infoBox">There are currently no tasks in your queue.</div>\\n      ')}function o(e){document.querySelector(".tasks").querySelector(\`.task[data-instanceid="\${e.instanceID}"][data-id="\${e.id}"][data-start-time="\${e.startTime}"]\`).remove(),function(e){const t=document.querySelector(".formView"),s=t.querySelector("#form_"+e);if(s){t.removeChild(s);document.querySelector(".return:not(.hidden)").classList.add("hidden")}}(e.id)}function d(e){const t=document.querySelector(".tasks").querySelector(\`.task[data-instanceid="\${e.instanceID}"][data-id="\${e.id}"][data-start-time="\${e.startTime}"]\`);t.classList.remove("new","active","paused","completed"),t.classList.add(e.state.toLowerCase()),t.dataset.state=e.state,t.dataset.progress=e.progress,t.dataset.priority=e.priority,t.innerHTML=c(e);document.querySelector(".formView").querySelector("#form_"+e.id)&&r(e)}function c(e){const t=new Date(e.startTime).toLocaleString(void 0,{year:"2-digit",month:"2-digit",day:"2-digit",hour:"numeric",minute:"numeric"}),s=e.endTime?new Date(e.endTime).toLocaleString(void 0,{year:"2-digit",month:"2-digit",day:"2-digit",hour:"numeric",minute:"numeric"}):"Not specified",a=(+new Date-e.startTime)/864e5,r=24*(a-Math.floor(a)),i=60*(r-Math.floor(r)),n=\`\${a>=1?Math.floor(a)+"d":""} \${r>=1?Math.floor(r)+"h":""} \${Math.floor(i)}min\`,o="READY"===e.state?"NEW":e.state,d=parseInt(e.progress);return\`\\n  <div class="taskTitle" title="\${e.name||e.id}">\\n    <span>\${e.name||e.id}</span>\\n    <div class="progress-circular \${d>0?"visible":""}" style="height: 25px; width: 25px;">\\n      <svg xmlns="http://www.w3.org/2000/svg" viewBox="21.73913043478261 21.73913043478261 43.47826086956522 43.47826086956522" style="transform: rotate(270deg);">\\n        <circle fill="transparent" cx="43.47826086956522" cy="43.47826086956522" r="20" stroke-width="3.4782608695652177" stroke-dasharray="125.664" stroke-dashoffset="0" class="progress-circular__underlay"></circle>\\n        <circle fill="transparent" cx="43.47826086956522" cy="43.47826086956522" r="20" stroke-width="3.4782608695652177" stroke-dasharray="125.664" stroke-dashoffset="\${125.664*(1-d/100)}px" class="progress-circular__overlay"></circle>\\n      </svg>\\n      <div class="progress-circular__info">\\n        <span class="progressText">\${Math.floor(d)}</span>\\n      </div>\\n    </div>\\n  </div>\\n  <div class="mainInfo"> \\n    <div class="leftCol"> \\n      <div class="user" title="Owner of User Task: Max Mustermann"><svg aria-hidden="true" focusable="false" data-prefix="fas" data-icon="user" class="svg-inline--fa fa-user fa-w-14" xmlns="http://www.w3.org/2000/svg" viewBox="0 0 24 24"><path d="M12,4A4,4 0 0,1 16,8A4,4 0 0,1 12,12A4,4 0 0,1 8,8A4,4 0 0,1 12,4M12,14C16.42,14 20,15.79 20,18V20H4V18C4,15.79 7.58,14 12,14Z" /></svg> <span class="name">Max Mustermann</span> </div>\\n      <div class="priority" title="Priority of User Task"><svg aria-hidden="true" focusable="false" data-prefix="fas" data-icon="user" class="svg-inline--fa fa-user fa-w-14" role="img" xmlns="http://www.w3.org/2000/svg" viewBox="0 0 24 24"><path d="M9,7V17H11V13H13A2,2 0 0,0 15,11V9A2,2 0 0,0 13,7H9M11,9H13V11H11V9M12,2A10,10 0 0,1 22,12A10,10 0 0,1 12,22A10,10 0 0,1 2,12A10,10 0 0,1 12,2Z" /></svg> <span>\${e.priority}/10</span> </div>\\n      <div class="status" title="Current Status of User Task"><svg aria-hidden="true" focusable="false" data-prefix="fas" data-icon="user" class="svg-inline--fa fa-user fa-w-14" xmlns="http://www.w3.org/2000/svg" viewBox="0 0 24 24"><path d="M19.66 9.64L19.3 8.7L21.16 8C20.24 5.88 18.6 4.18 16.54 3.14L15.74 4.92L14.82 4.5L15.62 2.7C14.5 2.26 13.28 2 12 2C10.94 2 9.92 2.22 8.96 2.5L9.64 4.34L8.7 4.7L8 2.84C5.88 3.76 4.18 5.4 3.14 7.46L4.92 8.26L4.5 9.18L2.7 8.38C2.26 9.5 2 10.72 2 12C2 13.06 2.22 14.08 2.5 15.04L4.34 14.36L4.7 15.3L2.84 16C3.76 18.12 5.4 19.82 7.46 20.86L8.26 19.08L9.18 19.5L8.38 21.3C9.5 21.74 10.72 22 12 22C13.06 22 14.08 21.78 15.04 21.5L14.36 19.66L15.3 19.3L16 21.16C18.12 20.24 19.82 18.6 20.86 16.54L19.08 15.74L19.5 14.82L21.3 15.62C21.74 14.5 22 13.28 22 12C22 10.94 21.78 9.92 21.5 8.96L19.66 9.64M14.3 17.54C11.24 18.8 7.72 17.36 6.46 14.3S6.64 7.72 9.7 6.46 16.28 6.64 17.54 9.7C18.82 12.76 17.36 16.28 14.3 17.54Z" /></svg> <span>\${o}</span></div>\\n    </div>\\n    <div class="rightCol"> \\n      <div class="added" title="Start Time of User Task"><svg aria-hidden="true" focusable="false" data-prefix="fas" data-icon="user" class="svg-inline--fa fa-user fa-w-14" xmlns="http://www.w3.org/2000/svg" viewBox="0 0 24 24"><path d="M19,19H5V8H19M16,1V3H8V1H6V3H5C3.89,3 3,3.89 3,5V19A2,2 0 0,0 5,21H19A2,2 0 0,0 21,19V5C21,3.89 20.1,3 19,3H18V1M17,12H12V17H17V12Z" /></svg> <span>\${t}</span> </div>\\n      <div class="runningTime" title="Running Time of User Task"><svg aria-hidden="true" focusable="false" data-prefix="fas" data-icon="history" class="svg-inline--fa fa-history fa-w-16" role="img" xmlns="http://www.w3.org/2000/svg" viewBox="0 0 24 24"><path d="M19.03 7.39L20.45 5.97C20 5.46 19.55 5 19.04 4.56L17.62 6C16.07 4.74 14.12 4 12 4C7.03 4 3 8.03 3 13S7.03 22 12 22C17 22 21 17.97 21 13C21 10.88 20.26 8.93 19.03 7.39M13 14H11V7H13V14M15 1H9V3H15V1Z" /></svg> <span>\${n}</span></div>\\n      <div class="due" title="Deadline of User Task"><svg aria-hidden="true" focusable="false" data-prefix="fas" data-icon="user" class="svg-inline--fa fa-user fa-w-14" role="img" xmlns="http://www.w3.org/2000/svg" viewBox="0 0 24 24"><path d="M6 1V3H5C3.89 3 3 3.89 3 5V19C3 20.11 3.9 21 5 21H19C20.11 21 21 20.11 21 19V5C21 3.9 20.11 3 19 3H18V1H16V3H8V1H6M5 8H19V19H5V8M11 9V14H13V9H11M11 16V18H13V16H11Z" /></svg> <span>\${s}</span> </div>\\n    </div>\\n  </div>\`}function l(){window.PROCEED_DATA.get("/tasklist/api/").then(e=>{n(e)})}window.addEventListener("DOMContentLoaded",()=>{!function(){const e=document.querySelector(".selection"),t=document.querySelector(".sort");e.querySelector(".anchor").onclick=function(){e.classList.contains("visible")?e.classList.remove("visible"):(e.classList.add("visible"),t.classList.contains("visible")&&t.classList.remove("visible"))},t.querySelector(".anchor").onclick=function(s){t.classList.contains("visible")?t.classList.remove("visible"):(t.classList.add("visible"),e.classList.contains("visible")&&e.classList.remove("visible"))};const s=document.querySelectorAll(".sort .items > div");Array.from(s).forEach(e=>{e.onclick=function(){if(e.classList.contains("selected")&&e.classList.contains("ascending"))e.classList.remove("ascending"),e.classList.add("descending");else if(e.classList.contains("selected")&&e.classList.contains("descending"))e.classList.remove("descending"),e.classList.add("ascending");else{Array.from(s).find(e=>e.classList.contains("selected")).classList.remove("selected","ascending","descending"),e.classList.add("selected","ascending")}}});const a=document.querySelector(".selection .priority input.lower"),r=document.querySelector(".selection .priority input.upper"),i=document.querySelector(".selection .priority .slider span");let n=a.value,o=r.value;a.oninput=function(e){n=e.target.value,i.innerHTML=\`\${n} - \${o}\`},r.oninput=function(e){o=e.target.value,i.innerHTML=\`\${n} - \${o}\`};const d=document.querySelector(".selection .progress input.lower"),c=document.querySelector(".selection .progress input.upper"),l=document.querySelector(".selection .progress .slider span");let u=d.value,m=c.value;d.oninput=function(e){u=e.target.value,l.innerHTML=\`\${u} - \${m}\`},c.oninput=function(e){m=e.target.value,l.innerHTML=\`\${u} - \${m}\`}}(),window.setInterval(l,1e3),l()})},function(e,t,s){}]);</script></body></html>`;
    // this.badge = 'New';
    this.logger = logging.getLogger({
      moduleName: 'UI',
    });
  }

  getEndpoints() {
    return {
      // GET <engine>/tasklist/api/ ('tasklist' comes from DisplayItem.key)
      '/api/': this.getAPI.bind(this),
      // GET/POST <engine>/tasklist/api/userTask ('tasklist' comes from DisplayItem.key)
      '/api/userTask': { get: this.getUserTask.bind(this), post: this.postUserTask.bind(this) },
      '/api/variable': { put: this.putVariable.bind(this) },
      '/api/milestone': { put: this.putMilestone.bind(this) },
    };
  }

  async getAPI() {
    const tasks = this.management.getPendingUserTasks();
    const inactiveTasks = await this.management.getInactiveUserTasks();

    const taskInfos = [...tasks, ...inactiveTasks].map((task) => {
      return {
        id: task.id,
        name: task.name,
        instanceID: task.processInstance.id,
        attrs: task.attrs,
        state: task.state,
        priority: task.priority,
        performers: task.performers,
        progress: task.progress,
        startTime: task.startTime,
        endTime: task.endTime,
      };
    });
    return taskInfos;
  }

  async getUserTask(query) {
    const instanceId = query.instanceID;

    let engine = this.management.getEngineWithID(instanceId);

    let userTask;
    let definitionId;
    let variables;
    let milestonesData;

    if (engine) {
      userTask = engine.userTasks.find(
        (userTask) =>
          userTask.processInstance.id === instanceId &&
          userTask.id === query.userTaskID &&
          parseInt(userTask.startTime) === parseInt(query.startTime)
      );

      if (!userTask.processInstance) {
        throw new Error(`No pending user task with id ${query.userTaskID}`);
      }

      definitionId = engine.definitionId;
<<<<<<< HEAD

      if (userTask.state === 'READY' || userTask.state === 'ACTIVE') {
        variables = userTask.processInstance.getVariables(userTask.tokenId);
        milestonesData = engine.getMilestones(query.instanceID, query.userTaskID);
      } else {
        // get info of non-active userTask from logs
        const logs = userTask.processInstance.getState().log;
        const userTaskLogEntry = logs.find(
          (logEntry) =>
            logEntry.flowElementId === userTask.id &&
            logEntry.tokenId === userTask.tokenId &&
            logEntry.startTime === userTask.startTime
        );
        variables = userTask.processInstance.getVariables();
        milestonesData = userTaskLogEntry.milestones;
=======
      if (userTask.variableChanges) {
        // use the data in the user task if it exists (this is the case when the user task has already ended)
        variables = userTask.variableChanges;
      } else {
        // get the data from the instance (will merge the instance and token data)
        variables = userTask.processInstance.getVariables(userTask.tokenId);
      }
      if (userTask.milestones) {
        // use the data in the user task if it exists (this is the case when the user task has already ended)
        milestonesData = userTask.milestones;
      } else {
        // get the data from the instance (will look at the data of the token that currently resides on this user task)
        milestonesData = engine.getMilestones(query.instanceID, query.userTaskID);
>>>>>>> 1f2ed32f
      }
    } else {
      const inactiveTasks = await this.management.getInactiveUserTasks();
      userTask = inactiveTasks.find(
        (task) =>
          task.processInstance.id === query.instanceID &&
          task.id === query.userTaskID &&
          parseInt(task.startTime) === parseInt(query.startTime)
      );
      const allInstances = await distribution.db.getArchivedInstances(userTask.definitionId);
      const userTaskInstance = allInstances[query.instanceID];
      const userTaskToken = userTaskInstance.tokens.find(
        (token) => token.currentFlowElementId === query.userTaskID
      );

      definitionId = userTask.definitionId;
      variables = userTaskInstance.variables;

      if (userTaskToken) {
        milestonesData = userTaskToken.milestones;
      } else {
        const logEntry = userTaskInstance.log.find((log) => log.flowElementId === query.userTaskID);
        milestonesData = logEntry.milestones;
      }
    }

    const {
      implementation,
      attrs,
      ['_5thIndustryInspectionOrderLink']: inspectionOrderLink,
      activate,
      definitionVersion,
      tokenId,
    } = userTask;

    if (enable5thIndustryIntegration && implementation === '5thIndustry') {
      return `
        <html>
          <head>
            <base target="_blank"></base>
          </head>
          <body style="display: flex; justify-content: center; align-items: center;">
            <div style="background: #0094a0; width: 15em; height: 3em; display: flex; justify-content: center; align-items: center; border-radius: 50%;">
              <a style="color: white; text-decoration: none;" href="${inspectionOrderLink}">Open in 5thIndustry App</a>
            <div>
          </body>
        </html>`;
    } else {
      // set the user task to activated state
      if (activate) {
        activate();
      }

      const { 'proceed:fileName': userTaskFileName } = attrs;

      const html = await distribution.db.getHTML(definitionId, userTaskFileName);

      const bpmn = await distribution.db.getProcessVersion(definitionId, definitionVersion);

      const milestones = await getMilestonesFromElementById(bpmn, query.userTaskID);

      const script = `
      const instanceID = '${query.instanceID}';
      const userTaskID = '${query.userTaskID}';

      window.addEventListener('submit', (event) => {
        event.preventDefault();

        const data = new FormData(event.target);
        const variables = {};
        const entries = data.entries();
        let entry = entries.next();
        while (!entry.done) {
          [, variables[entry.value[0]]] = entry.value;
          entry = entries.next();
        }

        window.PROCEED_DATA.put('/tasklist/api/variable', variables, {
            instanceID,
            userTaskID,
        }).then(() => {
          window.PROCEED_DATA.post('/tasklist/api/userTask', variables, {
            instanceID,
            userTaskID,
          });
        });
      })

      window.addEventListener('DOMContentLoaded', () => {
        const milestoneInputs = document.querySelectorAll(
          'input[class^="milestone-"]'
        );
        Array.from(milestoneInputs).forEach((milestoneInput) => {
          milestoneInput.addEventListener('click', (event) => {
            const milestoneName = Array.from(event.target.classList)
            .find((className) => className.includes('milestone-'))
            .split('milestone-')
            .slice(1)
            .join('');

            window.PROCEED_DATA.put(
              '/tasklist/api/milestone',
              { [milestoneName]: parseInt(event.target.value) },
              {
                instanceID,
                userTaskID,
              }
            );
          });
        });

        const variableInputs = document.querySelectorAll(
          'input[class^="variable-"]'
        );
        Array.from(variableInputs).forEach((variableInput) => {
          let variableInputTimer;

          variableInput.addEventListener('input', (event) => {
            const variableName = Array.from(event.target.classList)
            .find((className) => className.includes('variable-'))
            .split('variable-')
            .slice(1)
            .join('');

            clearTimeout(variableInputTimer);

            variableInputTimer = setTimeout(() => {
              window.PROCEED_DATA.put(
                '/tasklist/api/variable',
                { [variableName]: event.target.value },
                {
                  instanceID,
                  userTaskID,
                }
              );
            }, 5000)
          });
        });
      })
      `;

      const parsedHtml = whiskers.render(html, {
        ...variables,
        ...milestonesData,
        milestones,
        script,
      });

      return parsedHtml;
    }
  }

  async postUserTask(variables, query) {
    const engine = this.getTaskEngine(query);

    engine.completeUserTask(query.instanceID, query.userTaskID, {});

    this.logger.debug('--> Tasklist Form submitted: ', variables);

    return 'true';
  }

  getTaskEngine(query) {
    let engine = this.management.getEngineWithID(query.instanceID);

    if (!engine) {
      throw new Error(`No process instance running with id ${query.instanceID}`);
    }

    return engine;
  }

  async putVariable(body, query) {
    const engine = this.getTaskEngine(query);
    engine.updateIntermediateVariablesState(query.instanceID, query.userTaskID, body);

    return 'true';
  }

  async putMilestone(body, query) {
    const engine = this.getTaskEngine(query);
    engine.updateMilestones(query.instanceID, query.userTaskID, body);

    return 'true';
  }
}

module.exports = TaskListTab;<|MERGE_RESOLUTION|>--- conflicted
+++ resolved
@@ -71,23 +71,6 @@
       }
 
       definitionId = engine.definitionId;
-<<<<<<< HEAD
-
-      if (userTask.state === 'READY' || userTask.state === 'ACTIVE') {
-        variables = userTask.processInstance.getVariables(userTask.tokenId);
-        milestonesData = engine.getMilestones(query.instanceID, query.userTaskID);
-      } else {
-        // get info of non-active userTask from logs
-        const logs = userTask.processInstance.getState().log;
-        const userTaskLogEntry = logs.find(
-          (logEntry) =>
-            logEntry.flowElementId === userTask.id &&
-            logEntry.tokenId === userTask.tokenId &&
-            logEntry.startTime === userTask.startTime
-        );
-        variables = userTask.processInstance.getVariables();
-        milestonesData = userTaskLogEntry.milestones;
-=======
       if (userTask.variableChanges) {
         // use the data in the user task if it exists (this is the case when the user task has already ended)
         variables = userTask.variableChanges;
@@ -101,7 +84,6 @@
       } else {
         // get the data from the instance (will look at the data of the token that currently resides on this user task)
         milestonesData = engine.getMilestones(query.instanceID, query.userTaskID);
->>>>>>> 1f2ed32f
       }
     } else {
       const inactiveTasks = await this.management.getInactiveUserTasks();
