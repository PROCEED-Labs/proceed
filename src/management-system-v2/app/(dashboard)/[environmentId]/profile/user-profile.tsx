'use client';

import { FC, ReactNode, useState } from 'react';
import { Space, Card, Typography, App, Table, Alert } from 'antd';
import styles from './user-profile.module.scss';
import { RightOutlined } from '@ant-design/icons';
import { signOut } from 'next-auth/react';
import ConfirmationButton from '@/components/confirmation-button';
import UserDataModal from './user-data-modal';
import { User } from '@/lib/data/user-schema';
import { deleteUser as deleteUserServerAction } from '@/lib/data/users';
import UserAvatar from '@/components/user-avatar';
import { CloseOutlined } from '@ant-design/icons';
import Link from 'next/link';

const UserProfile: FC<{ userData: User }> = ({ userData }) => {
  const [changeNameModalOpen, setChangeNameModalOpen] = useState(false);
  const [errorMessage, setErrorMessage] = useState<ReactNode | undefined>(undefined);

  const { message: messageApi } = App.useApp();

  async function deleteUser() {
    try {
      const response = await deleteUserServerAction();
      if (response && 'error' in response) throw response;

      messageApi.success({ content: 'Your account was deleted' });
      signOut();
    } catch (e: unknown) {
      //@ts-ignore
      if (e?.error?.message as ReactNode) setErrorMessage(e.error.message);
      else messageApi.error({ content: 'An error ocurred' });
    }
  }

  const firstName = userData.isGuest ? 'Guest' : userData.firstName || '';
  const lastName = userData.isGuest ? '' : userData.lastName || '';

  return (
    <>
      <UserDataModal
        userData={userData}
        modalOpen={changeNameModalOpen}
        close={() => setChangeNameModalOpen((open) => !open)}
        structure={{
          title: 'Change your name',
          password: false,
          inputFields: [
            {
              label: 'First Name',
              submitField: 'firstName',
              userDataField: 'firstName',
            },
            {
              label: 'Last Name',
              submitField: 'lastName',
              userDataField: 'lastName',
            },
            {
              label: 'Username',
              submitField: 'username',
              userDataField: 'username',
            },
          ],
        }}
      />

      <Space direction="vertical" className={styles.Container}>
        <Card className={styles.Card} style={{ margin: 'auto' }}>
          {errorMessage && (
            <Alert
              style={{ marginBottom: '1rem', paddingRight: '20px' }}
              message={errorMessage}
              type="error"
              closable={{
                closeIcon: (
                  <CloseOutlined style={{ position: 'absolute', top: '10px', right: '10px' }} />
                ),
              }}
              afterClose={() => setErrorMessage(null)}
            />
          )}
          <Typography.Title level={3}>Profile data</Typography.Title>

          <UserAvatar
            user={userData}
            avatarProps={{
              size: 90,
              style: { marginBottom: '1rem' },
            }}
          />

<<<<<<< HEAD
          <Table
            dataSource={[
              {
                key: 'name',
                title: 'Name',
                value: `${!userData.isGuest ? userData.firstName : 'Guest'} ${
                  !userData.isGuest ? userData.lastName : ''
                }`,
                action: () => setChangeNameModalOpen(true),
              },
              {
                key: 'username',
                title: 'Username',
                value: !userData.isGuest ? userData.username : 'Guest',
                action: () => setChangeNameModalOpen(true),
              },
              {
                key: 'email',
                title: 'Email',
                value: !userData.isGuest ? userData.email : 'Guest',
              },
            ]}
            columns={[
              { dataIndex: 'title' },
              { dataIndex: 'value' },
              {
                key: 'action',
                render: (_, row) => row.action && <RightOutlined />,
              },
            ]}
            onRow={(row) =>
              row.action
                ? {
                    onClick: row.action,
=======
          <div
            style={{
              //blur
              position: 'relative',
            }}
          >
            {userData.guest && (
              <div
                style={{
                  zIndex: 100,
                  position: 'absolute',
                  top: 0,
                  bottom: 0,
                  left: 0,
                  right: 0,
                  display: 'flex',
                  justifyContent: 'center',
                  alignItems: 'center',
                }}
              >
                <Alert
                  message={
                    <>
                      To change your profile data <Link href="/signin">Sign in</Link>
                    </>
>>>>>>> ef1edf74
                  }
                  type="info"
                />
              </div>
            )}
            <Table
              dataSource={[
                {
                  key: 'name',
                  title: 'Name',
                  value: `${firstName} ${lastName}`,
                  action: () => setChangeNameModalOpen(true),
                },
                {
                  key: 'username',
                  title: 'Username',
                  value: !userData.guest ? userData.username : 'Guest',
                  action: () => setChangeNameModalOpen(true),
                },
                {
                  key: 'email',
                  title: 'Email',
                  value: !userData.guest ? userData.email : 'Guest',
                },
              ]}
              columns={[
                { dataIndex: 'title' },
                { dataIndex: 'value' },
                {
                  key: 'action',
                  render: (_, row) => row.action && <RightOutlined />,
                },
              ]}
              onRow={(row) =>
                row.action
                  ? {
                      onClick: row.action,
                    }
                  : {}
              }
              showHeader={false}
              pagination={false}
              className={styles.Table}
              style={{
                marginBottom: 16,
                ...(userData.guest && { filter: 'blur(7px)', pointerEvents: 'none' }),
              }}
            />
          </div>

          <Space direction="vertical">
            <ConfirmationButton
              title="Delete Account"
              description="Are you sure you want to delete your account?"
              onConfirm={deleteUser}
              modalProps={{
                okText: 'Delete Account',
              }}
              buttonProps={{ danger: true }}
            >
              {userData.guest ? 'Delete Data' : 'Delete Account'}
            </ConfirmationButton>
          </Space>
        </Card>
      </Space>
    </>
  );
};

export default UserProfile;<|MERGE_RESOLUTION|>--- conflicted
+++ resolved
@@ -11,7 +11,6 @@
 import { deleteUser as deleteUserServerAction } from '@/lib/data/users';
 import UserAvatar from '@/components/user-avatar';
 import { CloseOutlined } from '@ant-design/icons';
-import Link from 'next/link';
 
 const UserProfile: FC<{ userData: User }> = ({ userData }) => {
   const [changeNameModalOpen, setChangeNameModalOpen] = useState(false);
@@ -90,15 +89,12 @@
             }}
           />
 
-<<<<<<< HEAD
           <Table
             dataSource={[
               {
                 key: 'name',
                 title: 'Name',
-                value: `${!userData.isGuest ? userData.firstName : 'Guest'} ${
-                  !userData.isGuest ? userData.lastName : ''
-                }`,
+                value: `${firstName} ${lastName}`,
                 action: () => setChangeNameModalOpen(true),
               },
               {
@@ -125,83 +121,14 @@
               row.action
                 ? {
                     onClick: row.action,
-=======
-          <div
-            style={{
-              //blur
-              position: 'relative',
-            }}
-          >
-            {userData.guest && (
-              <div
-                style={{
-                  zIndex: 100,
-                  position: 'absolute',
-                  top: 0,
-                  bottom: 0,
-                  left: 0,
-                  right: 0,
-                  display: 'flex',
-                  justifyContent: 'center',
-                  alignItems: 'center',
-                }}
-              >
-                <Alert
-                  message={
-                    <>
-                      To change your profile data <Link href="/signin">Sign in</Link>
-                    </>
->>>>>>> ef1edf74
                   }
-                  type="info"
-                />
-              </div>
-            )}
-            <Table
-              dataSource={[
-                {
-                  key: 'name',
-                  title: 'Name',
-                  value: `${firstName} ${lastName}`,
-                  action: () => setChangeNameModalOpen(true),
-                },
-                {
-                  key: 'username',
-                  title: 'Username',
-                  value: !userData.guest ? userData.username : 'Guest',
-                  action: () => setChangeNameModalOpen(true),
-                },
-                {
-                  key: 'email',
-                  title: 'Email',
-                  value: !userData.guest ? userData.email : 'Guest',
-                },
-              ]}
-              columns={[
-                { dataIndex: 'title' },
-                { dataIndex: 'value' },
-                {
-                  key: 'action',
-                  render: (_, row) => row.action && <RightOutlined />,
-                },
-              ]}
-              onRow={(row) =>
-                row.action
-                  ? {
-                      onClick: row.action,
-                    }
-                  : {}
-              }
-              showHeader={false}
-              pagination={false}
-              className={styles.Table}
-              style={{
-                marginBottom: 16,
-                ...(userData.guest && { filter: 'blur(7px)', pointerEvents: 'none' }),
-              }}
-            />
-          </div>
-
+                : {}
+            }
+            showHeader={false}
+            pagination={false}
+            className={styles.Table}
+            style={{ marginBottom: 16 }}
+          />
           <Space direction="vertical">
             <ConfirmationButton
               title="Delete Account"
@@ -212,7 +139,7 @@
               }}
               buttonProps={{ danger: true }}
             >
-              {userData.guest ? 'Delete Data' : 'Delete Account'}
+              {userData.isGuest ? 'Delete Data' : 'Delete Account'}
             </ConfirmationButton>
           </Space>
         </Card>
