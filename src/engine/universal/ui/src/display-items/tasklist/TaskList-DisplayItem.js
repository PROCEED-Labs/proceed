--- conflicted
+++ resolved
@@ -30,11 +30,8 @@
       '/api/userTask': { get: this.getUserTask.bind(this), post: this.postUserTask.bind(this) },
       '/api/variable': { put: this.putVariable.bind(this) },
       '/api/milestone': { put: this.putMilestone.bind(this) },
-<<<<<<< HEAD
       '/api/variable-file': { post: this.postFile.bind(this) },
-=======
       '/api/userTask/owner': { post: this.addOwner.bind(this) },
->>>>>>> 5452868d
     };
   }
 
@@ -177,7 +174,6 @@
     return 'true';
   }
 
-<<<<<<< HEAD
   async postFile(body, query) {
     const data = Buffer.from(body);
     const { instanceID, name } = query;
@@ -192,7 +188,8 @@
         data,
       ),
     };
-=======
+  }
+
   async addOwner(body, query) {
     const { instanceID, userTaskID } = query;
 
@@ -228,7 +225,6 @@
     engine.updateToken(instanceID, token.tokenId, { actualOwner: [...actualOwner, owner] });
 
     return actualOwner;
->>>>>>> 5452868d
   }
 }
 
