import React from 'react';
import { getSpaceSettingsValues } from '@/lib/data/db/space-settings';
import { notFound } from 'next/navigation';
import { getCurrentEnvironment } from '@/components/auth';

type DocumentationLayoutProps = {
  params: { environmentId: string };
} & React.PropsWithChildren;

const DocumentationLayout: React.FC<DocumentationLayoutProps> = async ({ params, children }) => {
<<<<<<< HEAD
  const msConfig = await getMSConfig();

  if (!msConfig.PROCEED_PUBLIC_ENABLE_EXECUTION) {
    return notFound();
  }

  const { activeEnvironment } = await getCurrentEnvironment(params.environmentId);
=======
  const { activeEnvironment, ability } = await getCurrentEnvironment(params.environmentId);
>>>>>>> 9601631f

  const documentationSettings = await getSpaceSettingsValues(
    activeEnvironment.spaceId,
    'process-documentation',
  );

  if (documentationSettings.active === false || documentationSettings.editor?.active === false) {
    return notFound();
  }

  return <>{children}</>;
};

export default DocumentationLayout;<|MERGE_RESOLUTION|>--- conflicted
+++ resolved
@@ -8,17 +8,7 @@
 } & React.PropsWithChildren;
 
 const DocumentationLayout: React.FC<DocumentationLayoutProps> = async ({ params, children }) => {
-<<<<<<< HEAD
-  const msConfig = await getMSConfig();
-
-  if (!msConfig.PROCEED_PUBLIC_ENABLE_EXECUTION) {
-    return notFound();
-  }
-
   const { activeEnvironment } = await getCurrentEnvironment(params.environmentId);
-=======
-  const { activeEnvironment, ability } = await getCurrentEnvironment(params.environmentId);
->>>>>>> 9601631f
 
   const documentationSettings = await getSpaceSettingsValues(
     activeEnvironment.spaceId,
