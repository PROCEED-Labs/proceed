'use server';

import { getCurrentEnvironment, getCurrentUser } from '@/components/auth';
import { FolderUserInput, FolderUserInputSchema } from './folder-schema';
import { UserErrorType, userError } from '../user-error';
import { toCaslResource } from '../ability/caslAbility';

import { UnauthorizedError } from '../ability/abilityHelper';
import { FolderChildren } from './legacy/folders';
import { enableUseDB } from 'FeatureFlags';
import { TFoldersModule, TProcessModule } from './module-import-types-temp';

let _createFolder: TFoldersModule['createFolder'],
  _getFolderContent: TFoldersModule['getFolderContents'],
  getFolderById: TFoldersModule['getFolderById'],
  getRootFolder: TFoldersModule['getRootFolder'],
  moveFolder: TFoldersModule['moveFolder'],
  updateFolderMetaData: TFoldersModule['updateFolderMetaData'],
  _deleteFolder: TFoldersModule['deleteFolder'],
  moveProcess: TProcessModule['moveProcess'];

const loadModules = async () => {
  const [folderModule, processModule] = await Promise.all([
    enableUseDB ? import('./db/folders') : import('./legacy/folders'),
    enableUseDB ? import('./db/process') : import('./legacy/_process'),
  ]);

  _createFolder = folderModule.createFolder;
  _getFolderContent = folderModule.getFolderContents;
  getFolderById = folderModule.getFolderById;
  getRootFolder = folderModule.getRootFolder;
  moveFolder = folderModule.moveFolder;
  updateFolderMetaData = folderModule.updateFolderMetaData;
  _deleteFolder = folderModule.deleteFolder;
  moveProcess = processModule.moveProcess;
};

loadModules().catch(console.error);

export async function createFolder(folderInput: FolderUserInput) {
  await loadModules();
  try {
    const folder = FolderUserInputSchema.parse(folderInput);
    const { ability } = await getCurrentEnvironment(folder.environmentId);
    const { userId } = await getCurrentUser();

    if (!folder.parentId) folder.parentId = (await getRootFolder(folder.environmentId)).id;

    _createFolder({ ...folder, createdBy: userId }, ability);
  } catch (e) {
    return userError("Couldn't create folder");
  }
}

export async function moveIntoFolder(items: FolderChildren[], folderId: string) {
  await loadModules();

  const folder = await getFolderById(folderId);
  if (!folder) return userError('Folder not found');

  const { ability } = await getCurrentEnvironment(folder.environmentId);

  if (!ability.can('update', toCaslResource('Folder', folder)))
    return userError('Permission denied');

  for (const item of items) {
    if (['process', 'project', 'process-instance'].includes(item.type)) {
      moveProcess({
        processDefinitionsId: item.id,
        newFolderId: folderId,
        ability: ability,
      });
    } else if (item.type === 'folder') {
      moveFolder(item.id, folderId, ability);
    }
  }
}

<<<<<<< HEAD
export async function getFolder(environmentId: string, folderId?: string) {
  const folder = folderId ? getFolderById(folderId) : getRootFolder(environmentId);
=======
export async function getFolder(folderId: string) {
  await loadModules();

  const folder = await getFolderById(folderId);
>>>>>>> acd8f3f2
  if (!folder) return userError('Folder not found');

  const { ability } = await getCurrentEnvironment(environmentId);

  if (!ability.can('view', toCaslResource('Folder', folder))) return userError('Permission denied');

  return folder;
}

export async function getFolderContents(environmentId: string, folderId?: string) {
  await loadModules();

  const { ability } = await getCurrentEnvironment(environmentId);

  if (!folderId) folderId = (await getRootFolder(environmentId)).id;

  try {
    return _getFolderContent(folderId, ability);
  } catch (e) {
    if (e instanceof UnauthorizedError)
      return userError('Permission denied', UserErrorType.PermissionError);

    return userError('Something went wrong');
  }
}

/** This is only for updating a folder's metadata, to move a folder use moveIntoFolder */
export async function updateFolder(
  folderInput: Omit<Partial<FolderUserInput>, 'environmentId' | 'parentId'>,
  folderId: string,
) {
  await loadModules();

  try {
    const folder = await getFolderById(folderId);
    if (!folder) return userError('Folder not found');

    const { ability } = await getCurrentEnvironment(folder.environmentId);

    const folderUpdate = FolderUserInputSchema.partial().parse(folderInput);
    if (folderUpdate.parentId) return userError('Wrong method for moving folders');

    updateFolderMetaData(folderId, folderUpdate, ability);
  } catch (e) {
    if (e instanceof UnauthorizedError)
      return userError('Permission denied', UserErrorType.PermissionError);

    return userError("Couldn't create folder");
  }
}

export async function deleteFolder(folderIds: string[], spaceId: string) {
  await loadModules();

  try {
    const { ability } = await getCurrentEnvironment(spaceId);

    for (const folderId of folderIds) _deleteFolder(folderId, ability);
  } catch (e) {
    if (e instanceof UnauthorizedError)
      return userError('Permission denied', UserErrorType.PermissionError);

    return userError("Couldn't create folder");
  }
}<|MERGE_RESOLUTION|>--- conflicted
+++ resolved
@@ -76,20 +76,18 @@
   }
 }
 
-<<<<<<< HEAD
 export async function getFolder(environmentId: string, folderId?: string) {
-  const folder = folderId ? getFolderById(folderId) : getRootFolder(environmentId);
-=======
-export async function getFolder(folderId: string) {
   await loadModules();
-
-  const folder = await getFolderById(folderId);
->>>>>>> acd8f3f2
-  if (!folder) return userError('Folder not found');
-
   const { ability } = await getCurrentEnvironment(environmentId);
 
-  if (!ability.can('view', toCaslResource('Folder', folder))) return userError('Permission denied');
+  let folder;
+  if (!folderId) folder = getRootFolder(environmentId, ability);
+  else folder = await getFolderById(folderId);
+
+  if (folder && !ability.can('view', toCaslResource('Folder', folder)))
+    return userError('Permission denied');
+
+  if (!folder) return userError('Folder not found');
 
   return folder;
 }
