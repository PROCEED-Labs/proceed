/**
 * An object containing properties from the
 * definitions element in a BPMN file.
 */
export type DefinitionsInfos = {
  /**
   * - definitions id
   */
  id: string;
  /**
   * - definitions original id
   */
  originalId?: string;
  /**
   * - definitions name
   */
  name?: string;
  /**
   * - definitions exporter
   */
  exporter?: string;
  /**
   * - definitions exporterVersion
   */
  exporterVersion?: string;
  /**
   * - definitions targetNamespace
   */
  targetNamespace?: string;
  /**
   * - definitions creatorName
   */
  creatorName?: string;
  /**
   * - definitions userDefinedId
   */
  userDefinedId?: string;
  /**
   * - definitions creatorUsername
   */
  creatorUsername?: string;
  /**
   * - definitions creationDate
   */
  creationDate?: string;
};
/**
 * An object containing information about a variable that might exist during the instance of a process
 */
export type Variable = {
  /**
   * - variable name
   */
  name: string;
  /**
   * - a description of the variable
   */
  description?: string;
  /**
   * - the type of the value of the variable
   */
  dataType: string;
  /**
   * - the value that the variable should have when none is manually set at startup
   */
  defaultValue?: string;
  /**
   * - if the variable has to be initialized when an instance is started
   */
  requiredAtInstanceStartup?: boolean;
  /**
   * - enumeration of the values that the variable is allowed to have (a string with values separated by ';')
   */
  enum?: string;
  /**
   * - if the variable can be reassigned after having been set once
   */
  const?: boolean;
};
/**
 * An object containing properties from defined companies
 */
export type CompanyInfos = {
  /**
   * - company id
   */
  id: string;
  /**
   * - company short name
   */
  shortName: string;
  /**
   * - company long name
   */
  longName: string;
  /**
   * - company description
   */
  description?: string;
  factoryIds?: string;
};
/**
 * An object containing properties from defined factories
 */
export type FactoryInfos = {
  /**
   * - factory id
   */
  id: string;
  /**
   * - factory short name
   */
  shortName: string;
  /**
   * - factory long name
   */
  longName: string;
  /**
   * - factory description
   */
  description?: string;
  /**
   * - reference to company linked to factory
   */
  companyRef?: string;
};
/**
 * An object containing properties from defined buildings
 */
export type BuildingInfos = {
  /**
   * - building id
   */
  id: string;
  /**
   * - building short name
   */
  shortName: string;
  /**
   * - building long name
   */
  longName: string;
  /**
   * - building description
   */
  description?: string;
  /**
   * - building to factory linked to building
   */
  factoryRef?: string;
};
/**
 * An object containing properties from defined areas
 */
export type AreaInfos = {
  /**
   * - area id
   */
  id: string;
  /**
   * - area short name
   */
  shortName: string;
  /**
   * - area long name
   */
  longName: string;
  /**
   * - area description
   */
  description?: string;
  /**
   * - reference to building linked to area
   */
  buildingRef?: string;
};
/**
 * An object containing properties from defined working places
 */
export type WorkingPlaceInfos = {
  /**
   * - workingPlace id
   */
  id: string;
  /**
   * - workingPlace short name
   */
  shortName: string;
  /**
   * - workingPlace long name
   */
  longName: string;
  /**
   * - workingPlace description
   */
  description?: string;
  /**
   * - reference to building linked to workingPlace
   */
  buildingRef?: string;
  /**
   * - reference to area linked to workingPlace
   */
  areaRef?: string;
};
/**
 * An object containing properties from defined resources
 */
export type ResourceInfos = {
  /**
   * - consumableMaterial id
   */
  id: string;
  /**
   * - consumableMaterial short name
   */
  shortName: string;
  /**
   * - consumableMaterial long name
   */
  longName: string;
  /**
   * - consumableMaterial manufacturer
   */
  manufacturer?: string;
  /**
   * - consumableMaterial manufacturerSerialNumber
   */
  manufacturerSerialNumber?: string;
  /**
   * - consumableMaterial unit
   */
  unit?: string;
  /**
   * - consumableMaterial quantity
   */
  quantity: string;
  /**
   * - consumableMaterial description
   */
  description?: string;
};
/**
 * Returns id of the given process definition
 *
 * @param {(string|object)} bpmn - the process definition as XML string or BPMN-Moddle Object
 * @returns {Promise.<string|undefined>} The id stored in the definitions field of the given bpmn process
 */
export function getDefinitionsId(bpmn: string | object): Promise<string | undefined>;
/**
 * Returns the value of the originalId attribute in the given process definition
 * the originalId is the id the process had before it was imported
 *
 * @param {(string|object)} bpmn - the process definition as XML string or BPMN-Moddle Object
 * @returns {(Promise.<string|undefined>)} The originalId stored in the definitions field of the given bpmn process
 */
export function getOriginalDefinitionsId(bpmn: string | object): Promise<string | undefined>;
/**
 * Returns the name of the given bpmn process definition
 *
 * @param {(string|object)} bpmn - the process definition as XML string or BPMN-Moddle Object
 * @returns {Promise.<string|undefined>} - The name stored in the definitions field of the given bpmn process
 */
export function getDefinitionsName(bpmn: string | object): Promise<string | undefined>;
/**
 * An object containing properties from the
 * definitions element in a BPMN file.
 *
 * @typedef DefinitionsInfos
 * @type {object}
 * @property {string} id - definitions id
 * @property {string} [originalId] - definitions original id
 * @property {string} [name] - definitions name
 * @property {string} [exporter] - definitions exporter
 * @property {string} [exporterVersion] - definitions exporterVersion
 * @property {string} [targetNamespace] - definitions targetNamespace
 * @property {string} [creatorName] - definitions creatorName
 * @property {string} [userDefinedId] - definitions userDefinedId
 * @property {string} [creatorUsername] - definitions creatorUsername
 * @property {string} [creationDate] - definitions creationDate

*/
/**
 * Gets the 'definitions' root element from the given BPMN XML
 *
 * @param {(string|object)} bpmn - the process definition as XML string or BPMN-Moddle Object
 * @returns {Promise.<DefinitionsInfos>} The 'definitions' root element with some selected attributes
 */
export function getDefinitionsInfos(bpmn: string | object): Promise<DefinitionsInfos>;
/**
 * Returns an array of import elements for a given bpmn xml
 *
 * @param {(string|object)} bpmn - the process definition as XML string or BPMN-Moddle Object
 * @returns {Promise.<object[]>} - Arry of of import elements inside the given xml
 */
export function getImports(bpmn: string | object): Promise<object[]>;
/**
 * Returns the version information of the given bpmn process definition
 *
 * @param {string|object} bpmn - the process definition as XML string or BPMN-moddle Object
 * @returns {(Promise.<{versionId?: string, name?: string, description?: string, versionBasedOn?: string, versionCreatedOn?: string }>)} - The version information if it exists
 * @throws {Error} will throw if the definition contains a version that is not a number
 */
export function getDefinitionsVersionInformation(bpmn: string | object): Promise<{
  versionId?: string;
  name?: string;
  description?: string;
  versionBasedOn?: string;
  versionCreatedOn?: string;
}>;
/**
 * Get all process ids from a BPMN definitions/object.
 * (A BPMN file can contain multiple 'process' elements inside its 'definitions' element.)
 *
 * @param {(string|object)} bpmn - the process definition as XML string or BPMN-Moddle Object
 * @returns {Promise.<string[]>} An Array with Strings containing all IDs from every 'process' element
 */
export function getProcessIds(bpmn: string | object): Promise<string[]>;
/**
 * Gets deployment method of the given process
 *
 * @param {(string|object)} bpmn - the process definition as XML string or BPMN-Moddle Object
 * @returns {Promise.<string|undefined>} the deployment method used for the given process
 */
export function getDeploymentMethod(bpmn: string | object): Promise<string | undefined>;
/**
 * Get the Constraints of the BPMN process.
 * (The Constraint XML elements are defined in the PROCEED XML Schema
 * and are not standardized in BPMN.)
 *
 * @see {@link https://docs.proceed-labs.org/concepts/bpmn/bpmn-constraints/}
 *
 * @param {(string|object)} bpmn - the process definition as XML string or BPMN-Moddle Object
 * @returns { Promise.<{ hardConstraints: Array, softConstraints: Array }> } An Object (a map) where all keys are the BPMN element ids and the value is an object with the hard and soft Constraint Arrays
 */
export function getProcessConstraints(bpmn: string | object): Promise<{
  hardConstraints: any[];
  softConstraints: any[];
}>;
/**
 * Get the content of the 'documentation' element of the first process inside a BPMN file.
 *
 * @param {(string|object)} bpmn - the process definition as XML string or BPMN-Moddle Object
 * @returns {Promise.<string>} the documentation content
 */
export function getProcessDocumentation(bpmn: string | object): Promise<string>;
/**
 * Get the content of the 'documentation' element of the given process object.
 *
 * @param {object} processObject - a process element as BPMN-Moddle Object
 * @returns {string} the documentation content
 */
export function getProcessDocumentationByObject(processObject: object): string;
/**
<<<<<<< HEAD
 * An object containing information about a variable that might exist during the instance of a process
 *
 * @typedef Variable
 *
 * @type {object}
 * @property {string} name - variable name
 * @property {string} [description] - a description of the variable
 * @property {string} dataType - the type of the value of the variable
 * @property {string} [defaultValue] - the value that the variable should have when none is manually set at startup
 * @property {boolean} [requiredAtInstanceStartup] - if the variable has to be initialized when an instance is started
 * @property {string} [enum] - enumeration of the values that the variable is allowed to have (a string with values separated by ';')
 * @property {boolean} [const] - if the variable can be reassigned after having been set once
 */
/**
 * Parses the variables from a bpmn-moddle element (variables are only expected to be defined on process elements)
 *
 * @param {object} element
 * @returns {Variable[]} array with all variables
 */
export function getVariablesFromElement(element: object): Variable[];
/**
 * Get the variables for given element id (variables are only expected to be defined on process elements)
 *
 * @param {(string|object)} bpmn - the process definition as XML string or BPMN-Moddle Object
 * @param {string} elementId the id of the element
 * @returns {Variable[]} array with all variables
 */
export function getVariablesFromElementById(bpmn: string | object, elementId: string): Variable[];
=======
 * Get the file names for the start forms of all processes,
 * (The attribute 'uiForNontypedStartEventsFileName' is defined in the PROCEED XML Schema and not a standard BPMN attribute.)
 *
 * @param {(string|object)} bpmn - the process definition as XML string or BPMN-Moddle Object
 * @returns { Promise.<{ [processId: string]: string}> } an object (a map) with all processIds as keys
 */
export function getStartFormFileNameMapping(bpmn: string | object): Promise<{
  [processId: string]: string;
}>;
>>>>>>> 8e1b4761
/**
 * Get all fileName for all userTasks,
 * (The attribute 'filename' is defined in the PROCEED XML Schema and not a standard BPMN attribute.)
 *
 * @param {(string|object)} bpmn - the process definition as XML string or BPMN-Moddle Object
 * @returns { Promise.<{ [userTaskId: string]: { fileName?: string, implementation?: string }}> } an object (a map) with all userTaskIds as keys
 */
export function getUserTaskFileNameMapping(bpmn: string | object): Promise<{
  [userTaskId: string]: {
    fileName?: string;
    implementation?: string;
  };
}>;
/**
 * Creates a map (object) that contains the 'fileName' (key) and UserTask-IDs (value)
 * for every UserTask in a BPMN process.
 *
 * @param {(string|object)} bpmn - the process definition as XML string or BPMN-Moddle Object
 * @returns { Promise.<{ [userTaskFileName: string] : string[] }>} A map (object) that returns for every UserTask the 'fileName' (key) and UserTask-IDs (value)
 */
export function getAllUserTaskFileNamesAndUserTaskIdsMapping(bpmn: string | object): Promise<{
  [userTaskFileName: string]: string[];
}>;
/**
 * Get all fileName for all scriptTasks,
 * (The attribute 'filename' is defined in the PROCEED XML Schema and not a standard BPMN attribute.)
 *
 * @param {(string|object)} bpmn - the process definition as XML string or BPMN-Moddle Object
 * @returns { Promise.<{ [scriptTaskId: string]: { fileName?: string }}> } an object (a map) with all scriptTaskIds as keys
 */
export function getScriptTaskFileNameMapping(bpmn: string | object): Promise<{
  [scriptTaskId: string]: {
    fileName?: string;
  };
}>;
/**
 * Returns a xml with Diagram Elements just from the given subprocess and their nested Processes
 *
 * Structure of XMl:
 * Defintions
 *  - Process
 *    - FlowElements of the Process (BPMN Part)
 *  - Process End
 *  - Diagram (How to visualize the XML in the viewer)
 * Definitions End
 *
 * This function only remove all Diagram Parts that are not part of the subprocess - the flowElements are still part of the xml
 *
 * @param {(string|object)} bpmn - the process definition as XML string or BPMN-Moddle Object
 * @param {string} subprocessId - id of subprocess you want to show
 * @return {Promise.<string>} BPMN xml with only diagram parts for the subprocess
 */
export function getSubprocess(bpmn: string | object, subprocessId: string): Promise<string>;
/**
 * Returns a xml with elements inside given subprocess
 *
 * Structure of XMl:
 * Defintions
 *  - Process
 *    -FlowElements of the Process (BPMN Part)
 *  - Process End
 *  - Diagram (How to visualize the XML in the viewer)
 * Definitions End
 *
 * This function removes all Diagram Parts and flowElements that are not part of the subprocess
 *
 * @param {string} bpmn - the process definition of the main process as XML string or BPMN-Moddle Object
 * @param {string} subprocessId - id of subprocess you want to show
 * @return {Promise.<string>} - xml with only flowElements and diagram parts inside the subprocess
 */
export function getSubprocessContent(bpmn: string, subprocessId: string): Promise<string>;
/**
 * Get the definitionId and processId of a target called process (callActivity)
 *
 * @see {@link https://docs.proceed-labs.org/concepts/bpmn/bpmn-subprocesses/}
 *
 * @param {object} bpmnObj - The BPMN XML as converted bpmn-moddle object with toBpmnObject
 * @param {string} callActivityId - The id of the callActivity
 * @returns { { definitionId: string, processId: string, versionId: string } } An Object with the definition, process id and version
 * @throws An Error if the callActivity id does not exist
 * @throws If the callActivity has no 'calledElement' attribute
 * @throws If the targetNamespace for a callActivity could not be found
 * @throws If no import element could be found for a targetNamespace
 */
export function getTargetDefinitionsAndProcessIdForCallActivityByObject(
  bpmnObj: object,
  callActivityId: string,
): {
  definitionId: string;
  processId: string;
  versionId: string;
};
/**
 * Get all definitionIds for all imported Processes used in callActivities
 *
 * @param {(string|object)} bpmn - the process definition as XML string or BPMN-Moddle Object
 * @param {boolean} [dontThrow] - whether to throw errors or not in retrieving process ids in call activities
 * @returns { Promise.<{ [callActivityId: string]: { definitionId: string, processId: string, versionId: string }}> } an object (a map) with all callActivityIds as keys
 * @throws see function: {@link getTargetDefinitionsAndProcessIdForCallActivityByObject}
 */
export function getDefinitionsAndProcessIdForEveryCallActivity(
  bpmn: string | object,
  dontThrow?: boolean,
): Promise<{
  [callActivityId: string]: {
    definitionId: string;
    processId: string;
    versionId: string;
  };
}>;
/**
 * @module @proceed/bpmn-helper
 */
/**
 * Function that returns ids of all start events in a bpmn process model
 *
 * @param {(string|object)} bpmn - the process definition as XML string or BPMN-Moddle Object
 * @returns {Promise.<string[]>} the ids of all startEvents
 */
export function getStartEvents(bpmn: string | object): Promise<string[]>;
/**
 * Gets every Task|Event|Gateway|CallActivity|SubProcess|SequenceFlow inside a BPMN process
 *
 * @param {(string|object)} bpmn - the process definition as XML string or BPMN-Moddle Object
 * @returns {Promise.<object[]>} every element inside a BPMN process
 */
export function getAllBpmnFlowElements(bpmn: string | object): Promise<object[]>;
/**
 * Gets the Id of every Task|Event|Gateway|CallActivity|SubProcess inside a BPMN process
 *
 * @param {(string|object)} bpmn - the process definition as XML string or BPMN-Moddle Object
 * @returns {Promise.<string[]>} Ids of every element inside a BPMN process
 */
export function getAllBpmnFlowNodeIds(bpmn: string | object): Promise<string[]>;
/**
 * Gets the Id of every Task|Event|Gateway|CallActivity|SubProcess|SequenceFlow inside a BPMN process
 *
 * @param {(string|object)} bpmn - the process definition as XML string or BPMN-Moddle Object
 * @returns {Promise.<string[]>} Ids of every element inside a BPMN process
 */
export function getAllBpmnFlowElementIds(bpmn: string | object): Promise<string[]>;
/**
 * Gets first-level child flow Elements Task|Event|Gateway|CallActivity|SubProcess|SequenceFlow of a process/subprocess
 *
 * @param {(string|object)} bpmn - the process definition as XML string or BPMN-Moddle Object
 * @returns {Promise.<object[]>} every child element inside a process/subprocess
 */
export function getChildrenFlowElements(bpmn: string | object, elementId: any): Promise<object[]>;
/**
 * Returns a mapping of the ids of the process nodes to the machines they are mapped to
 *
 * @param {(string|object)} bpmn - the process definition as XML string or BPMN-Moddle Object
 * @returns {Promise.<{[flowNodeId: string]: {machineAddress?: string, machineId?: string}}>} the mapping from a node id to information about the machine it is mapped to
 */
export function getElementMachineMapping(bpmn: string | object): Promise<{
  [flowNodeId: string]: {
    machineAddress?: string;
    machineId?: string;
  };
}>;
/**
 * Get all Constraints for every BPMN Element.
 * (The Constraint XML elements are defined in the PROCEED XML Schema
 * and are not standardized in BPMN.)
 *
 * @see {@link https://docs.proceed-labs.org/concepts/bpmn/bpmn-constraints/}
 *
 * @param {(string|object)} bpmn - the process definition as XML string or BPMN-Moddle Object
 * @returns { Promise.<{ [bpmnElementIds: string]: { hardConstraints: Array, softConstraints: Array} }> } An Object (a map) where all keys are the BPMN element ids and the value is an object with the hard and soft Constraint Arrays
 */
export function getTaskConstraintMapping(bpmn: string | object): Promise<{
  [bpmnElementIds: string]: {
    hardConstraints: any[];
    softConstraints: any[];
  };
}>;
/**
 * Returns information about the process that can be used to identify it
 *
 * e.g. its unique id, original id and processIds for automatic identification
 * and its name and description for human identification
 *
 * @param {(string|object)} bpmn - the process definition as XML string or BPMN-Moddle Object
 * @returns { Promise.<{ id: string, originalId?: string, processIds: string[], name: string, description: string, userDefinedId: string }> } object containing the identifying information
 */
export function getIdentifyingInfos(bpmn: string | object): Promise<{
  id: string;
  originalId?: string;
  processIds: string[];
  name: string;
  description: string;
  userDefinedId: string;
}>;
/**
 * Returns the definitions object of the process
 *
 * @param {object} businessObject the businessObject of a process element
 * @returns {object} definitions object of the process
 */
export function getRootFromElement(businessObject: object): object;
/**
 * Parses the meta data from a bpmn-moddle element
 *
 * @param {object} element
 * @returns {{[key: string]: any}} key value list of meta values
 */
export function getMetaDataFromElement(element: object): {
  [key: string]: any;
};
/**
 * Get the meta information of an element
 *
 * @param {(string|object)} bpmn - the process definition as XML string or BPMN-Moddle Object
 * @param {string} elId the id of the element to update
 * @returns {Promise.<{[key: string]: any}>} the meta information
 */
export function getMetaData(
  bpmn: string | object,
  elId: string,
): Promise<{
  [key: string]: any;
}>;
/**
 * Parses the milestones from a bpmn-moddle element
 *
 * @param {object} element
 * @returns {{id: string, name: string, description?: string}[]} array with all milestones
 */
export function getMilestonesFromElement(element: object): {
  id: string;
  name: string;
  description?: string;
}[];
/**
 * Get the milestones for given element id
 *
 * @param {(string|object)} bpmn - the process definition as XML string or BPMN-Moddle Object
 * @param {string} elementId the id of the element
 * @returns {{id: string, name: string, description?: string}[]} array with all milestones
 */
export function getMilestonesFromElementById(
  bpmn: string | object,
  elementId: string,
): {
  id: string;
  name: string;
  description?: string;
}[];
/**
 * An object containing properties from defined resources
 *
 * @typedef ResourceInfos
 * @type {object}
 * @property {string} id - consumableMaterial id
 * @property {string} shortName - consumableMaterial short name
 * @property {string} longName - consumableMaterial long name
 * @property {string} [manufacturer] - consumableMaterial manufacturer
 * @property {string} [manufacturerSerialNumber] - consumableMaterial manufacturerSerialNumber
 * @property {string} [unit] - consumableMaterial unit
 * @property {string} quantity - consumableMaterial quantity
 * @property {string} [description] - consumableMaterial description
 */
/**
 * Parses the resources from a bpmn-moddle element
 *
 * @param {object} element
 * @returns {{consumableMaterial: ResourceInfos[], tool: ResourceInfos[], inspectionInstrument: ResourceInfos[]}} object with all resources
 */
export function getResourcesFromElement(element: object): {
  consumableMaterial: ResourceInfos[];
  tool: ResourceInfos[];
  inspectionInstrument: ResourceInfos[];
};
/**
 * An object containing properties from defined companies
 *
 * @typedef CompanyInfos
 * @type {object}
 * @property {string} id - company id
 * @property {string} shortName - company short name
 * @property {string} longName - company long name
 * @property {string} [description] - company description
 * @property {string} [factoryIds]
 */
/**
 * An object containing properties from defined factories
 *
 * @typedef FactoryInfos
 * @type {object}
 * @property {string} id - factory id
 * @property {string} shortName - factory short name
 * @property {string} longName - factory long name
 * @property {string} [description] - factory description
 * @property {string} [companyRef] - reference to company linked to factory
 */
/**
 * An object containing properties from defined buildings
 *
 * @typedef BuildingInfos
 * @type {object}
 * @property {string} id - building id
 * @property {string} shortName - building short name
 * @property {string} longName - building long name
 * @property {string} [description] - building description
 * @property {string} [factoryRef] - building to factory linked to building
 */
/**
 * An object containing properties from defined areas
 *
 * @typedef AreaInfos
 * @type {object}
 * @property {string} id - area id
 * @property {string} shortName - area short name
 * @property {string} longName - area long name
 * @property {string} [description] - area description
 * @property {string} [buildingRef] - reference to building linked to area
 */
/**
 * An object containing properties from defined working places
 *
 * @typedef WorkingPlaceInfos
 * @type {object}
 * @property {string} id - workingPlace id
 * @property {string} shortName - workingPlace short name
 * @property {string} longName - workingPlace long name
 * @property {string} [description] - workingPlace description
 * @property {string} [buildingRef] - reference to building linked to workingPlace
 * @property {string} [areaRef] - reference to area linked to workingPlace
 */
/**
 * Parses the locations from a bpmn-moddle element
 *
 * @param {object} element
 * @returns {{company: CompanyInfos[], factory: FactoryInfos[], building: BuildingInfos[], area: AreaInfos[], workingPlace: WorkingPlaceInfos[]}} object with all locations
 */
export function getLocationsFromElement(element: object): {
  company: CompanyInfos[];
  factory: FactoryInfos[];
  building: BuildingInfos[];
  area: AreaInfos[];
  workingPlace: WorkingPlaceInfos[];
};
/**
 * Get the performers for given element
 *
 * @param {object} element
 * @returns {Array} performers given for element
 */
export function getPerformersFromElement(element: object): any[];
/**
 * Get the performers for given element id
 *
 * @param {(string|object)} bpmn - the process definition as XML string or BPMN-Moddle Object
 * @param {string} elementId the id of the element
 * @returns {Array} array with all performers
 */
export function getPerformersFromElementById(bpmn: string | object, elementId: string): any[];
/**
 * Parses ISO Duration String to number of years, months, days, hours, minutes and seconds
 * @param {string} isoDuration
 * @returns {{years: number | null, months: number | null, days: number | null, hours: number | null, minutes: number | null, seconds: number | null}} Object with number of years, months, days, hours, minutes and seconds
 */
export function parseISODuration(isoDuration: string): {
  years: number | null;
  months: number | null;
  days: number | null;
  hours: number | null;
  minutes: number | null;
  seconds: number | null;
};
/**
 * Convert given ISO Duration in number of miliseconds
 *
 * @param {string} isoDuration duration in iso standard
 * @returns {number} number of miliseconds for duration
 */
export function convertISODurationToMiliseconds(isoDuration: string): number;<|MERGE_RESOLUTION|>--- conflicted
+++ resolved
@@ -352,7 +352,6 @@
  */
 export function getProcessDocumentationByObject(processObject: object): string;
 /**
-<<<<<<< HEAD
  * An object containing information about a variable that might exist during the instance of a process
  *
  * @typedef Variable
@@ -381,7 +380,7 @@
  * @returns {Variable[]} array with all variables
  */
 export function getVariablesFromElementById(bpmn: string | object, elementId: string): Variable[];
-=======
+/**
  * Get the file names for the start forms of all processes,
  * (The attribute 'uiForNontypedStartEventsFileName' is defined in the PROCEED XML Schema and not a standard BPMN attribute.)
  *
@@ -391,7 +390,6 @@
 export function getStartFormFileNameMapping(bpmn: string | object): Promise<{
   [processId: string]: string;
 }>;
->>>>>>> 8e1b4761
 /**
  * Get all fileName for all userTasks,
  * (The attribute 'filename' is defined in the PROCEED XML Schema and not a standard BPMN attribute.)
