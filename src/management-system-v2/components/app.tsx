--- conflicted
+++ resolved
@@ -6,8 +6,6 @@
 import { ReactQueryDevtools } from '@tanstack/react-query-devtools';
 import { App as AntDesignApp } from 'antd';
 import { SessionProvider } from 'next-auth/react';
-<<<<<<< HEAD
-import { SetCsrfToken } from '@/lib/csrfTokenStore';
 import type { MessageInstance } from 'antd/es/message/interface';
 import type { ModalStaticFunctions } from 'antd/es/modal/confirm';
 import type { NotificationInstance } from 'antd/es/notification/interface';
@@ -26,8 +24,6 @@
 
 export { message, modal, notification };
 
-=======
->>>>>>> cacc74b0
 const queryClient = new QueryClient();
 
 const App: FC<PropsWithChildren> = ({ children }) => {
