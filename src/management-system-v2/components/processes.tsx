'use client';

import styles from './processes.module.scss';
import React, {
  ComponentProps,
  HTMLAttributes,
  useCallback,
  useEffect,
  useRef,
  useState,
  useTransition,
  ClassAttributes,
  ReactHTML,
<<<<<<< HEAD
=======
  useMemo,
>>>>>>> 454a331e
} from 'react';
import {
  Space,
  Button,
  Tooltip,
  Grid,
  App,
  Drawer,
  FloatButton,
  Dropdown,
  Card,
  Badge,
  MenuProps,
} from 'antd';
import cn from 'classnames';
import {
  ExportOutlined,
  DeleteOutlined,
  UnorderedListOutlined,
  AppstoreOutlined,
  PlusOutlined,
  ImportOutlined,
<<<<<<< HEAD
  FolderOutlined,
  FileOutlined,
  CopyOutlined,
  FolderAddOutlined,
  EditOutlined,
=======
  ScissorOutlined,
  CopyOutlined,
  FolderAddOutlined,
  FolderOutlined,
  FileOutlined,
>>>>>>> 454a331e
} from '@ant-design/icons';
import IconView from './process-icon-list';
import ProcessList from './process-list';
import MetaData, { MetaPanelRefType } from './process-info-card';
import ProcessExportModal from './process-export';
import Bar from './bar';
import ProcessCreationButton from './process-creation-button';
import { useUserPreferences } from '@/lib/user-preferences';
import { useAbilityStore } from '@/lib/abilityStore';
import useFuzySearch, { ReplaceKeysWithHighlighted } from '@/lib/useFuzySearch';
import { useRouter } from 'next/navigation';
import { copyProcesses, deleteProcesses, updateProcesses } from '@/lib/data/processes';
import ProcessModal from './process-modal';
import ConfirmationButton from './confirmation-button';
import ProcessImportButton from './process-import';
import { ProcessMetadata } from '@/lib/data/process-schema';
import MetaDataContent from './process-info-card-content';
<<<<<<< HEAD
=======
import {
  CheckerType,
  useAddControlCallback,
  useControlStore,
  useControler,
} from '@/lib/controls-store';
import ResizableElement, { ResizableElementRefType } from './ResizableElement';
>>>>>>> 454a331e
import { useEnvironment } from './auth-can';
import useFavouritesStore, { useInitialiseFavourites } from '@/lib/useFavouriteProcesses';
import { Folder } from '@/lib/data/folder-schema';
import FolderCreationButton from './folder-creation-button';
<<<<<<< HEAD
import { deleteFolder, moveIntoFolder, updateFolder } from '@/lib/data/folders';
=======
import { moveIntoFolder } from '@/lib/data/folders';
>>>>>>> 454a331e
import {
  DndContext,
  DragOverlay,
  MouseSensor,
  PointerSensor,
  useDraggable,
  useDroppable,
  useSensor,
  useSensors,
} from '@dnd-kit/core';

import { snapCenterToCursor } from '@dnd-kit/modifiers';
import { create } from 'zustand';
<<<<<<< HEAD
import useFolderModal from './folder-modal';
import { toCaslResource } from '@/lib/ability/caslAbility';

export const contextMenuStore = create<{
  setSelected: (id: ListItem[]) => void;
  selected: ListItem[];
}>((set) => ({
  setSelected: (item) => set({ selected: item }),
  selected: [],
=======

export const contextMenuStore = create<{
  setSelected: (id?: string) => void;
  selected?: string;
}>((set) => ({
  setSelected: (id) => set({ selected: id }),
  selected: undefined,
>>>>>>> 454a331e
}));

export type DragInfo =
  | { dragging: false }
  | { dragging: true; activeId: string; activeElement: InputItem };

//TODO stop using external process
export type ProcessListProcess = ListItem;

type InputItem = ProcessMetadata | (Folder & { type: 'folder' });
export type ListItem = ReplaceKeysWithHighlighted<InputItem, 'name' | 'description'>;

type ProcessesProps = {
  processes: InputItem[];
  favourites?: string[];
  folder: Folder;
};

<<<<<<< HEAD
const Processes = ({ processes, folder }: ProcessesProps) => {
  if (folder.parentId)
    processes = [
      {
=======
const Processes = ({ processes: _processes, favourites, folder }: ProcessesProps) => {
  const processes = useMemo(() => {
    const newProcesses = [..._processes];

    if (folder.parentId)
      newProcesses.unshift({
>>>>>>> 454a331e
        name: '< Parent Folder >',
        parentId: null,
        type: 'folder',
        id: folder.parentId,
        createdAt: '',
        createdBy: '',
        updatedAt: '',
        environmentId: '',
<<<<<<< HEAD
      },
      ...processes,
    ];
=======
      });

    return newProcesses;
  }, [_processes]);
>>>>>>> 454a331e

  const ability = useAbilityStore((state) => state.ability);
  const space = useEnvironment();

  function canDeleteItems(items: ListItem[], action: Parameters<typeof ability.can>[0]) {
    for (const item of items) {
      const resource = toCaslResource(item.type === 'folder' ? 'Folder' : 'Process', item);
      if (!ability.can(action, resource)) return false;
    }

    return true;
  }

  const favs = favourites ?? [];
  useInitialiseFavourites(favs);
  const { removeIfPresent: removeFromFavouriteProcesses } = useFavouritesStore();

  const [selectedRowElements, setSelectedRowElements] = useState<ProcessListProcess[]>([]);
  const selectedRowKeys = selectedRowElements.map((element) => element.id);
  const canDeleteSelected = canDeleteItems(selectedRowElements, 'delete');

  const router = useRouter();
  const { message } = App.useApp();

  const addPreferences = useUserPreferences.use.addPreferences();
  const iconView = useUserPreferences.use['icon-view-in-process-list']();

  const deleteSelectedProcesses = useCallback(async () => {
    try {
      const res = await deleteProcesses(selectedRowKeys as string[], space.spaceId);
      // UserError
      if (res && 'error' in res) {
        return message.open({
          type: 'error',
          content: res.error.message,
        });
      } else {
        // Success -> Remove from favourites if stared
        removeFromFavouriteProcesses(selectedRowKeys as string[]);
        // TODO: Remove from favourites for all users
      }
    } catch (e) {
      // Unkown server error or was not sent from server (e.g. network error)
      return message.open({
        type: 'error',
        content: 'Someting went wrong while submitting the data',
      });
    }
    setSelectedRowElements([]);
    router.refresh();
  }, [environment.spaceId, message, router, selectedRowKeys]);

  const breakpoint = Grid.useBreakpoint();
  const [openExportModal, setOpenExportModal] = useState(false);
  const [openCopyModal, setOpenCopyModal] = useState(false);
  const [openEditModal, setOpenEditModal] = useState(false);
  const [openDeleteModal, setOpenDeleteModal] = useState(false);
  const [showMobileMetaData, setShowMobileMetaData] = useState(false);

  const closeMobileMetaData = () => {
    setShowMobileMetaData(false);
  };

  const actionBar = (
    <>
      <Tooltip placement="top" title={'Export'}>
        <ExportOutlined
          className={styles.Icon}
          onClick={() => {
            setOpenExportModal(true);
          }}
        />
      </Tooltip>

      {canDeleteSelected && (
        <Tooltip placement="top" title={'Delete'}>
          <ConfirmationButton
            title="Delete Processes"
            externalOpen={openDeleteModal}
            onExternalClose={() => setOpenDeleteModal(false)}
            description="Are you sure you want to delete the selected processes?"
            onConfirm={() => deleteSelectedProcesses()}
            buttonProps={{
              icon: <DeleteOutlined />,
              type: 'text',
            }}
          />
        </Tooltip>
      )}
    </>
  );

  const { filteredData, setSearchQuery: setSearchTerm } = useFuzySearch({
    data: processes ?? [],
    keys: ['name', 'description'],
    highlightedKeys: ['name', 'description'],
    transformData: (matches) => matches.map((match) => match.item),
  });
  filteredData.sort((a, b) => {
    if (a.type === 'folder' && b.type == 'folder') return 0;
    if (a.type === 'folder') return -1;
    if (b.type === 'folder') return 1;

    return 0;
  });

  const CollapsePannelRef = useRef<MetaPanelRefType>(null);

  const deselectAll = () => {
    setSelectedRowElements([]);
  };
  const [copySelection, setCopySelection] = useState<ProcessListProcess[]>([]);

  /* User-Controls */
  // const modalOpened = openCopyModal || openExportModal || openEditModal;
  const controlChecker: CheckerType = {
    selectall: (e) => e.ctrlKey && e.key === 'a',
    esc: (e) => e.key === 'Escape',
    del: (e) => e.key === 'Delete' && ability.can('delete', 'Process'),
    copy: (e) => (e.ctrlKey || e.metaKey) && e.key === 'c' && ability.can('create', 'Process'),
    paste: (e) => (e.ctrlKey || e.metaKey) && e.key === 'v' && ability.can('create', 'Process'),
    controlenter: (e) => (e.ctrlKey || e.metaKey) && e.key === 'Enter',
    shiftenter: (e) => e.shiftKey && e.key === 'Enter',
    enter: (e) => !(e.ctrlKey || e.metaKey) && e.key === 'Enter',
    cut: (e) => (e.ctrlKey || e.metaKey) && e.key === 'x' /* TODO: ability */,
    export: (e) => (e.ctrlKey || e.metaKey) && e.key === 'e',
    import: (e) => (e.ctrlKey || e.metaKey) && e.key === 'i',
  };
  useControler('process-list', controlChecker);

  useAddControlCallback(
    'process-list',
    'selectall',
    (e) => {
      e.preventDefault();
      setSelectedRowElements(filteredData ?? []);
    },
    { dependencies: [processes] },
  );
  useAddControlCallback('process-list', 'esc', deselectAll);

<<<<<<< HEAD
      /* CTRL + A */
      if (e.ctrlKey && e.key === 'a') {
        e.preventDefault();
        setSelectedRowElements(filteredData ?? []);
        /* DEL */
      } else if (e.key === 'Delete' && selectedRowKeys.length) {
        if (ability.can('delete', 'Process')) {
          setOpenDeleteModal(true);
        }
        /* ESC */
      } else if (e.key === 'Escape') {
        deselectAll();
        /* CTRL + C */
      } else if (e.ctrlKey && e.key === 'c') {
        if (ability.can('create', 'Process')) {
          setCopySelection(selectedRowElements);
        }
        /* CTRL + V */
      } else if (e.ctrlKey && e.key === 'v' && copySelection.length) {
        if (ability.can('create', 'Process')) {
          setOpenCopyModal(true);
        }
=======
  useAddControlCallback('process-list', 'del', () => setOpenDeleteModal(true));

  useAddControlCallback('process-list', 'copy', () => setCopySelection(selectedRowKeys));

  useAddControlCallback('process-list', 'paste', () => setOpenCopyModal(true));

  useAddControlCallback(
    'process-list',
    'export',
    () => {
      if (selectedRowKeys.length) setOpenExportModal(true);
    },
    { dependencies: [selectedRowKeys.length] },
  );

  // NOTE: I plan to move this to a separate file
  const [dragInfo, setDragInfo] = useState<DragInfo>({ dragging: false });
  const [movingItem, startMovingItemTransition] = useTransition();
  const dndSensors = useSensors(
    useSensor(PointerSensor, {
      activationConstraint: { distance: 5 },
    }),
    useSensor(MouseSensor, {
      activationConstraint: { distance: 5 },
    }),
  );

  const dragEndHanler: ComponentProps<typeof DndContext>['onDragEnd'] = (e) => {
    setDragInfo({ dragging: false });

    // prevent parent folder from being dragged
    if (e.active.id === folder.parentId) return;

    const active = processes.find((item) => item.id === e.active.id);
    const over = processes.find((item) => item.id === e.over?.id);

    if (!active || !over) return;
    if (over.type != 'folder' || active.id === over.id) return;

    // don't allow to move selected items into themselves
    if (selectedRowKeys.length > 0 && selectedRowKeys.includes(over.id)) return;

    startMovingItemTransition(async () => {
      try {
        const items =
          selectedRowKeys.length > 0
            ? selectedRowElements.map((element) => ({
                type: element.type,
                id: element.id,
              }))
            : [{ type: active.type, id: active.id }];

        const response = await moveIntoFolder(items, over.id);

        if (response && 'error' in response) throw new Error();

        router.refresh();
      } catch (e) {
        message.open({
          type: 'error',
          content: `Someting went wrong while moving the ${active.type}`,
        });
>>>>>>> 454a331e
      }
    });
  };

<<<<<<< HEAD
  // NOTE: I plan to move this to a separate file
  const [dragInfo, setDragInfo] = useState<DragInfo>({ dragging: false });
  const [movingItem, startMovingItemTransition] = useTransition();
  const dndSensors = useSensors(
    useSensor(PointerSensor, {
      activationConstraint: { distance: 5 },
    }),
    useSensor(MouseSensor, {
      activationConstraint: { distance: 5 },
    }),
  );

  const dragEndHanler: ComponentProps<typeof DndContext>['onDragEnd'] = (e) => {
    setDragInfo({ dragging: false });

    // prevent parent folder from being dragged
    if (e.active.id === folder.parentId) return;

    const active = processes.find((item) => item.id === e.active.id);
    const over = processes.find((item) => item.id === e.over?.id);

    if (!active || !over) return;
    if (over.type != 'folder' || active.id === over.id) return;

    // don't allow to move selected items into themselves
    if (selectedRowKeys.length > 0 && selectedRowKeys.includes(over.id)) return;

    const items =
      selectedRowKeys.length > 0
        ? selectedRowElements.map((element) => ({
            type: element.type,
            id: element.id,
          }))
        : [{ type: active.type, id: active.id }];

    moveItems(items, over.id);
  };

=======
>>>>>>> 454a331e
  const dragStartHandler: ComponentProps<typeof DndContext>['onDragEnd'] = (e) => {
    if (selectedRowKeys.length > 0 && !selectedRowKeys.includes(e.active.id as string))
      setSelectedRowElements([]);

    setDragInfo({
      dragging: true,
      activeId: e.active.id as string,
      activeElement: processes.find((item) => item.id === e.active.id) as InputItem,
    });
  };

<<<<<<< HEAD
  const selectedContextMenuItems = contextMenuStore((store) => store.selected);
  const setSelectedContextMenuItem = contextMenuStore((store) => store.setSelected);

  const contextMenuItems: MenuProps['items'] = [];
  if (selectedContextMenuItems.length > 0) {
    const children: MenuProps['items'] = [];

    if (selectedContextMenuItems.length === 1 && canDeleteItems(selectedContextMenuItems, 'delete'))
      children.push({
        key: 'edit-selected',
        label: 'Edit',
        icon: <EditOutlined />,
        onClick: () => onEditItem(selectedContextMenuItems[0]),
      });

    if (canDeleteItems(selectedContextMenuItems, 'delete'))
      children.push({
        key: 'delete-selected',
        label: 'Delete',
        icon: <DeleteOutlined />,
        onClick: () => onDeleteItems(selectedContextMenuItems),
      });

    if ((folder.parentId, canDeleteItems(selectedContextMenuItems, 'update')))
      children.push({
        key: 'move-selected',
        label: 'Move to parent',
        icon: <FolderAddOutlined />,
        onClick: () =>
          moveItems(
            selectedContextMenuItems.map((item) => ({ type: item.type, id: item.id })),
            folder.parentId as string,
          ),
      });

    if (
      selectedContextMenuItems.find((item) => item.type !== 'folder') &&
      ability.can('create', 'Process')
    )
      children.push({
        key: 'copy-selected',
        label: 'Copy',
        icon: <CopyOutlined />,
        onClick: () => {
          setCopySelection([...selectedContextMenuItems]);
          setOpenCopyModal(true);
        },
      });

    contextMenuItems.push(
      {
        type: 'group',
        label:
          selectedContextMenuItems.length > 1
            ? `${selectedContextMenuItems.length} selected`
            : selectedContextMenuItems[0].name.value,
        children,
      },
      {
        key: 'item-divider',
        type: 'divider',
      },
    );
  }

  const defaultDropdownItems = [];
  if (ability.can('create', 'Process'))
    defaultDropdownItems.push({
      key: 'create-process',
      label: <ProcessCreationButton wrapperElement="create process" />,
      icon: <FileOutlined />,
    });

  if (ability.can('create', 'Process'))
    defaultDropdownItems.push({
      key: 'create-folder',
      label: <FolderCreationButton wrapperElement="Create Folder" />,
      icon: <FolderOutlined />,
    });

  const [updatingFolder, startUpdatingFolderTransition] = useTransition();
  const {
    modal: folderModal,
    open: openFolderModal,
    close: closeFolderModal,
  } = useFolderModal({
    spaceId: space.spaceId,
    parentId: folder.id,
    onSubmit: (values, folder) => {
      if (!folder) return;

      startUpdatingFolderTransition(async () => {
        try {
          const response = updateFolder(
            { name: values.name, description: values.description },
            folder.id,
          );

          if (response && 'error' in response) throw new Error();

          message.open({ type: 'success', content: 'Folder updated successfully' });
          closeFolderModal();
          router.refresh();
        } catch (e) {
          message.open({ type: 'error', content: 'Someting went wrong while updating the folder' });
        }
      });
    },
    modalProps: { title: 'Edit folder', okButtonProps: { loading: updatingFolder } },
  });

  const moveItems = (...[items, folderId]: Parameters<typeof moveIntoFolder>) => {
    startMovingItemTransition(async () => {
      try {
        const response = await moveIntoFolder(items, folderId);

        if (response && 'error' in response) throw new Error();

        router.refresh();
      } catch (e) {
        message.open({
          type: 'error',
          content: `Someting went wrong`,
        });
      }
    });
  };

  async function onDeleteItems(items: ListItem[]) {
    const promises = [];

    const folderIds = items.filter((item) => item.type === 'folder').map((item) => item.id);
    if (folderIds.length > 0) promises.push(deleteFolder(folderIds, space.spaceId));

    const processIds = items.filter((item) => item.type !== 'folder').map((item) => item.id);
    if (folderIds.length > 0) promises.push(deleteProcesses(processIds, space.spaceId));

    await Promise.allSettled(promises);

    setSelectedRowElements([]);
    router.refresh();
  }

  function onCopyItem(item: ListItem) {
    setOpenCopyModal(true);
    setCopySelection([item]);
  }

  function onEditItem(item: ListItem) {
    if (item.type === 'folder') {
      const folder = processes.find((process) => process.id === item.id) as Folder;
      openFolderModal(folder);
    } else {
      setOpenEditModal(true);
      setSelectedRowElements([item]);
    }
  }

  // Here all the loading states shoud be ORed together
  const loading = movingItem;

=======
  const selectedContextMenuItemId = contextMenuStore((store) => store.selected);
  const selectedContextMenuItem = selectedContextMenuItemId
    ? processes.find((item) => item.id === selectedContextMenuItemId)
    : undefined;

  const contextMenuItems: MenuProps['items'] = selectedContextMenuItem
    ? [
        {
          type: 'group',
          label: selectedContextMenuItem.name,
          children: [
            {
              key: 'cut-selected',
              label: 'Cut',
              icon: <ScissorOutlined />,
            },
            {
              key: 'copy-selected',
              label: 'Copy',
              icon: <CopyOutlined />,
            },
            {
              key: 'delete-selected',
              label: 'Delete',
              icon: <DeleteOutlined />,
            },
            {
              key: 'move-selected',
              label: 'Move',
              icon: <FolderAddOutlined />,
            },
            {
              key: 'item-divider',
              type: 'divider',
            },
          ],
        },
      ]
    : [];

  const defaultDropdownItems = [
    {
      key: 'create-process',
      label: <ProcessCreationButton wrapperElement="Create Process" />,
      icon: <FileOutlined />,
    },
    {
      key: 'create-folder',
      label: <FolderCreationButton wrapperElement="Create Folder" />,
      icon: <FolderOutlined />,
    },
  ];
>>>>>>> 454a331e
  return (
    <>
      <Dropdown
        menu={{
          items: [...contextMenuItems, ...defaultDropdownItems],
        }}
        trigger={['contextMenu']}
        onOpenChange={(open) => {
          if (!open) setSelectedContextMenuItem([]);
        }}
      >
        <div
          className={breakpoint.xs ? styles.MobileView : ''}
          style={{ display: 'flex', justifyContent: 'space-between', height: '100%' }}
        >
          {/* 73% for list / icon view, 27% for meta data panel (if active) */}
          <div style={{ flex: '1' }}>
            <Bar
              leftNode={
                <span style={{ display: 'flex', width: '100%', justifyContent: 'space-between' }}>
                  <span style={{ display: 'flex', justifyContent: 'flex-start' }}>
                    {!breakpoint.xs && (
                      <Space>
                        <Dropdown
                          trigger={['click']}
                          menu={{
                            items: defaultDropdownItems,
                          }}
                        >
                          <Button type="primary" icon={<PlusOutlined />}>
                            New
                          </Button>
                        </Dropdown>
                        <ProcessImportButton type="default">
                          {breakpoint.xl ? 'Import Process' : 'Import'}
                        </ProcessImportButton>
                      </Space>
                    )}

                    {selectedRowKeys.length ? (
                      <span className={styles.SelectedRow}>
                        {selectedRowKeys.length} selected:
                        <span className={styles.Icons}>{actionBar}</span>
                      </span>
                    ) : undefined}
                  </span>

                  <span>
                    <Space.Compact className={cn(breakpoint.xs ? styles.MobileToggleView : '')}>
                      <Button
                        style={!iconView ? { color: '#3e93de', borderColor: '#3e93de' } : {}}
                        onClick={() => {
                          addPreferences({ 'icon-view-in-process-list': false });
                        }}
                      >
                        <UnorderedListOutlined />
                      </Button>
                      <Button
                        style={!iconView ? {} : { color: '#3e93de', borderColor: '#3e93de' }}
                        onClick={() => {
                          addPreferences({ 'icon-view-in-process-list': true });
                        }}
                      >
                        <AppstoreOutlined />
                      </Button>
                    </Space.Compact>
                    {/* {breakpoint.xl ? (
          <Button
          type="text"
          onClick={() => {
          if (collapseCard) collapseCard();
          }}
          >
          <InfoCircleOutlined />
          </Button>
          ) : undefined} */}
                  </span>
<<<<<<< HEAD

                  {/* <!-- FloatButtonGroup needs a z-index of 101
        since BPMN Logo of the viewer has an z-index of 100 --> */}
                  {!breakpoint.xl && (
                    <FloatButton.Group
                      className={styles.FloatButton}
                      trigger="click"
                      type="primary"
                      style={{ marginBottom: '60px', marginRight: '10px', zIndex: '101' }}
                      icon={<PlusOutlined />}
                    >
                      <Tooltip trigger="hover" placement="left" title="Create a process">
                        <FloatButton
                          icon={
                            <ProcessCreationButton
                              type="text"
                              icon={<PlusOutlined style={{ marginLeft: '-0.81rem' }} />}
                            />
                          }
                        />
                      </Tooltip>
                      <Tooltip trigger="hover" placement="left" title="Import a process">
                        <FloatButton
                          icon={
                            <ProcessImportButton
                              type="text"
                              icon={<ImportOutlined style={{ marginLeft: '-0.81rem' }} />}
                            />
                          }
                        />
                      </Tooltip>
                    </FloatButton.Group>
                  )}
=======
>>>>>>> 454a331e
                </span>
              }
              searchProps={{
                onChange: (e) => setSearchTerm(e.target.value),
                onPressEnter: (e) => setSearchTerm(e.currentTarget.value),
                placeholder: 'Search Processes ...',
              }}
            />

            <DndContext
              // Without an id Next throws a id mismatch
              id="processes-dnd-context"
              modifiers={[snapCenterToCursor]}
              sensors={dndSensors}
              onDragEnd={dragEndHanler}
              onDragStart={dragStartHandler}
            >
              {iconView ? (
                <IconView
                  data={filteredData}
                  selection={selectedRowKeys}
                  setSelectionElements={setSelectedRowElements}
                  setShowMobileMetaData={setShowMobileMetaData}
                />
              ) : (
                <ProcessList
                  data={filteredData}
                  folder={folder}
                  dragInfo={dragInfo}
                  setSelectionElements={setSelectedRowElements}
                  selection={selectedRowKeys}
<<<<<<< HEAD
                  selectedElements={selectedRowElements}
                  isLoading={loading}
=======
                  isLoading={movingItem}
>>>>>>> 454a331e
                  // TODO: Replace with server component loading state
                  //isLoading={isLoading}
                  onExportProcess={(id) => {
                    setOpenExportModal(true);
                  }}
<<<<<<< HEAD
                  onDeleteItem={onDeleteItems}
                  onCopyItem={onCopyItem}
                  onEditItem={onEditItem}
=======
                  onDeleteProcess={async ({ id }) => {
                    await deleteProcesses([id], environment.spaceId);
                    setSelectedRowElements([]);
                    router.refresh();
                  }}
                  onCopyProcess={(process) => {
                    setOpenCopyModal(true);
                    setSelectedRowElements([process]);
                  }}
                  onEditProcess={(process) => {
                    setOpenEditModal(true);
                    setSelectedRowElements([process]);
                  }}
>>>>>>> 454a331e
                  setShowMobileMetaData={setShowMobileMetaData}
                />
              )}
              <DragOverlay dropAnimation={null}>
                {dragInfo.dragging ? (
                  <Badge
                    count={selectedRowElements.length > 1 ? selectedRowElements.length : undefined}
                  >
                    <Card
                      style={{
                        width: 'fit-content',
                        cursor: 'move',
                      }}
                    >
                      {dragInfo.activeElement.type === 'folder' ? (
                        <FolderOutlined />
                      ) : (
                        <FileOutlined />
                      )}{' '}
                      {dragInfo.activeElement.name}
                    </Card>
                  </Badge>
                ) : null}
              </DragOverlay>
            </DndContext>
          </div>

          {/*Meta Data Panel*/}
          {breakpoint.xl ? (
            <MetaData selectedElement={selectedRowElements.at(-1)} ref={CollapsePannelRef} />
          ) : (
            <Drawer
              onClose={closeMobileMetaData}
              title={
                <span>
                  {filteredData?.find((item) => item.id === selectedRowKeys[0])?.name.value!}
                </span>
              }
              open={showMobileMetaData}
            >
              <MetaDataContent selectedElement={selectedRowElements.at(-1)} />
            </Drawer>
          )}
        </div>
      </Dropdown>

      <ProcessExportModal
        processes={selectedRowKeys.map((definitionId) => ({
          definitionId: definitionId as string,
        }))}
        open={openExportModal}
        onClose={() => setOpenExportModal(false)}
      />
      <ProcessModal
        open={openCopyModal}
        title={`Copy Process${selectedRowKeys.length > 1 ? 'es' : ''}`}
        onCancel={() => setOpenCopyModal(false)}
        initialData={copySelection
          .filter((item) => item.type !== 'folder')
          .map((process) => ({
            name: `${process.name.value} (Copy)`,
            description: process.description.value,
            originalId: process.id,
            folderId: folder.id,
          }))}
        onSubmit={async (values) => {
          const res = await copyProcesses(values, space.spaceId);
          // Errors are handled in the modal.
          if ('error' in res) {
            return res;
          }
          setOpenCopyModal(false);
          router.refresh();
        }}
      />
      <ProcessModal
        open={openEditModal}
        title={`Edit Process${selectedRowKeys.length > 1 ? 'es' : ''}`}
        onCancel={() => setOpenEditModal(false)}
        initialData={filteredData
          .filter((process) => selectedRowKeys.includes(process.id))
          .map((process) => ({
            id: process.id,
            name: process.name.value,
            description: process.description.value,
          }))}
        onSubmit={async (values) => {
          const res = await updateProcesses(values, space.spaceId);
          // Errors are handled in the modal.
          if (res && 'error' in res) {
            return res;
          }
          setOpenEditModal(false);
          router.refresh();
        }}
      />
      {folderModal}
    </>
  );
};

export default Processes;

// NOTE: I plan to move this to a separate file
export function DraggableElementGenerator<TPropId extends string>(
  element: keyof ReactHTML,
  propId: TPropId,
) {
  type Props = ClassAttributes<HTMLElement> &
    HTMLAttributes<HTMLElement> & { [key in TPropId]: string };

  const DraggableElement = (props: Props) => {
<<<<<<< HEAD
=======
    const elementId = props[propId] ?? '';
>>>>>>> 454a331e
    const {
      attributes,
      listeners,
      setNodeRef: setDraggableNodeRef,
      isDragging,
<<<<<<< HEAD
    } = useDraggable({ id: props[propId] });

    const { setNodeRef: setNodeRefDroppable, over } = useDroppable({
      id: props[propId],
=======
    } = useDraggable({ id: elementId });

    const { setNodeRef: setNodeRefDroppable, over } = useDroppable({
      id: elementId,
>>>>>>> 454a331e
    });

    const className = cn(
      {
<<<<<<< HEAD
        [styles.HoveredByFile]: !isDragging && over?.id === props[propId],
=======
        [styles.HoveredByFile]: !isDragging && over?.id === elementId,
>>>>>>> 454a331e
        [styles.RowBeingDragged]: isDragging,
      },
      props.className,
    );

    return React.createElement(element, {
      ...props,
      ...attributes,
      ...listeners,
      ref(elementRef) {
        setDraggableNodeRef(elementRef);
        setNodeRefDroppable(elementRef);
      },
      className,
    });
  };

  DraggableElement.displayName = 'DraggableRow';

  return DraggableElement;
}<|MERGE_RESOLUTION|>--- conflicted
+++ resolved
@@ -11,10 +11,6 @@
   useTransition,
   ClassAttributes,
   ReactHTML,
-<<<<<<< HEAD
-=======
-  useMemo,
->>>>>>> 454a331e
 } from 'react';
 import {
   Space,
@@ -37,19 +33,11 @@
   AppstoreOutlined,
   PlusOutlined,
   ImportOutlined,
-<<<<<<< HEAD
   FolderOutlined,
   FileOutlined,
   CopyOutlined,
   FolderAddOutlined,
   EditOutlined,
-=======
-  ScissorOutlined,
-  CopyOutlined,
-  FolderAddOutlined,
-  FolderOutlined,
-  FileOutlined,
->>>>>>> 454a331e
 } from '@ant-design/icons';
 import IconView from './process-icon-list';
 import ProcessList from './process-list';
@@ -67,25 +55,14 @@
 import ProcessImportButton from './process-import';
 import { ProcessMetadata } from '@/lib/data/process-schema';
 import MetaDataContent from './process-info-card-content';
-<<<<<<< HEAD
-=======
-import {
-  CheckerType,
-  useAddControlCallback,
-  useControlStore,
-  useControler,
-} from '@/lib/controls-store';
-import ResizableElement, { ResizableElementRefType } from './ResizableElement';
->>>>>>> 454a331e
 import { useEnvironment } from './auth-can';
-import useFavouritesStore, { useInitialiseFavourites } from '@/lib/useFavouriteProcesses';
 import { Folder } from '@/lib/data/folder-schema';
 import FolderCreationButton from './folder-creation-button';
-<<<<<<< HEAD
-import { deleteFolder, moveIntoFolder, updateFolder } from '@/lib/data/folders';
-=======
-import { moveIntoFolder } from '@/lib/data/folders';
->>>>>>> 454a331e
+import {
+  deleteFolder,
+  moveIntoFolder,
+  updateFolder as updateFolderServer,
+} from '@/lib/data/folders';
 import {
   DndContext,
   DragOverlay,
@@ -99,9 +76,10 @@
 
 import { snapCenterToCursor } from '@dnd-kit/modifiers';
 import { create } from 'zustand';
-<<<<<<< HEAD
-import useFolderModal from './folder-modal';
 import { toCaslResource } from '@/lib/ability/caslAbility';
+import FolderModal from './folder-modal';
+import { CheckerType, useAddControlCallback, useControler } from '@/lib/controls-store';
+import useFavouritesStore, { useInitialiseFavourites } from '@/lib/useFavouriteProcesses';
 
 export const contextMenuStore = create<{
   setSelected: (id: ListItem[]) => void;
@@ -109,15 +87,6 @@
 }>((set) => ({
   setSelected: (item) => set({ selected: item }),
   selected: [],
-=======
-
-export const contextMenuStore = create<{
-  setSelected: (id?: string) => void;
-  selected?: string;
-}>((set) => ({
-  setSelected: (id) => set({ selected: id }),
-  selected: undefined,
->>>>>>> 454a331e
 }));
 
 export type DragInfo =
@@ -136,19 +105,10 @@
   folder: Folder;
 };
 
-<<<<<<< HEAD
-const Processes = ({ processes, folder }: ProcessesProps) => {
+const Processes = ({ processes, favourites, folder }: ProcessesProps) => {
   if (folder.parentId)
     processes = [
       {
-=======
-const Processes = ({ processes: _processes, favourites, folder }: ProcessesProps) => {
-  const processes = useMemo(() => {
-    const newProcesses = [..._processes];
-
-    if (folder.parentId)
-      newProcesses.unshift({
->>>>>>> 454a331e
         name: '< Parent Folder >',
         parentId: null,
         type: 'folder',
@@ -157,16 +117,9 @@
         createdBy: '',
         updatedAt: '',
         environmentId: '',
-<<<<<<< HEAD
       },
       ...processes,
     ];
-=======
-      });
-
-    return newProcesses;
-  }, [_processes]);
->>>>>>> 454a331e
 
   const ability = useAbilityStore((state) => state.ability);
   const space = useEnvironment();
@@ -217,7 +170,7 @@
     }
     setSelectedRowElements([]);
     router.refresh();
-  }, [environment.spaceId, message, router, selectedRowKeys]);
+  }, [message, router, selectedRowKeys]);
 
   const breakpoint = Grid.useBreakpoint();
   const [openExportModal, setOpenExportModal] = useState(false);
@@ -308,33 +261,9 @@
   );
   useAddControlCallback('process-list', 'esc', deselectAll);
 
-<<<<<<< HEAD
-      /* CTRL + A */
-      if (e.ctrlKey && e.key === 'a') {
-        e.preventDefault();
-        setSelectedRowElements(filteredData ?? []);
-        /* DEL */
-      } else if (e.key === 'Delete' && selectedRowKeys.length) {
-        if (ability.can('delete', 'Process')) {
-          setOpenDeleteModal(true);
-        }
-        /* ESC */
-      } else if (e.key === 'Escape') {
-        deselectAll();
-        /* CTRL + C */
-      } else if (e.ctrlKey && e.key === 'c') {
-        if (ability.can('create', 'Process')) {
-          setCopySelection(selectedRowElements);
-        }
-        /* CTRL + V */
-      } else if (e.ctrlKey && e.key === 'v' && copySelection.length) {
-        if (ability.can('create', 'Process')) {
-          setOpenCopyModal(true);
-        }
-=======
   useAddControlCallback('process-list', 'del', () => setOpenDeleteModal(true));
 
-  useAddControlCallback('process-list', 'copy', () => setCopySelection(selectedRowKeys));
+  useAddControlCallback('process-list', 'copy', () => setCopySelection(selectedRowElements));
 
   useAddControlCallback('process-list', 'paste', () => setOpenCopyModal(true));
 
@@ -374,59 +303,6 @@
     // don't allow to move selected items into themselves
     if (selectedRowKeys.length > 0 && selectedRowKeys.includes(over.id)) return;
 
-    startMovingItemTransition(async () => {
-      try {
-        const items =
-          selectedRowKeys.length > 0
-            ? selectedRowElements.map((element) => ({
-                type: element.type,
-                id: element.id,
-              }))
-            : [{ type: active.type, id: active.id }];
-
-        const response = await moveIntoFolder(items, over.id);
-
-        if (response && 'error' in response) throw new Error();
-
-        router.refresh();
-      } catch (e) {
-        message.open({
-          type: 'error',
-          content: `Someting went wrong while moving the ${active.type}`,
-        });
->>>>>>> 454a331e
-      }
-    });
-  };
-
-<<<<<<< HEAD
-  // NOTE: I plan to move this to a separate file
-  const [dragInfo, setDragInfo] = useState<DragInfo>({ dragging: false });
-  const [movingItem, startMovingItemTransition] = useTransition();
-  const dndSensors = useSensors(
-    useSensor(PointerSensor, {
-      activationConstraint: { distance: 5 },
-    }),
-    useSensor(MouseSensor, {
-      activationConstraint: { distance: 5 },
-    }),
-  );
-
-  const dragEndHanler: ComponentProps<typeof DndContext>['onDragEnd'] = (e) => {
-    setDragInfo({ dragging: false });
-
-    // prevent parent folder from being dragged
-    if (e.active.id === folder.parentId) return;
-
-    const active = processes.find((item) => item.id === e.active.id);
-    const over = processes.find((item) => item.id === e.over?.id);
-
-    if (!active || !over) return;
-    if (over.type != 'folder' || active.id === over.id) return;
-
-    // don't allow to move selected items into themselves
-    if (selectedRowKeys.length > 0 && selectedRowKeys.includes(over.id)) return;
-
     const items =
       selectedRowKeys.length > 0
         ? selectedRowElements.map((element) => ({
@@ -438,8 +314,6 @@
     moveItems(items, over.id);
   };
 
-=======
->>>>>>> 454a331e
   const dragStartHandler: ComponentProps<typeof DndContext>['onDragEnd'] = (e) => {
     if (selectedRowKeys.length > 0 && !selectedRowKeys.includes(e.active.id as string))
       setSelectedRowElements([]);
@@ -451,7 +325,6 @@
     });
   };
 
-<<<<<<< HEAD
   const selectedContextMenuItems = contextMenuStore((store) => store.selected);
   const setSelectedContextMenuItem = contextMenuStore((store) => store.setSelected);
 
@@ -525,7 +398,7 @@
       icon: <FileOutlined />,
     });
 
-  if (ability.can('create', 'Process'))
+  if (ability.can('create', 'Folder'))
     defaultDropdownItems.push({
       key: 'create-folder',
       label: <FolderCreationButton wrapperElement="Create Folder" />,
@@ -533,35 +406,29 @@
     });
 
   const [updatingFolder, startUpdatingFolderTransition] = useTransition();
-  const {
-    modal: folderModal,
-    open: openFolderModal,
-    close: closeFolderModal,
-  } = useFolderModal({
-    spaceId: space.spaceId,
-    parentId: folder.id,
-    onSubmit: (values, folder) => {
-      if (!folder) return;
-
-      startUpdatingFolderTransition(async () => {
-        try {
-          const response = updateFolder(
-            { name: values.name, description: values.description },
-            folder.id,
-          );
-
-          if (response && 'error' in response) throw new Error();
-
-          message.open({ type: 'success', content: 'Folder updated successfully' });
-          closeFolderModal();
-          router.refresh();
-        } catch (e) {
-          message.open({ type: 'error', content: 'Someting went wrong while updating the folder' });
-        }
-      });
-    },
-    modalProps: { title: 'Edit folder', okButtonProps: { loading: updatingFolder } },
-  });
+  const [updateFolderModalCurrentFolder, setUpdateFolderModalCurrentFolder] = useState<
+    Folder | undefined
+  >(undefined);
+  const updateFolder: ComponentProps<typeof FolderModal>['onSubmit'] = (values) => {
+    if (!folder) return;
+
+    startUpdatingFolderTransition(async () => {
+      try {
+        const response = updateFolderServer(
+          { name: values.name, description: values.description },
+          folder.id,
+        );
+
+        if (response && 'error' in response) throw new Error();
+
+        message.open({ type: 'success', content: 'Folder updated successfully' });
+        setUpdateFolderModalCurrentFolder(undefined);
+        router.refresh();
+      } catch (e) {
+        message.open({ type: 'error', content: 'Someting went wrong while updating the folder' });
+      }
+    });
+  };
 
   const moveItems = (...[items, folderId]: Parameters<typeof moveIntoFolder>) => {
     startMovingItemTransition(async () => {
@@ -603,7 +470,7 @@
   function onEditItem(item: ListItem) {
     if (item.type === 'folder') {
       const folder = processes.find((process) => process.id === item.id) as Folder;
-      openFolderModal(folder);
+      setUpdateFolderModalCurrentFolder(folder);
     } else {
       setOpenEditModal(true);
       setSelectedRowElements([item]);
@@ -613,60 +480,6 @@
   // Here all the loading states shoud be ORed together
   const loading = movingItem;
 
-=======
-  const selectedContextMenuItemId = contextMenuStore((store) => store.selected);
-  const selectedContextMenuItem = selectedContextMenuItemId
-    ? processes.find((item) => item.id === selectedContextMenuItemId)
-    : undefined;
-
-  const contextMenuItems: MenuProps['items'] = selectedContextMenuItem
-    ? [
-        {
-          type: 'group',
-          label: selectedContextMenuItem.name,
-          children: [
-            {
-              key: 'cut-selected',
-              label: 'Cut',
-              icon: <ScissorOutlined />,
-            },
-            {
-              key: 'copy-selected',
-              label: 'Copy',
-              icon: <CopyOutlined />,
-            },
-            {
-              key: 'delete-selected',
-              label: 'Delete',
-              icon: <DeleteOutlined />,
-            },
-            {
-              key: 'move-selected',
-              label: 'Move',
-              icon: <FolderAddOutlined />,
-            },
-            {
-              key: 'item-divider',
-              type: 'divider',
-            },
-          ],
-        },
-      ]
-    : [];
-
-  const defaultDropdownItems = [
-    {
-      key: 'create-process',
-      label: <ProcessCreationButton wrapperElement="Create Process" />,
-      icon: <FileOutlined />,
-    },
-    {
-      key: 'create-folder',
-      label: <FolderCreationButton wrapperElement="Create Folder" />,
-      icon: <FolderOutlined />,
-    },
-  ];
->>>>>>> 454a331e
   return (
     <>
       <Dropdown
@@ -744,7 +557,6 @@
           </Button>
           ) : undefined} */}
                   </span>
-<<<<<<< HEAD
 
                   {/* <!-- FloatButtonGroup needs a z-index of 101
         since BPMN Logo of the viewer has an z-index of 100 --> */}
@@ -778,8 +590,6 @@
                       </Tooltip>
                     </FloatButton.Group>
                   )}
-=======
->>>>>>> 454a331e
                 </span>
               }
               searchProps={{
@@ -811,36 +621,16 @@
                   dragInfo={dragInfo}
                   setSelectionElements={setSelectedRowElements}
                   selection={selectedRowKeys}
-<<<<<<< HEAD
                   selectedElements={selectedRowElements}
                   isLoading={loading}
-=======
-                  isLoading={movingItem}
->>>>>>> 454a331e
                   // TODO: Replace with server component loading state
                   //isLoading={isLoading}
                   onExportProcess={(id) => {
                     setOpenExportModal(true);
                   }}
-<<<<<<< HEAD
                   onDeleteItem={onDeleteItems}
                   onCopyItem={onCopyItem}
                   onEditItem={onEditItem}
-=======
-                  onDeleteProcess={async ({ id }) => {
-                    await deleteProcesses([id], environment.spaceId);
-                    setSelectedRowElements([]);
-                    router.refresh();
-                  }}
-                  onCopyProcess={(process) => {
-                    setOpenCopyModal(true);
-                    setSelectedRowElements([process]);
-                  }}
-                  onEditProcess={(process) => {
-                    setOpenEditModal(true);
-                    setSelectedRowElements([process]);
-                  }}
->>>>>>> 454a331e
                   setShowMobileMetaData={setShowMobileMetaData}
                 />
               )}
@@ -937,7 +727,15 @@
           router.refresh();
         }}
       />
-      {folderModal}
+      <FolderModal
+        open={!!updateFolderModalCurrentFolder}
+        close={() => setUpdateFolderModalCurrentFolder(undefined)}
+        spaceId={space.spaceId}
+        parentId={folder.id}
+        onSubmit={updateFolder}
+        modalProps={{ title: 'Edit folder', okButtonProps: { loading: updatingFolder } }}
+        initialValues={updateFolderModalCurrentFolder}
+      />
     </>
   );
 };
@@ -953,35 +751,21 @@
     HTMLAttributes<HTMLElement> & { [key in TPropId]: string };
 
   const DraggableElement = (props: Props) => {
-<<<<<<< HEAD
-=======
     const elementId = props[propId] ?? '';
->>>>>>> 454a331e
     const {
       attributes,
       listeners,
       setNodeRef: setDraggableNodeRef,
       isDragging,
-<<<<<<< HEAD
-    } = useDraggable({ id: props[propId] });
+    } = useDraggable({ id: elementId });
 
     const { setNodeRef: setNodeRefDroppable, over } = useDroppable({
       id: props[propId],
-=======
-    } = useDraggable({ id: elementId });
-
-    const { setNodeRef: setNodeRefDroppable, over } = useDroppable({
-      id: elementId,
->>>>>>> 454a331e
     });
 
     const className = cn(
       {
-<<<<<<< HEAD
-        [styles.HoveredByFile]: !isDragging && over?.id === props[propId],
-=======
         [styles.HoveredByFile]: !isDragging && over?.id === elementId,
->>>>>>> 454a331e
         [styles.RowBeingDragged]: isDragging,
       },
       props.className,
