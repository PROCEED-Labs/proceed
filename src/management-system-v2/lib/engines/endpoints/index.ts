import { Prettify } from '@/lib/typescript-utils';
import { Engine } from '../machines';
import {
  Methods,
  AvailableEndpoints,
  _endpointBuilder,
  EndpointBuilderOptions,
} from './endpoint-builder';
import { httpRequest } from './http-endpoints';
import { getClient, mqttRequest } from './mqtt-endpoints';

export async function engineRequest<
  Method extends Methods,
  Url extends AvailableEndpoints<Method>,
>({
  engine,
  method,
  endpoint,
  body,
  ...params
}: {
  engine: Engine;
  method: Method;
  endpoint: Url;
  body?: any;
} & Prettify<EndpointBuilderOptions<Method, Url>>) {
  let queryParams;
  if ('queryParams' in params && engine.type === 'mqtt') {
    queryParams = params.queryParams;
    delete params.queryParams;
  }

  const builtEndpoint = _endpointBuilder(endpoint, params);

  if (engine.type === 'http')
    return await httpRequest(engine.address, builtEndpoint, method.toUpperCase() as any, body);

<<<<<<< HEAD
  const mqttClient = await getClient(engine.brokerAddress, !engine.spaceEngine);
=======
    const response = await mqttRequest(
      engine.id,
      builtEndpoint,
      {
        method: method.toUpperCase() as any,
        query: queryParams as any,
        body,
      },
      spaceEngineClient,
    );
>>>>>>> 9f38fc8d

  const response = await mqttRequest(
    engine.id,
    builtEndpoint,
    {
      method: method.toUpperCase() as any,
      body,
    },
    mqttClient,
  );

  // TODO: if multiple requests are sent, this will be called multiple times
  if (engine.spaceEngine) {
    // NOTE: not awaiting this could be a problem if hosted on vercel
    mqttClient.endAsync();
  }

  return response;
}<|MERGE_RESOLUTION|>--- conflicted
+++ resolved
@@ -32,12 +32,10 @@
 
   const builtEndpoint = _endpointBuilder(endpoint, params);
 
-  if (engine.type === 'http')
-    return await httpRequest(engine.address, builtEndpoint, method.toUpperCase() as any, body);
+  if (engine.type === 'mqtt') {
+    let spaceEngineClient;
+    spaceEngineClient = await getClient(engine.brokerAddress);
 
-<<<<<<< HEAD
-  const mqttClient = await getClient(engine.brokerAddress, !engine.spaceEngine);
-=======
     const response = await mqttRequest(
       engine.id,
       builtEndpoint,
@@ -48,23 +46,14 @@
       },
       spaceEngineClient,
     );
->>>>>>> 9f38fc8d
 
-  const response = await mqttRequest(
-    engine.id,
-    builtEndpoint,
-    {
-      method: method.toUpperCase() as any,
-      body,
-    },
-    mqttClient,
-  );
+    // NOTE: not awaiting this could be a problem if hosted on vercel
+    if (engine.spaceEngine) {
+      spaceEngineClient?.endAsync();
+    }
 
-  // TODO: if multiple requests are sent, this will be called multiple times
-  if (engine.spaceEngine) {
-    // NOTE: not awaiting this could be a problem if hosted on vercel
-    mqttClient.endAsync();
+    return response;
+  } else {
+    return await httpRequest(engine.address, builtEndpoint, method.toUpperCase() as any, body);
   }
-
-  return response;
 }