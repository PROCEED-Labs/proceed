--- conflicted
+++ resolved
@@ -478,11 +478,7 @@
             // TODO: This is a hack to clear the parallel route when selecting
             // another process. (needs upstream fix)
             //router.refresh();
-<<<<<<< HEAD
-            router.push(`/processes/${record.id}`);
-=======
             router.push(`processes/${record.id}`);
->>>>>>> 36a08406
           },
           onMouseEnter: (event) => {
             setHovered(record);
