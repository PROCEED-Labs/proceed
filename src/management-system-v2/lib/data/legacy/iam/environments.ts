import { v4 } from 'uuid';
import store from '../store.js';
import Ability, { UnauthorizedError } from '@/lib/ability/abilityHelper';
import { addRole, deleteRole, getRoleByName, getRoles, roleMetaObjects } from './roles';
import { adminPermissions } from '@/lib/authorization/permissionHelpers';
import { addRoleMappings } from './role-mappings';
import { addMember, getMemebers, membershipMetaObject, removeMember } from './memberships';
import {
  Environment,
  EnvironmentInput,
  UserOrganizationEnvironmentInput,
  UserOrganizationEnvironmentInputSchema,
  environmentSchema,
} from '../../environment-schema';
import { getProcessMetaObjects, removeProcess } from '../_process';
import { createFolder } from '../folders';
import { deleteLogo, getLogo, hasLogo, saveLogo } from '../fileHandling.js';
import { toCaslResource } from '@/lib/ability/caslAbility';
import { enableUseDB } from 'FeatureFlags';
import db from '@/lib/data';
import { env } from '@/lib/env-vars.js';

// @ts-ignore
let firstInit = !global.environmentMetaObject;

export let environmentsMetaObject: { [Id: string]: Environment } =
  // @ts-ignore
  global.environmentsMetaObject || (global.environmentsMetaObject = {});

export function getEnvironments(ability?: Ability) {
  const environments = Object.values(environmentsMetaObject);

  //TODO: filter environments by ability
  return environments;
}

export async function getEnvironmentById(
  id: string,
  ability?: Ability,
  opts?: { throwOnNotFound?: boolean },
) {
  // TODO: check ability
  if (enableUseDB) {
    const environment = await db.space.findUnique({
      where: {
        id: id,
      },
    });

    if (!environment && opts && opts.throwOnNotFound) throw new Error('Environment not found');

    return environment;
  }
  const environment = environmentsMetaObject[id];

  if (!environment && opts && opts.throwOnNotFound) throw new Error('Environment not found');

  return environment;
}

/** Sets an environment to active, and adds the given user as an admin */
export async function activateEnvrionment(environmentId: string, userId: string) {
  const environment = await getEnvironmentById(environmentId);
  if (!environment) throw new Error("Environment doesn't exist");
  if (!environment.isOrganization) throw new Error('Environment is a personal environment');
  if (environment.isActive) throw new Error('Environment is already active');

  const adminRole = await getRoleByName(environmentId, '@admin');
  if (!adminRole) throw new Error(`Consistency error: admin role of ${environmentId} not found`);

  addMember(environmentId, userId);

  addRoleMappings([
    {
      environmentId,
      roleId: adminRole.id,
      userId,
    },
  ]);
}

export async function addEnvironment(environmentInput: EnvironmentInput, ability?: Ability) {
  const newEnvironment = environmentSchema.parse(environmentInput);
  const id = newEnvironment.isOrganization ? v4() : newEnvironment.ownerId;

  if (await getEnvironmentById(id)) throw new Error('Environment id already exists');

  const newEnvironmentWithId = { ...newEnvironment, id };
  if (enableUseDB) {
    await db.space.create({ data: { ...newEnvironmentWithId } });
  } else {
    environmentsMetaObject[id] = newEnvironmentWithId;
    store.add('environments', newEnvironmentWithId);
  }

  if (newEnvironment.isOrganization) {
    const adminRole = await addRole({
      environmentId: id,
      name: '@admin',
      default: true,
      permissions: { All: adminPermissions },
    });
    addRole({
      environmentId: id,
      name: '@guest',
      default: true,
      permissions: {},
    });
    addRole({
      environmentId: id,
      name: '@everyone',
      default: true,
      permissions: {},
    });

    if (newEnvironment.isActive) {
      await addMember(id, newEnvironment.ownerId);

      await addRoleMappings([
        {
          environmentId: id,
          roleId: adminRole.id,
          userId: newEnvironment.ownerId,
        },
      ]);
    }
  }

  // add root folder
  await createFolder({
    environmentId: id,
    name: '',
    parentId: null,
    createdBy: null,
  });

  return newEnvironmentWithId;
}

export async function deleteEnvironment(environmentId: string, ability?: Ability) {
  const environment = await getEnvironmentById(environmentId);
  if (!environment) throw new Error('Environment not found');

  if (ability && !ability.can('delete', 'Environment')) throw new UnauthorizedError();
  if (enableUseDB) {
    await db.space.delete({
      where: { id: environmentId },
    });
  } else {
    const roles = Object.values(roleMetaObjects);
    for (const role of roles) {
      if (role.environmentId === environmentId) {
        deleteRole(role.id); // also deletes role mappings
      }
    }

    const processes = Object.values(getProcessMetaObjects());
    for (const process of processes) {
      if (process.environmentId === environmentId) {
        removeProcess(process.id);
      }
    }

    if (environment.isOrganization) {
      const environmentMemberships = membershipMetaObject[environmentId];
      if (environmentMemberships) {
        for (const { userId } of environmentMemberships) {
          removeMember(environmentId, userId);
        }
        delete membershipMetaObject[environmentId];
      }
    }

    delete environmentsMetaObject[environmentId];
    store.remove('environments', environmentId);
  }
}

<<<<<<< HEAD
export async function updateOrganization(
=======
export function saveOrganizationLogo(organizationId: string, image: Buffer, ability?: Ability) {
  const organization = getEnvironmentById(organizationId, undefined, { throwOnNotFound: true });
  if (!organization.organization)
    throw new Error("You can't save a logo for a personal environment");

  if (ability && ability.can('update', 'Environment', { environmentId: organizationId }))
    throw new UnauthorizedError();

  try {
    saveLogo(organizationId, image);
  } catch (err) {
    throw new Error('Failed to store image');
  }
}

export function getOrganizationLogo(organizationId: string) {
  const organization = getEnvironmentById(organizationId, undefined, { throwOnNotFound: true });
  if (!organization.organization) throw new Error("Personal spaces don' support logos");

  try {
    return getLogo(organizationId);
  } catch (err) {
    return undefined;
  }
}

export function organizationHasLogo(organizationId: string) {
  const organization = getEnvironmentById(organizationId, undefined, { throwOnNotFound: true });
  if (!organization.organization) throw new Error("Personal spaces don' support logos");

  return hasLogo(organizationId);
}

export function deleteOrganizationLogo(organizationId: string) {
  const organization = getEnvironmentById(organizationId, undefined, { throwOnNotFound: true });
  if (!organization.organization) throw new Error("Personal spaces don' support logos");

  if (!hasLogo(organizationId)) throw new Error("Organization doesn't have a logo");

  deleteLogo(organizationId);
}

export function updateOrganization(
>>>>>>> ef781db2
  environmentId: string,
  environmentInput: Partial<UserOrganizationEnvironmentInput>,
  ability?: Ability,
) {
  const environment = await getEnvironmentById(environmentId, ability, { throwOnNotFound: true });

  if (!environment) {
    throw new Error('Environment not found');
  }

  if (
    ability &&
    !ability.can('update', toCaslResource('Environment', environment), { environmentId })
  )
    throw new UnauthorizedError();

  if (!environment.isOrganization) throw new Error('Environment is not an organization');

  const update = UserOrganizationEnvironmentInputSchema.partial().parse(environmentInput);
  const newEnvironmentData: Environment = { ...environment, ...update } as Environment;

  if (enableUseDB) {
    await db.space.update({ where: { id: environment.id }, data: { ...newEnvironmentData } });
  } else {
    environmentsMetaObject[environmentId] = newEnvironmentData;
    store.update('environments', environmentId, newEnvironmentData);
  }

  return newEnvironmentData;
}

let inited = false;
/**
 * initializes the environments meta information objects
 */
export function init() {
  if (!firstInit || inited) return;
  inited = true;

  const storedEnvironemnts = store.get('environments') as any[];

  // set roles store cache for quick access
  storedEnvironemnts.forEach(
    (environments) => (environmentsMetaObject[environments.id] = environments),
  );
}
init();<|MERGE_RESOLUTION|>--- conflicted
+++ resolved
@@ -176,12 +176,15 @@
   }
 }
 
-<<<<<<< HEAD
-export async function updateOrganization(
-=======
-export function saveOrganizationLogo(organizationId: string, image: Buffer, ability?: Ability) {
-  const organization = getEnvironmentById(organizationId, undefined, { throwOnNotFound: true });
-  if (!organization.organization)
+export async function saveOrganizationLogo(
+  organizationId: string,
+  image: Buffer,
+  ability?: Ability,
+) {
+  const organization = await getEnvironmentById(organizationId, undefined, {
+    throwOnNotFound: true,
+  });
+  if (!organization?.isOrganization)
     throw new Error("You can't save a logo for a personal environment");
 
   if (ability && ability.can('update', 'Environment', { environmentId: organizationId }))
@@ -194,9 +197,11 @@
   }
 }
 
-export function getOrganizationLogo(organizationId: string) {
-  const organization = getEnvironmentById(organizationId, undefined, { throwOnNotFound: true });
-  if (!organization.organization) throw new Error("Personal spaces don' support logos");
+export async function getOrganizationLogo(organizationId: string) {
+  const organization = await getEnvironmentById(organizationId, undefined, {
+    throwOnNotFound: true,
+  });
+  if (!organization?.isOrganization) throw new Error("Personal spaces don' support logos");
 
   try {
     return getLogo(organizationId);
@@ -205,24 +210,27 @@
   }
 }
 
-export function organizationHasLogo(organizationId: string) {
-  const organization = getEnvironmentById(organizationId, undefined, { throwOnNotFound: true });
-  if (!organization.organization) throw new Error("Personal spaces don' support logos");
+export async function organizationHasLogo(organizationId: string) {
+  const organization = await getEnvironmentById(organizationId, undefined, {
+    throwOnNotFound: true,
+  });
+  if (!organization?.isOrganization) throw new Error("Personal spaces don' support logos");
 
   return hasLogo(organizationId);
 }
 
-export function deleteOrganizationLogo(organizationId: string) {
-  const organization = getEnvironmentById(organizationId, undefined, { throwOnNotFound: true });
-  if (!organization.organization) throw new Error("Personal spaces don' support logos");
+export async function deleteOrganizationLogo(organizationId: string) {
+  const organization = await getEnvironmentById(organizationId, undefined, {
+    throwOnNotFound: true,
+  });
+  if (!organization?.isOrganization) throw new Error("Personal spaces don' support logos");
 
   if (!hasLogo(organizationId)) throw new Error("Organization doesn't have a logo");
 
   deleteLogo(organizationId);
 }
 
-export function updateOrganization(
->>>>>>> ef781db2
+export async function updateOrganization(
   environmentId: string,
   environmentInput: Partial<UserOrganizationEnvironmentInput>,
   ability?: Ability,
