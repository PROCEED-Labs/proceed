'use server';

import jwt from 'jsonwebtoken';
import { updateProcessShareInfo } from '../data/processes';
import { headers } from 'next/headers';
import { Environment } from '../data/environment-schema';
import { getUserOrganizationEnvironments, getEnvironmentById } from '@/lib/data/DTOs';
import { env } from '@/lib/env-vars';
<<<<<<< HEAD
import Ability from '../ability/abilityHelper';
=======
>>>>>>> 0038d499
import { asyncMap } from '../helpers/javascriptHelpers';

export interface TokenPayload {
  processId: string | string[];
  embeddedMode?: boolean;
  timestamp: number;
}

export interface ProcessGuestAccessRights {
  sharedAs?: 'public' | 'protected';
  shareTimestamp?: number;
  allowIframeTimestamp?: number;
}

export async function updateProcessGuestAccessRights(
  processId: string | string[],
  newMeta: ProcessGuestAccessRights,
  spaceId: string,
) {
  await updateProcessShareInfo(
    processId as string,
    newMeta.sharedAs,
    newMeta.shareTimestamp,
    newMeta.allowIframeTimestamp,
    spaceId,
  );
}

async function generateProcessShareToken(payload: TokenPayload) {
  const secretKey = env.SHARING_ENCRYPTION_SECRET;
  const token = jwt.sign(payload, secretKey!);
  return token;
}

export async function generateSharedViewerUrl(
  payload: TokenPayload,
  version?: string,
  settings?: string[],
) {
  const token = await generateProcessShareToken(payload);

  const header = headers();
  const host = header.get('host');
  const scheme = header.get('referer')?.split('://')[0];

  const baseUrl = `${scheme}://${host}`;
  let url = `${baseUrl}/shared-viewer?token=${token}`;

  if (version) {
    url += `&version=${version}`;
  }

  if (settings?.length) {
    settings.forEach((option) => {
      url += `&settings=${option}`;
    });
  }

  return url;
}

export async function getAllUserWorkspaces(userId: string) {
<<<<<<< HEAD
  //TODO: fix security concerns, how to validate requester ?

  const userEnvironments: Environment[] = [await getEnvironmentById(userId)];
  const userOrgEnvs = await getUserOrganizationEnvironments(userId);
  const orgEnvironments = await asyncMap(userOrgEnvs, (envId) => {
    return getEnvironmentById(envId);
  });
=======
  const userEnvironments: Environment[] = [await getEnvironmentById(userId)];
  const userOrgEnvs = await getUserOrganizationEnvironments(userId);
  const orgEnvironments = await asyncMap(userOrgEnvs, (environmentId) =>
    getEnvironmentById(environmentId),
  );
>>>>>>> 0038d499

  userEnvironments.push(...orgEnvironments);
  return userEnvironments;
}<|MERGE_RESOLUTION|>--- conflicted
+++ resolved
@@ -6,10 +6,6 @@
 import { Environment } from '../data/environment-schema';
 import { getUserOrganizationEnvironments, getEnvironmentById } from '@/lib/data/DTOs';
 import { env } from '@/lib/env-vars';
-<<<<<<< HEAD
-import Ability from '../ability/abilityHelper';
-=======
->>>>>>> 0038d499
 import { asyncMap } from '../helpers/javascriptHelpers';
 
 export interface TokenPayload {
@@ -72,21 +68,11 @@
 }
 
 export async function getAllUserWorkspaces(userId: string) {
-<<<<<<< HEAD
-  //TODO: fix security concerns, how to validate requester ?
-
   const userEnvironments: Environment[] = [await getEnvironmentById(userId)];
   const userOrgEnvs = await getUserOrganizationEnvironments(userId);
-  const orgEnvironments = await asyncMap(userOrgEnvs, (envId) => {
-    return getEnvironmentById(envId);
-  });
-=======
-  const userEnvironments: Environment[] = [await getEnvironmentById(userId)];
-  const userOrgEnvs = await getUserOrganizationEnvironments(userId);
-  const orgEnvironments = await asyncMap(userOrgEnvs, (environmentId) =>
+  const orgEnvironments = (await asyncMap(userOrgEnvs, (environmentId) =>
     getEnvironmentById(environmentId),
-  );
->>>>>>> 0038d499
+  )) as Environment[];
 
   userEnvironments.push(...orgEnvironments);
   return userEnvironments;
