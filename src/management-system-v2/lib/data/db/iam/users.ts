import { v4 } from 'uuid';
import {
  User,
  UserSchema,
  OauthAccountSchema,
  OauthAccount,
  AuthenticatedUser,
  AuthenticatedUserSchema,
} from '../../user-schema';
import { addEnvironment, deleteEnvironment } from './environments';
import { OptionalKeys } from '@/lib/typescript-utils.js';
import { getUserOrganizationEnvironments, removeMember } from './memberships';
import { getRoleMappingByUserId } from './role-mappings';
import { addSystemAdmin, getSystemAdmins } from './system-admins';
import db from '@/lib/data/db';
import { Prisma } from '@prisma/client';
import { UserFacingError } from '@/lib/user-error';

export async function getUsers(page: number = 1, pageSize: number = 10) {
  // TODO ability check
  const skip = (page - 1) * pageSize;
  const users = (await db.user.findMany({
    skip,
    take: pageSize,
  })) as User[];

  const totalUsers = await db.user.count();
  const totalPages = Math.ceil(totalUsers / pageSize);

  return {
    users,
    pagination: {
      currentPage: page,
      pageSize,
      totalUsers,
      totalPages,
    },
  };
}

export async function getUserById(
  id: string,
  opts?: { throwIfNotFound?: boolean },
  tx?: Prisma.TransactionClient,
) {
  const dbMutator = tx || db;

  const user = await dbMutator.user.findUnique({ where: { id: id } });

  if (!user && opts && opts.throwIfNotFound) throw new Error('User not found');

  return user as User;
}

export async function getUserByEmail(email: string, opts?: { throwIfNotFound?: boolean }) {
  const user = await db.user.findUnique({ where: { email: email } });

  if (!user && opts?.throwIfNotFound) throw new Error('User not found');

  return user as User;
}

export async function getUserByUsername(username: string, opts?: { throwIfNotFound?: boolean }) {
  const user = await db.user.findUnique({ where: { username } });

  if (!user && opts?.throwIfNotFound) throw new Error('User not found');

  return user as User;
}

export async function addUser(
  inputUser: OptionalKeys<User, 'id'>,
  tx?: Prisma.TransactionClient,
): Promise<User> {
  if (!tx) {
    return await db.$transaction(async (trx: Prisma.TransactionClient) => addUser(inputUser, trx));
  }

  const user = UserSchema.parse(inputUser);

  if (
    !user.isGuest &&
    ((user.username && (await getUserByUsername(user.username))) ||
      (user.email && (await getUserByEmail(user.email!))))
  )
    throw new Error('User with this email or username already exists');

  if (!user.id) user.id = v4();

  try {
    const userExists = await tx.user.findUnique({ where: { id: user.id } });
    if (userExists) throw new Error('User already exists');
<<<<<<< HEAD

=======
>>>>>>> ffe4731f
    await tx.user.create({
      data: {
        ...user,
        isGuest: user.isGuest,
      },
    });

    await addEnvironment({ ownerId: user.id!, isOrganization: false }, undefined, tx);

    if ((await getSystemAdmins()).length === 0 && !user.isGuest)
      await addSystemAdmin(
        {
          role: 'admin',
          userId: user.id!,
        },
        tx,
      );

    if (user.isGuest) {
      await tx.guestSignin.create({
        data: {
          userId: user.id!,
        },
      });
    }
  } catch (error) {
    console.error('Error adding new user: ', error);
  }

  return user as User;
}

export class UserHasToDeleteOrganizationsError extends Error {
  conflictingOrgs: string[];

  constructor(conflictingOrgs: string[], message?: string) {
    super(message ?? 'User has to delete organizations before being deleted');
    this.name = 'UserHasToDeleteOrganizationsError';
    this.conflictingOrgs = conflictingOrgs;
  }
}

export async function deleteUser(userId: string, tx?: Prisma.TransactionClient): Promise<User> {
  // if no tx, start own transaction
  if (!tx) {
    return await db.$transaction(async (trx: Prisma.TransactionClient) => {
      return await deleteUser(userId, trx);
    });
  }

  const dbMutator = tx;
  const user = await db.user.findUnique({ where: { id: userId } });
  if (!user) throw new Error("User doesn't exist");

  const userOrganizations = await getUserOrganizationEnvironments(userId);
  const orgsWithNoNextAdmin: string[] = [];
  for (const environmentId of userOrganizations) {
    const userRoles = await getRoleMappingByUserId(userId, environmentId);

    if (!userRoles.find((role) => role.roleName === '@admin')) continue;

    const adminRole = await db.role.findFirst({
      where: { name: '@admin', environmentId: environmentId },
      include: { members: true },
    });
    if (!adminRole)
      throw new Error(`Consistency error: admin role of environment ${environmentId} not found`);

    if (adminRole.members.length === 1) {
      orgsWithNoNextAdmin.push(environmentId);
    } else {
      /* make the next available admin the owner of the organization, because once the user is deleted,
      the space that the user owns will be deleted: ON DELETE CASCADE */
      await dbMutator.space.update({
        where: { id: environmentId },
        data: { ownerId: adminRole.members.find((member) => member.userId !== userId)?.userId },
      });
    }
  }

  if (orgsWithNoNextAdmin.length > 0)
    throw new UserHasToDeleteOrganizationsError(orgsWithNoNextAdmin);

  await dbMutator.user.delete({ where: { id: userId } });

  return user as User;
}

export async function updateUser(
  userId: string,
  inputUser: Partial<AuthenticatedUser>,
  tx?: Prisma.TransactionClient,
) {
  const dbMutator = tx || db;
  const user = await getUserById(userId, { throwIfNotFound: true });
  const isGoingToBeGuest = inputUser.isGuest !== undefined ? inputUser.isGuest : user?.isGuest;
  let updatedUser: Prisma.UserUpdateInput;
  if (isGoingToBeGuest) {
    if (inputUser.username || inputUser.lastName || inputUser.firstName || inputUser.email) {
      throw new Error('Guest users cannot update their user data');
    }
    updatedUser = { isGuest: true };
  } else {
    const newUserData = AuthenticatedUserSchema.partial().parse(inputUser);

    if (newUserData.email) {
      const existingUser = await db.user.findUnique({ where: { email: newUserData.email } });

      if (existingUser && existingUser.id !== userId)
        throw new UserFacingError('User with this email or username already exists');
    }

    if (newUserData.username) {
      const existingUser = await db.user.findUnique({ where: { username: newUserData.username } });

      if (existingUser && existingUser.id !== userId)
        throw new UserFacingError('The username is already taken');
    }

    updatedUser = { ...user, ...newUserData };
  }

  const updatedUserFromDB = await dbMutator.user.update({
    where: { id: userId },
    data: updatedUser,
  });

  return updatedUserFromDB;
}

export async function addOauthAccount(accountInput: Omit<OauthAccount, 'id'>) {
  const newAccount = OauthAccountSchema.parse(accountInput);

  const user = await getUserById(newAccount.userId);
  if (!user) throw new Error('User not found');
  if (user.isGuest) throw new Error('Guest users cannot have oauth accounts');

  const id = v4();

  const account = { ...newAccount, id };

  await db.oauthAccount.create({ data: account });

  return account;
}

export async function deleteOauthAccount(id: string) {
  await db.oauthAccount.delete({
    where: {
      id: id,
    },
  });
}
export async function getOauthAccountByProviderId(provider: string, providerAccountId: string) {
  return await db.oauthAccount.findUnique({
    where: {
      provider: provider,
      providerAccountId: providerAccountId,
    },
  });
}

export async function updateGuestUserLastSigninTime(
  userId: string,
  date: Date,
  tx?: Prisma.TransactionClient,
) {
  const dbMutator = tx || db;
  const user = await getUserById(userId, { throwIfNotFound: true });
  if (!user.isGuest) throw new Error('User is not a guest user');

  return await dbMutator.guestSignin.update({
    where: { userId: userId },
    data: { lastSigninAt: date },
  });
}

export async function deleteInactiveGuestUsers(
  inactiveTimeInMS: number,
  tx?: Prisma.TransactionClient,
): Promise<{ count: number }> {
  // if no tx, start own transaction
  if (!tx) {
    return await db.$transaction(async (trx: Prisma.TransactionClient) => {
      return await deleteInactiveGuestUsers(inactiveTimeInMS, trx);
    });
  }

  const cutoff = new Date(Date.now() - inactiveTimeInMS);
  const staleSignins = await tx.guestSignin.findMany({
    where: {
      lastSigninAt: { lt: cutoff },
    },
    select: { userId: true },
  });
  if (staleSignins.length === 0) return { count: 0 };

  const userIds = staleSignins.map((s) => s.userId);

  return await tx.user.deleteMany({
    where: {
      id: { in: userIds },
      isGuest: true,
    },
  });
}<|MERGE_RESOLUTION|>--- conflicted
+++ resolved
@@ -90,10 +90,6 @@
   try {
     const userExists = await tx.user.findUnique({ where: { id: user.id } });
     if (userExists) throw new Error('User already exists');
-<<<<<<< HEAD
-
-=======
->>>>>>> ffe4731f
     await tx.user.create({
       data: {
         ...user,
