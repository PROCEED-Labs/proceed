'use client';

import styles from './processes.module.scss';
<<<<<<< HEAD
import React, { FC, useCallback, useEffect, useMemo, useState } from 'react';
import { Space, Button, Tooltip, Popconfirm, Grid } from 'antd';
import { ApiData, useDeleteAsset, useGetAsset, usePostAsset } from '@/lib/fetch-data';
=======
import React, { useCallback, useEffect, useState, useTransition } from 'react';
import { Space, Button, Tooltip } from 'antd';
import { ApiData, del, useDeleteAsset, useGetAsset, usePostAsset } from '@/lib/fetch-data';
>>>>>>> 3d2a50e1
import {
  ExportOutlined,
  DeleteOutlined,
  UnorderedListOutlined,
  AppstoreOutlined,
  CloseOutlined,
} from '@ant-design/icons';
import Fuse from 'fuse.js';
import IconView from './process-icon-list';
import ProcessList from './process-list';
import MetaData from './process-info-card';
import ProcessExportModal from './process-export';
import Bar from './bar';
import ProcessCreationButton from './process-creation-button';
import { useUserPreferences } from '@/lib/user-preferences';
import { fetchProcessVersionBpmn } from '@/lib/process-queries';
import {
  setDefinitionsId,
  setDefinitionsName,
  generateDefinitionsId,
  setTargetNamespace,
  setDefinitionsVersionInformation,
} from '@proceed/bpmn-helper';
<<<<<<< HEAD
// import ProcessDeleteModal from './process-delete';
// import ProcessDeleteSingleModal from './process-delete-single';
import ProcessCopyModal from './process-copy';
import { useAbilityStore } from '@/lib/abilityStore';
import useFuzySearch, { ReplaceKeysWithHighlighted } from '@/lib/useFuzySearch';
import { AuthCan } from '@/lib/clientAuthComponents';
import { toCaslResource } from '@/lib/ability/caslAbility';
import ConfirmationButton from './confirmation-button';
import ProcessImportButton from './process-import';
=======
import ProcessDeleteModal from './process-delete';
import ProcessDeleteSingleModal from './process-delete-single';
import { useAbilityStore } from '@/lib/abilityStore';
import useFuzySearch, { ReplaceKeysWithHighlighted } from '@/lib/useFuzySearch';
import { useRouter } from 'next/navigation';
import { copyProcesses, deleteProcesses } from '@/lib/data/processes';
import ProcessModal from './process-modal';
>>>>>>> 3d2a50e1

type Processes = ApiData<'/process', 'get'>;
export type ProcessListProcess = ReplaceKeysWithHighlighted<
  Processes[number],
  'definitionName' | 'description'
>;

type CopyProcessType = {
  bpmn: string;
  newName?: string;
};

const copyProcess = async ({ bpmn, newName }: CopyProcessType) => {
  const newDefinitionsId = await generateDefinitionsId();
  let newBPMN = await setDefinitionsId(bpmn, newDefinitionsId);
  newBPMN = await setDefinitionsName(newBPMN, newName || 'Copy of Process');
  newBPMN = await setTargetNamespace(newBPMN, newDefinitionsId);

  newBPMN = await setDefinitionsVersionInformation(newBPMN, {
    version: undefined,
    versionName: undefined,
    versionDescription: undefined,
    versionBasedOn: undefined,
  });
  // newBPMN = await manipulateElementsByTagName(newBPMN, 'bpmn:Definitions', (definitions: any) => {
  //   delete definitions.version;
  //   delete definitions.versionName;
  //   delete definitions.versionDescription;
  //   delete definitions.versionBasedOn;
  // });

  return newBPMN;
};

type ProcessesProps = {
  processes: Processes;
};

const Processes = ({ processes }: ProcessesProps) => {
  const [selectedRowKeys, setSelectedRowKeys] = useState<React.Key[]>([]);
  const [isPending, startTransition] = useTransition();
  const router = useRouter();

<<<<<<< HEAD
  const { preferences, addPreferences } = useUserPreferences();

  const {
    'icon-view-in-process-list': iconView,
    // 'ask-before-deleting': openModalWhenDelete,
    //'ask-before-deleting-single': openModalWhenDeleteSingle,
    // 'ask-before-copying': openModalWhenCopy,
  } = preferences;
=======
  const addPreferences = useUserPreferences.use.addPreferences();
  const iconView = useUserPreferences.use['icon-view-in-process-list']();
  const openModalWhenDeleteMultiple = useUserPreferences.use['ask-before-deleting-multiple']();
  const openModalWhenDeleteSingle = useUserPreferences.use['ask-before-deleting-single']();
  const openModalWhenCopy = useUserPreferences.use['ask-before-copying']();
>>>>>>> 3d2a50e1

  const ability = useAbilityStore((state) => state.ability);

  const { mutateAsync: addProcess } = usePostAsset('/process', {});

  const deleteSelectedProcesses = useCallback(() => {
    startTransition(async () => {
      await deleteProcesses(selectedRowKeys as string[]);
      setSelectedRowKeys([]);
      router.refresh();
    });
  }, [router, selectedRowKeys]);

<<<<<<< HEAD
  const breakpoint = Grid.useBreakpoint();

  const [exportProcessIds, setExportProcessIds] = useState<string[]>([]);
  const [copyProcessIds, setCopyProcessIds] = useState<string[]>([]);
  const [deleteProcessIds, setDeleteProcessIds] = useState<string[]>([]);
=======
  const [openExportModal, setOpenExportModal] = useState(false);
  const [openCopyModal, setOpenCopyModal] = useState(false);
  const [openDeleteModal, setOpenDeleteModal] = useState(false);
>>>>>>> 3d2a50e1

  const actionBar = (
    <>
      {/* <Tooltip placement="top" title={'Preview'}>
        <EyeOutlined />
      </Tooltip> */}
      {/* <Tooltip placement="top" title={'Copy'}>
        <CopyOutlined />
      </Tooltip> */}
      <Tooltip placement="top" title={'Export'}>
        <ExportOutlined
          className={styles.Icon}
          onClick={() => {
            setOpenExportModal(true);
          }}
        />
      </Tooltip>

      <AuthCan action="delete" resource={toCaslResource('Process', process)}>
        <Tooltip placement="top" title={'Delete'}>
          <ConfirmationButton
            title="Delete Processes"
            description="Are you sure you want to delete the selected processes?"
            onConfirm={() => deleteSelectedProcesses()}
            buttonProps={{
              icon: <DeleteOutlined />,
              type: 'text',
            }}
          />
        </Tooltip>
      </AuthCan>

      {/* {ability.can('delete', 'Process') && (
        <Tooltip placement="top" title={'Delete'}>
          <DeleteOutlined
            className={styles.Icon}
            onClick={() => {
              if (
                (
                  //openModalWhenDelete &&
                  selectedRowKeys.length)
              ) {
                setOpenDeleteModal(true);
              } else {
                deleteSelectedProcesses();
              }
            }}
          />
        </Tooltip>
      )} */}
    </>
  );

  const {
    filteredData,
    searchQuery: searchTerm,
    setSearchQuery: setSearchTerm,
  } = useFuzySearch({
    data: processes ?? [],
    keys: ['definitionName', 'description'],
    highlightedKeys: ['definitionName', 'description'],
    transformData: (matches) => matches.map((match) => match.item),
  });

<<<<<<< HEAD
  // const rerenderLists = () => {
  //   //setFilteredData(filteredData);,
  // };

=======
>>>>>>> 3d2a50e1
  const deselectAll = () => {
    setSelectedRowKeys([]);
  };
  const [copySelection, setCopySelection] = useState<React.Key[]>(selectedRowKeys);

  useEffect(() => {
    const handleKeyDown = (e: KeyboardEvent) => {
      /* CTRL + A */
      if (e.ctrlKey && e.key === 'a' && !openCopyModal && !openDeleteModal && !openExportModal) {
        e.preventDefault();
        setSelectedRowKeys(filteredData?.map((item) => item.definitionId) ?? []);
        /* DEL */
      } else if (e.key === 'Delete') {
        //TODO: change to smth else!
        if (ability.can('delete', 'Process')) {
<<<<<<< HEAD
          if (selectedRowKeys.length) {
            setDeleteProcessIds(selectedRowKeys as string[]);
=======
          if (
            (openModalWhenDeleteMultiple && selectedRowKeys.length > 1) ||
            (openModalWhenDeleteSingle && selectedRowKeys.length == 1)
          ) {
            setOpenDeleteModal(true);
>>>>>>> 3d2a50e1
          } else {
            deleteSelectedProcesses();
          }
        }
        /* ESC */
      } else if (e.key === 'Escape') {
        deselectAll();
        /* CTRL + C */
      } else if (e.ctrlKey && e.key === 'c' && !openCopyModal) {
        if (ability.can('create', 'Process')) {
          setCopySelection(selectedRowKeys);
        }
        /* CTRL + V */
      } else if (e.ctrlKey && e.key === 'v' && copySelection.length) {
        if (ability.can('create', 'Process')) {
<<<<<<< HEAD
          setCopyProcessIds(copySelection as string[]);
          // if (openModalWhenCopy) {
          //   setCopyProcessIds(copySelection as string[]);
          // } else {
          //   copySelection.forEach(async (key) => {
          //     const process = data?.find((item) => item.definitionId === key);
          //     const processBpmn = await fetchProcessVersionBpmn(key as string);
=======
          if (openModalWhenCopy) {
            setOpenCopyModal(true);
          } else {
            copySelection.forEach(async (key) => {
              const process = processes?.find((item) => item.definitionId === key);
              const processBpmn = await fetchProcessVersionBpmn(key as string);
>>>>>>> 3d2a50e1

          //     const newBPMN = await copyProcess({
          //       bpmn: processBpmn as string,
          //       newName: `${process?.definitionName} (Copy)`,
          //     });

          //     addProcess({
          //       body: {
          //         bpmn: newBPMN as string,
          //         departments: [],
          //         variables: [],
          //       },
          //     });
          //   });
          // }
        }
      }
    };
    // Add event listener
    window.addEventListener('keydown', handleKeyDown);

    // Remove event listener on cleanup
    return () => window.removeEventListener('keydown', handleKeyDown);
  }, [
    copySelection,
    filteredData,
    selectedRowKeys,
    deleteSelectedProcesses,
    processes,
    addProcess,
<<<<<<< HEAD
    // openModalWhenDelete,
    copyProcessIds.length,
    deleteProcessIds.length,
    // openModalWhenCopy,
=======
    openModalWhenDeleteMultiple,
    openModalWhenDeleteSingle,
    openModalWhenCopy,
>>>>>>> 3d2a50e1
    ability,
    openCopyModal,
    openDeleteModal,
    openExportModal,
  ]);

  return (
    <>
      <div style={{ display: 'flex', justifyContent: 'space-between', height: '100%' }}>
        {/* 73% for list / icon view, 27% for meta data panel (if active) */}
        <div
          style={{
            /* width: '75%', */
            flex: 1,
          }}
        >
          <Bar
            leftNode={
              selectedRowKeys.length ? (
                <Space size={20}>
                  <Button onClick={deselectAll} type="text">
                    <CloseOutlined />
                  </Button>
                  {selectedRowKeys.length} selected:
                  <span className={styles.Icons}>{actionBar}</span>
                </Space>
              ) : undefined
            }
            searchProps={{
              onChange: (e) => setSearchTerm(e.target.value),
              onPressEnter: (e) => setSearchTerm(e.currentTarget.value),
              placeholder: 'Search Processes ...',
            }}
            rightNode={
              <Space size={16} style={{ paddingLeft: 8 }}>
                <Space.Compact>
                  <Button
                    style={!iconView ? { color: '#3e93de', borderColor: '#3e93de' } : {}}
                    onClick={() => {
                      addPreferences({ 'icon-view-in-process-list': false });
                    }}
                  >
                    <UnorderedListOutlined />
                  </Button>
                  <Button
                    style={!iconView ? {} : { color: '#3e93de', borderColor: '#3e93de' }}
                    onClick={() => {
                      addPreferences({ 'icon-view-in-process-list': true });
                    }}
                  >
                    <AppstoreOutlined />
                  </Button>
                </Space.Compact>
                <ProcessCreationButton type="primary">New Process</ProcessCreationButton>
                <Button type="default">
                  <ProcessImportButton></ProcessImportButton>
                </Button>
              </Space>
            }
          />

          {iconView ? (
            <IconView
              data={filteredData}
              selection={selectedRowKeys}
              setSelection={setSelectedRowKeys}
            />
          ) : (
            <ProcessList
              data={filteredData}
              selection={selectedRowKeys}
              setSelection={setSelectedRowKeys}
<<<<<<< HEAD
              isLoading={isLoading}
              onExportProcess={setExportProcessIds}
              search={searchTerm}
              setCopyProcessIds={setCopyProcessIds}
              copyProcessKeys={copyProcessIds}
              setDeleteProcessIds={setDeleteProcessIds}
              deleteProcessIds={deleteProcessIds}
              deleteSelectedProcesses={deleteSelectedProcesses}
=======
              // TODO: Replace with server component loading state
              //isLoading={isLoading}
              onExportProcess={(id) => {
                // TODO: If id is already selected, consider doing the batch
                // operation on all selected instead of overwriting the
                // selection with a single id.
                setOpenExportModal(true);
                setSelectedRowKeys([id]);
              }}
              onDeleteProcess={(id) => {
                setOpenDeleteModal(true);
                setSelectedRowKeys([id]);
              }}
>>>>>>> 3d2a50e1
            />
          )}
        </div>
        {/* Meta Data Panel */}
        {breakpoint.sm ? <MetaData data={filteredData} selection={selectedRowKeys} /> : null}
      </div>
      <ProcessExportModal
        processes={selectedRowKeys.map((definitionId) => ({
          definitionId: definitionId as string,
        }))}
        open={openExportModal}
        onClose={() => setOpenExportModal(false)}
      />
<<<<<<< HEAD
      {/* <ProcessDeleteModal
        setDeleteProcessIds={setDeleteProcessIds}
        processKeys={deleteProcessIds}
        setSelection={setSelectedRowKeys}
      /> */}
      {/* <ProcessDeleteSingleModal
        setDeleteProcessIds={setDeleteProcessIds}
        processKeys={deleteProcessIds}
        setSelection={setSelectedRowKeys}
      /> */}
      <ProcessCopyModal
        setSelection={setSelectedRowKeys}
        processKeys={copyProcessIds}
        setCopyProcessIds={setCopyProcessIds}
      ></ProcessCopyModal>
=======
      <ProcessDeleteModal
        onClose={() => setOpenDeleteModal(false)}
        processKeys={selectedRowKeys}
        setSelection={setSelectedRowKeys}
        processes={processes}
        open={openDeleteModal && selectedRowKeys.length > 1}
      />
      <ProcessDeleteSingleModal
        onClose={() => setOpenDeleteModal(false)}
        processKeys={selectedRowKeys}
        setSelection={setSelectedRowKeys}
        open={openDeleteModal && selectedRowKeys.length === 1}
      />
      <ProcessModal
        open={openCopyModal}
        title={`Copy Process${selectedRowKeys.length > 1 ? 'es' : ''}`}
        onCancel={() => setOpenCopyModal(false)}
        initialData={filteredData
          .filter((process) => selectedRowKeys.includes(process.definitionId))
          .map((process) => ({
            definitionName: `${process.definitionName.value} (Copy)`,
            description: process.description.value,
            originalId: process.definitionId,
          }))}
        onSubmit={async (values) => {
          const res = await copyProcesses(values);
          // Errors are handled in the modal.
          if ('error' in res) {
            return res;
          }
          setOpenCopyModal(false);
          router.refresh();
        }}
      />
>>>>>>> 3d2a50e1
    </>
  );
};

export default Processes;<|MERGE_RESOLUTION|>--- conflicted
+++ resolved
@@ -1,15 +1,9 @@
 'use client';
 
 import styles from './processes.module.scss';
-<<<<<<< HEAD
-import React, { FC, useCallback, useEffect, useMemo, useState } from 'react';
-import { Space, Button, Tooltip, Popconfirm, Grid } from 'antd';
-import { ApiData, useDeleteAsset, useGetAsset, usePostAsset } from '@/lib/fetch-data';
-=======
 import React, { useCallback, useEffect, useState, useTransition } from 'react';
-import { Space, Button, Tooltip } from 'antd';
-import { ApiData, del, useDeleteAsset, useGetAsset, usePostAsset } from '@/lib/fetch-data';
->>>>>>> 3d2a50e1
+import { Space, Button, Tooltip, Grid, App } from 'antd';
+import { ApiData, usePostAsset } from '@/lib/fetch-data';
 import {
   ExportOutlined,
   DeleteOutlined,
@@ -17,7 +11,6 @@
   AppstoreOutlined,
   CloseOutlined,
 } from '@ant-design/icons';
-import Fuse from 'fuse.js';
 import IconView from './process-icon-list';
 import ProcessList from './process-list';
 import MetaData from './process-info-card';
@@ -25,7 +18,6 @@
 import Bar from './bar';
 import ProcessCreationButton from './process-creation-button';
 import { useUserPreferences } from '@/lib/user-preferences';
-import { fetchProcessVersionBpmn } from '@/lib/process-queries';
 import {
   setDefinitionsId,
   setDefinitionsName,
@@ -33,25 +25,15 @@
   setTargetNamespace,
   setDefinitionsVersionInformation,
 } from '@proceed/bpmn-helper';
-<<<<<<< HEAD
-// import ProcessDeleteModal from './process-delete';
-// import ProcessDeleteSingleModal from './process-delete-single';
-import ProcessCopyModal from './process-copy';
-import { useAbilityStore } from '@/lib/abilityStore';
-import useFuzySearch, { ReplaceKeysWithHighlighted } from '@/lib/useFuzySearch';
-import { AuthCan } from '@/lib/clientAuthComponents';
-import { toCaslResource } from '@/lib/ability/caslAbility';
-import ConfirmationButton from './confirmation-button';
-import ProcessImportButton from './process-import';
-=======
-import ProcessDeleteModal from './process-delete';
-import ProcessDeleteSingleModal from './process-delete-single';
 import { useAbilityStore } from '@/lib/abilityStore';
 import useFuzySearch, { ReplaceKeysWithHighlighted } from '@/lib/useFuzySearch';
 import { useRouter } from 'next/navigation';
-import { copyProcesses, deleteProcesses } from '@/lib/data/processes';
+import { copyProcesses, deleteProcesses, updateProcesses } from '@/lib/data/processes';
 import ProcessModal from './process-modal';
->>>>>>> 3d2a50e1
+import { toCaslResource } from '@/lib/ability/caslAbility';
+import { AuthCan } from './auth-can';
+import ConfirmationButton from './confirmation-button';
+import ProcessImportButton from './process-import';
 
 type Processes = ApiData<'/process', 'get'>;
 export type ProcessListProcess = ReplaceKeysWithHighlighted<
@@ -92,58 +74,44 @@
 
 const Processes = ({ processes }: ProcessesProps) => {
   const [selectedRowKeys, setSelectedRowKeys] = useState<React.Key[]>([]);
-  const [isPending, startTransition] = useTransition();
   const router = useRouter();
-
-<<<<<<< HEAD
-  const { preferences, addPreferences } = useUserPreferences();
-
-  const {
-    'icon-view-in-process-list': iconView,
-    // 'ask-before-deleting': openModalWhenDelete,
-    //'ask-before-deleting-single': openModalWhenDeleteSingle,
-    // 'ask-before-copying': openModalWhenCopy,
-  } = preferences;
-=======
+  const { message } = App.useApp();
+
   const addPreferences = useUserPreferences.use.addPreferences();
   const iconView = useUserPreferences.use['icon-view-in-process-list']();
-  const openModalWhenDeleteMultiple = useUserPreferences.use['ask-before-deleting-multiple']();
-  const openModalWhenDeleteSingle = useUserPreferences.use['ask-before-deleting-single']();
-  const openModalWhenCopy = useUserPreferences.use['ask-before-copying']();
->>>>>>> 3d2a50e1
 
   const ability = useAbilityStore((state) => state.ability);
 
-  const { mutateAsync: addProcess } = usePostAsset('/process', {});
-
-  const deleteSelectedProcesses = useCallback(() => {
-    startTransition(async () => {
-      await deleteProcesses(selectedRowKeys as string[]);
-      setSelectedRowKeys([]);
-      router.refresh();
-    });
-  }, [router, selectedRowKeys]);
-
-<<<<<<< HEAD
+  const deleteSelectedProcesses = useCallback(async () => {
+    try {
+      const res = await deleteProcesses(selectedRowKeys as string[]);
+      // UserError
+      if (res && 'error' in res) {
+        return message.open({
+          type: 'error',
+          content: res.error.message,
+        });
+      }
+    } catch (e) {
+      // Unkown server error or was not sent from server (e.g. network error)
+      return message.open({
+        type: 'error',
+        content: 'Someting went wrong while submitting the data',
+      });
+    }
+    setSelectedRowKeys([]);
+    router.refresh();
+  }, [message, router, selectedRowKeys]);
+
   const breakpoint = Grid.useBreakpoint();
 
-  const [exportProcessIds, setExportProcessIds] = useState<string[]>([]);
-  const [copyProcessIds, setCopyProcessIds] = useState<string[]>([]);
-  const [deleteProcessIds, setDeleteProcessIds] = useState<string[]>([]);
-=======
   const [openExportModal, setOpenExportModal] = useState(false);
   const [openCopyModal, setOpenCopyModal] = useState(false);
+  const [openEditModal, setOpenEditModal] = useState(false);
   const [openDeleteModal, setOpenDeleteModal] = useState(false);
->>>>>>> 3d2a50e1
 
   const actionBar = (
     <>
-      {/* <Tooltip placement="top" title={'Preview'}>
-        <EyeOutlined />
-      </Tooltip> */}
-      {/* <Tooltip placement="top" title={'Copy'}>
-        <CopyOutlined />
-      </Tooltip> */}
       <Tooltip placement="top" title={'Export'}>
         <ExportOutlined
           className={styles.Icon}
@@ -157,6 +125,8 @@
         <Tooltip placement="top" title={'Delete'}>
           <ConfirmationButton
             title="Delete Processes"
+            externalOpen={openDeleteModal}
+            onExternalClose={() => setOpenDeleteModal(false)}
             description="Are you sure you want to delete the selected processes?"
             onConfirm={() => deleteSelectedProcesses()}
             buttonProps={{
@@ -166,25 +136,6 @@
           />
         </Tooltip>
       </AuthCan>
-
-      {/* {ability.can('delete', 'Process') && (
-        <Tooltip placement="top" title={'Delete'}>
-          <DeleteOutlined
-            className={styles.Icon}
-            onClick={() => {
-              if (
-                (
-                  //openModalWhenDelete &&
-                  selectedRowKeys.length)
-              ) {
-                setOpenDeleteModal(true);
-              } else {
-                deleteSelectedProcesses();
-              }
-            }}
-          />
-        </Tooltip>
-      )} */}
     </>
   );
 
@@ -199,13 +150,6 @@
     transformData: (matches) => matches.map((match) => match.item),
   });
 
-<<<<<<< HEAD
-  // const rerenderLists = () => {
-  //   //setFilteredData(filteredData);,
-  // };
-
-=======
->>>>>>> 3d2a50e1
   const deselectAll = () => {
     setSelectedRowKeys([]);
   };
@@ -213,70 +157,31 @@
 
   useEffect(() => {
     const handleKeyDown = (e: KeyboardEvent) => {
+      if (openCopyModal || openExportModal || openEditModal) {
+        return;
+      }
+
       /* CTRL + A */
-      if (e.ctrlKey && e.key === 'a' && !openCopyModal && !openDeleteModal && !openExportModal) {
+      if (e.ctrlKey && e.key === 'a') {
         e.preventDefault();
         setSelectedRowKeys(filteredData?.map((item) => item.definitionId) ?? []);
         /* DEL */
-      } else if (e.key === 'Delete') {
-        //TODO: change to smth else!
+      } else if (e.key === 'Delete' && selectedRowKeys.length) {
         if (ability.can('delete', 'Process')) {
-<<<<<<< HEAD
-          if (selectedRowKeys.length) {
-            setDeleteProcessIds(selectedRowKeys as string[]);
-=======
-          if (
-            (openModalWhenDeleteMultiple && selectedRowKeys.length > 1) ||
-            (openModalWhenDeleteSingle && selectedRowKeys.length == 1)
-          ) {
-            setOpenDeleteModal(true);
->>>>>>> 3d2a50e1
-          } else {
-            deleteSelectedProcesses();
-          }
+          setOpenDeleteModal(true);
         }
         /* ESC */
       } else if (e.key === 'Escape') {
         deselectAll();
         /* CTRL + C */
-      } else if (e.ctrlKey && e.key === 'c' && !openCopyModal) {
+      } else if (e.ctrlKey && e.key === 'c') {
         if (ability.can('create', 'Process')) {
           setCopySelection(selectedRowKeys);
         }
         /* CTRL + V */
       } else if (e.ctrlKey && e.key === 'v' && copySelection.length) {
         if (ability.can('create', 'Process')) {
-<<<<<<< HEAD
-          setCopyProcessIds(copySelection as string[]);
-          // if (openModalWhenCopy) {
-          //   setCopyProcessIds(copySelection as string[]);
-          // } else {
-          //   copySelection.forEach(async (key) => {
-          //     const process = data?.find((item) => item.definitionId === key);
-          //     const processBpmn = await fetchProcessVersionBpmn(key as string);
-=======
-          if (openModalWhenCopy) {
-            setOpenCopyModal(true);
-          } else {
-            copySelection.forEach(async (key) => {
-              const process = processes?.find((item) => item.definitionId === key);
-              const processBpmn = await fetchProcessVersionBpmn(key as string);
->>>>>>> 3d2a50e1
-
-          //     const newBPMN = await copyProcess({
-          //       bpmn: processBpmn as string,
-          //       newName: `${process?.definitionName} (Copy)`,
-          //     });
-
-          //     addProcess({
-          //       body: {
-          //         bpmn: newBPMN as string,
-          //         departments: [],
-          //         variables: [],
-          //       },
-          //     });
-          //   });
-          // }
+          setOpenCopyModal(true);
         }
       }
     };
@@ -289,23 +194,10 @@
     copySelection,
     filteredData,
     selectedRowKeys,
-    deleteSelectedProcesses,
-    processes,
-    addProcess,
-<<<<<<< HEAD
-    // openModalWhenDelete,
-    copyProcessIds.length,
-    deleteProcessIds.length,
-    // openModalWhenCopy,
-=======
-    openModalWhenDeleteMultiple,
-    openModalWhenDeleteSingle,
-    openModalWhenCopy,
->>>>>>> 3d2a50e1
     ability,
     openCopyModal,
-    openDeleteModal,
     openExportModal,
+    openEditModal,
   ]);
 
   return (
@@ -374,30 +266,25 @@
               data={filteredData}
               selection={selectedRowKeys}
               setSelection={setSelectedRowKeys}
-<<<<<<< HEAD
-              isLoading={isLoading}
-              onExportProcess={setExportProcessIds}
-              search={searchTerm}
-              setCopyProcessIds={setCopyProcessIds}
-              copyProcessKeys={copyProcessIds}
-              setDeleteProcessIds={setDeleteProcessIds}
-              deleteProcessIds={deleteProcessIds}
-              deleteSelectedProcesses={deleteSelectedProcesses}
-=======
               // TODO: Replace with server component loading state
               //isLoading={isLoading}
               onExportProcess={(id) => {
-                // TODO: If id is already selected, consider doing the batch
-                // operation on all selected instead of overwriting the
-                // selection with a single id.
                 setOpenExportModal(true);
                 setSelectedRowKeys([id]);
               }}
-              onDeleteProcess={(id) => {
-                setOpenDeleteModal(true);
+              onDeleteProcess={async (id) => {
+                await deleteProcesses([id]);
+                setSelectedRowKeys([]);
+                router.refresh();
+              }}
+              onCopyProcess={(id) => {
+                setOpenCopyModal(true);
                 setSelectedRowKeys([id]);
               }}
->>>>>>> 3d2a50e1
+              onEditProcess={(id) => {
+                setOpenEditModal(true);
+                setSelectedRowKeys([id]);
+              }}
             />
           )}
         </div>
@@ -410,36 +297,6 @@
         }))}
         open={openExportModal}
         onClose={() => setOpenExportModal(false)}
-      />
-<<<<<<< HEAD
-      {/* <ProcessDeleteModal
-        setDeleteProcessIds={setDeleteProcessIds}
-        processKeys={deleteProcessIds}
-        setSelection={setSelectedRowKeys}
-      /> */}
-      {/* <ProcessDeleteSingleModal
-        setDeleteProcessIds={setDeleteProcessIds}
-        processKeys={deleteProcessIds}
-        setSelection={setSelectedRowKeys}
-      /> */}
-      <ProcessCopyModal
-        setSelection={setSelectedRowKeys}
-        processKeys={copyProcessIds}
-        setCopyProcessIds={setCopyProcessIds}
-      ></ProcessCopyModal>
-=======
-      <ProcessDeleteModal
-        onClose={() => setOpenDeleteModal(false)}
-        processKeys={selectedRowKeys}
-        setSelection={setSelectedRowKeys}
-        processes={processes}
-        open={openDeleteModal && selectedRowKeys.length > 1}
-      />
-      <ProcessDeleteSingleModal
-        onClose={() => setOpenDeleteModal(false)}
-        processKeys={selectedRowKeys}
-        setSelection={setSelectedRowKeys}
-        open={openDeleteModal && selectedRowKeys.length === 1}
       />
       <ProcessModal
         open={openCopyModal}
@@ -462,7 +319,27 @@
           router.refresh();
         }}
       />
->>>>>>> 3d2a50e1
+      <ProcessModal
+        open={openEditModal}
+        title={`Edit Process${selectedRowKeys.length > 1 ? 'es' : ''}`}
+        onCancel={() => setOpenEditModal(false)}
+        initialData={filteredData
+          .filter((process) => selectedRowKeys.includes(process.definitionId))
+          .map((process) => ({
+            definitionId: process.definitionId,
+            definitionName: process.definitionName.value,
+            description: process.description.value,
+          }))}
+        onSubmit={async (values) => {
+          const res = await updateProcesses(values);
+          // Errors are handled in the modal.
+          if (res && 'error' in res) {
+            return res;
+          }
+          setOpenEditModal(false);
+          router.refresh();
+        }}
+      />
     </>
   );
 };
