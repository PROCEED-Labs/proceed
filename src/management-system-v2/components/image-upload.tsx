import React, { useEffect, useState } from 'react';
import {
  Button,
  Image,
  ImageProps,
  Progress,
  Space,
  Spin,
  Upload,
  UploadProps,
  message,
} from 'antd';
import { DeleteOutlined, EditOutlined } from '@ant-design/icons';

import { useFileManager } from '@/lib/useFileManager';
import { EntityType } from '@/lib/helpers/fileManagerHelpers';
import { scaleDownImage } from '@/lib/helpers/imageHelpers';

export const fallbackImage =
  'data:image/png;base64,iVBORw0KGgoAAAANSUhEUgAAAMIAAADDCAYAAADQvc6UAAABRWlDQ1BJQ0MgUHJvZmlsZQAAKJFjYGASSSwoyGFhYGDIzSspCnJ3UoiIjFJgf8LAwSDCIMogwMCcmFxc4BgQ4ANUwgCjUcG3awyMIPqyLsis7PPOq3QdDFcvjV3jOD1boQVTPQrgSkktTgbSf4A4LbmgqISBgTEFyFYuLykAsTuAbJEioKOA7DkgdjqEvQHEToKwj4DVhAQ5A9k3gGyB5IxEoBmML4BsnSQk8XQkNtReEOBxcfXxUQg1Mjc0dyHgXNJBSWpFCYh2zi+oLMpMzyhRcASGUqqCZ16yno6CkYGRAQMDKMwhqj/fAIcloxgHQqxAjIHBEugw5sUIsSQpBobtQPdLciLEVJYzMPBHMDBsayhILEqEO4DxG0txmrERhM29nYGBddr//5/DGRjYNRkY/l7////39v///y4Dmn+LgeHANwDrkl1AuO+pmgAAADhlWElmTU0AKgAAAAgAAYdpAAQAAAABAAAAGgAAAAAAAqACAAQAAAABAAAAwqADAAQAAAABAAAAwwAAAAD9b/HnAAAHlklEQVR4Ae3dP3PTWBSGcbGzM6GCKqlIBRV0dHRJFarQ0eUT8LH4BnRU0NHR0UEFVdIlFRV7TzRksomPY8uykTk/zewQfKw/9znv4yvJynLv4uLiV2dBoDiBf4qP3/ARuCRABEFAoBEgghggQAQZQKAnYEaQBAQaASKIAQJEkAEEegJmBElAoBEgghggQAQZQKAnYEaQBAQaASKIAQJEkAEEegJmBElAoBEgghggQAQZQKAnYEaQBAQaASKIAQJEkAEEegJmBElAoBEgghggQAQZQKAnYEaQBAQaASKIAQJEkAEEegJmBElAoBEgghggQAQZQKAnYEaQBAQaASKIAQJEkAEEegJmBElAoBEgghggQAQZQKAnYEaQBAQaASKIAQJEkAEEegJmBElAoBEgghggQAQZQKAnYEaQBAQaASKIAQJEkAEEegJmBElAoBEgghggQAQZQKAnYEaQBAQaASKIAQJEkAEEegJmBElAoBEgghggQAQZQKAnYEaQBAQaASKIAQJEkAEEegJmBElAoBEgghggQAQZQKAnYEaQBAQaASKIAQJEkAEEegJmBElAoBEgghggQAQZQKAnYEaQBAQaASKIAQJEkAEEegJmBElAoBEgghggQAQZQKAnYEaQBAQaASKIAQJEkAEEegJmBElAoBEgghgg0Aj8i0JO4OzsrPv69Wv+hi2qPHr0qNvf39+iI97soRIh4f3z58/u7du3SXX7Xt7Z2enevHmzfQe+oSN2apSAPj09TSrb+XKI/f379+08+A0cNRE2ANkupk+ACNPvkSPcAAEibACyXUyfABGm3yNHuAECRNgAZLuYPgEirKlHu7u7XdyytGwHAd8jjNyng4OD7vnz51dbPT8/7z58+NB9+/bt6jU/TI+AGWHEnrx48eJ/EsSmHzx40L18+fLyzxF3ZVMjEyDCiEDjMYZZS5wiPXnyZFbJaxMhQIQRGzHvWR7XCyOCXsOmiDAi1HmPMMQjDpbpEiDCiL358eNHurW/5SnWdIBbXiDCiA38/Pnzrce2YyZ4//59F3ePLNMl4PbpiL2J0L979+7yDtHDhw8vtzzvdGnEXdvUigSIsCLAWavHp/+qM0BcXMd/q25n1vF57TYBp0a3mUzilePj4+7k5KSLb6gt6ydAhPUzXnoPR0dHl79WGTNCfBnn1uvSCJdegQhLI1vvCk+fPu2ePXt2tZOYEV6/fn31dz+shwAR1sP1cqvLntbEN9MxA9xcYjsxS1jWR4AIa2Ibzx0tc44fYX/16lV6NDFLXH+YL32jwiACRBiEbf5KcXoTIsQSpzXx4N28Ja4BQoK7rgXiydbHjx/P25TaQAJEGAguWy0+2Q8PD6/Ki4R8EVl+bzBOnZY95fq9rj9zAkTI2SxdidBHqG9+skdw43borCXO/ZcJdraPWdv22uIEiLA4q7nvvCug8WTqzQveOH26fodo7g6uFe/a17W3+nFBAkRYENRdb1vkkz1CH9cPsVy/jrhr27PqMYvENYNlHAIesRiBYwRy0V+8iXP8+/fvX11Mr7L7ECueb/r48eMqm7FuI2BGWDEG8cm+7G3NEOfmdcTQw4h9/55lhm7DekRYKQPZF2ArbXTAyu4kDYB2YxUzwg0gi/41ztHnfQG26HbGel/crVrm7tNY+/1btkOEAZ2M05r4FB7r9GbAIdxaZYrHdOsgJ/wCEQY0J74TmOKnbxxT9n3FgGGWWsVdowHtjt9Nnvf7yQM2aZU/TIAIAxrw6dOnAWtZZcoEnBpNuTuObWMEiLAx1HY0ZQJEmHJ3HNvGCBBhY6jtaMoEiJB0Z29vL6ls58vxPcO8/zfrdo5qvKO+d3Fx8Wu8zf1dW4p/cPzLly/dtv9Ts/EbcvGAHhHyfBIhZ6NSiIBTo0LNNtScABFyNiqFCBChULMNNSdAhJyNSiECRCjUbEPNCRAhZ6NSiAARCjXbUHMCRMjZqBQiQIRCzTbUnAARcjYqhQgQoVCzDTUnQIScjUohAkQo1GxDzQkQIWejUogAEQo121BzAkTI2agUIkCEQs021JwAEXI2KoUIEKFQsw01J0CEnI1KIQJEKNRsQ80JECFno1KIABEKNdtQcwJEyNmoFCJAhELNNtScABFyNiqFCBChULMNNSdAhJyNSiECRCjUbEPNCRAhZ6NSiAARCjXbUHMCRMjZqBQiQIRCzTbUnAARcjYqhQgQoVCzDTUnQIScjUohAkQo1GxDzQkQIWejUogAEQo121BzAkTI2agUIkCEQs021JwAEXI2KoUIEKFQsw01J0CEnI1KIQJEKNRsQ80JECFno1KIABEKNdtQcwJEyNmoFCJAhELNNtScABFyNiqFCBChULMNNSdAhJyNSiECRCjUbEPNCRAhZ6NSiAARCjXbUHMCRMjZqBQiQIRCzTbUnAARcjYqhQgQoVCzDTUnQIScjUohAkQo1GxDzQkQIWejUogAEQo121BzAkTI2agUIkCEQs021JwAEXI2KoUIEKFQsw01J0CEnI1KIQJEKNRsQ80JECFno1KIABEKNdtQcwJEyNmoFCJAhELNNtScABFyNiqFCBChULMNNSdAhJyNSiEC/wGgKKC4YMA4TAAAAABJRU5ErkJggg==';

type ImageUploadData = {
  onImageUpdate?: (imageFileName?: string) => void;
  fileManagerErrorToasts?: boolean;
  config: {
    entityType: EntityType; // to decide where to save the file
    entityId: string; // needed for folder hierarchy
    dontUpdateProcessArtifactsReferences?: boolean;
  };
<<<<<<< HEAD
=======
  fileManagerErrorToasts?: boolean;
  disabled?: boolean;
  imageProps?: ImageProps;
  uploadProps?: UploadProps;
  basicLoadingFeedback?: boolean;
>>>>>>> a852813c
  // Managed
  fileName?: string;
};

export const useImageUpload = ({
  onImageUpdate,
  fileName,
  config,
<<<<<<< HEAD
  fileManagerErrorToasts,
}: ImageUploadData) => {
=======
  initialFileName,
  deletable = true,
  fileManagerErrorToasts = true,
  disabled = false,
  basicLoadingFeedback = false,
  ...props
}) => {
  // The component has a `fileName` (which can be either managed from within the component, or
  // via the props)
  // With `fileName` we determine whether there is a picture or not, we also use the fileName to get
  // the fileUrl from the server
  const [componentManagedFileName, setComponentManagedFileName] = useState<string | undefined>(
    initialFileName,
  );
  const [fileUrl, setFileUrl] = useState<string | undefined>();

>>>>>>> a852813c
  const [uploadProgress, setUploadProgress] = useState<number | undefined>();

  const imageExists = !!fileName;

  const {
    remove,
    getUploadUrl,
    isLoading: fileManagerLoading,
    download,
  } = useFileManager({
    entityType: config.entityType,
    errorToasts: fileManagerErrorToasts,
    dontUpdateProcessArtifactsReferences: config.dontUpdateProcessArtifactsReferences,
  });

  const customUploadRequest: UploadProps['customRequest'] = async ({ file }) => {
    let imageDeleted = false;
    try {
      if (!(file instanceof File) || !('size' in file)) return;

      const uploadFileName = file.name;
      let image: File | Blob = file;
      if (file.size > 2000000) {
        image = await scaleDownImage(file, 1500);
      }

      if (imageExists) {
        await remove({ entityId: config.entityId, filePath: fileName });
        imageDeleted = true;
      }

      const { uploadUrl } = await getUploadUrl({
        fileType: image.type,
        entityId: config.entityId,
        filePath: uploadFileName,
      });

      const xhr = new XMLHttpRequest();
      xhr.open('PUT', uploadUrl, true);
      xhr.responseType = 'text';

      xhr.upload.addEventListener('progress', (event) => {
        if (event.lengthComputable) {
          const percentComplete = (event.loaded / event.total) * 100;
          setUploadProgress(percentComplete);
        }
      });

      xhr.addEventListener('load', (_) => {
        setUploadProgress(undefined);

        if (xhr.status === 200) {
          onImageUpdate?.(xhr.response);
        } else {
          message.error(xhr.statusText || 'Image upload failed.');
        }
      });
      xhr.addEventListener('abort', (_) => {
        setUploadProgress(undefined);
        message.error('Image upload aborted.');
      });

      xhr.addEventListener('error', (_) => {
        setUploadProgress(undefined);
        message.error('Image upload failed. Please try again.');
      });

      xhr.send(image);
    } catch (e) {
      console.error(e);
      if (imageDeleted) {
        onImageUpdate?.(undefined);
      }
    }
  };

  return { customUploadRequest, uploadProgress, fileManagerLoading, download, remove };
};

type ImageUploadProps = ImageUploadData & {
  onUploadFail?: () => void;
  deletable?: boolean;
  imageProps?: ImageProps;
  uploadProps?: UploadProps;
  basicLoadingFeedback?: boolean;
  // Unmanaged
  initialFileName?: string;
};

const ImageUpload: React.FC<ImageUploadProps> = ({
  onImageUpdate,
  onUploadFail,
  imageProps,
  uploadProps,
  config,
  initialFileName,
  deletable = true,
  fileManagerErrorToasts = true,
  basicLoadingFeedback = false,
  ...props
}) => {
  // The component has a `fileName` (which can be either managed from within the component, or
  // via the props)
  // With `fileName` we determine whether there is a picture or not, we also use the fileName to get
  // the fileUrl from the server
  const [componentManagedFileName, setComponentManagedFileName] = useState<string | undefined>(
    initialFileName,
  );
  const [fileUrl, setFileUrl] = useState<string | undefined>();

  const [maskVisible, setMaskVisible] = useState(false);

  const fileName = 'fileName' in props ? props.fileName : componentManagedFileName;
  const imageExists = !!fileName;

  const { customUploadRequest, uploadProgress, fileManagerLoading, download, remove } =
    useImageUpload({
      config,
      fileName,
      fileManagerErrorToasts,
      onImageUpdate: (imageFileName) => {
        setComponentManagedFileName(imageFileName);
        setFileUrl(imageFileName);
        onImageUpdate?.(imageFileName);
      },
    });

  useEffect(() => {
    async function downloadFile() {
      // "loading" state
      setFileUrl(undefined);

      if (!fileName) {
        return;
      }

      if (fileName.startsWith('public/')) {
        setFileUrl(fileName.replace('public/', '/'));
        return;
      }

      try {
        const result = await download({
          entityId: config.entityId,
          filePath: fileName,
        });
        if (!result.fileUrl) throw new Error('Response does not contain fileUrl');

        setFileUrl(result.fileUrl);
      } catch (error) {
        console.error('Download failed:', error);
        message.error('Failed to download image.');
      }
    }

    downloadFile();
  }, [config.entityId, download, fileName]);

  let loadingIndicator;
  if (uploadProgress !== undefined) {
    if (basicLoadingFeedback) {
      loadingIndicator = `Uploading ${Math.floor(uploadProgress)}%`;
    } else {
      loadingIndicator = (
        <Progress type="circle" percent={uploadProgress} size="small" showInfo={false} />
      );
    }
  } else if (fileManagerLoading) {
    loadingIndicator = basicLoadingFeedback ? 'Loading...' : <Spin spinning />;
  }

  return (
    <div
      style={{
        position: 'relative',
        backgroundColor: 'transparent',
      }}
      onMouseEnter={() => setMaskVisible(true)}
      onMouseLeave={() => setMaskVisible(false)}
      role="group"
      aria-label="image-upload"
    >
      {loadingIndicator && (
        <div
          style={{
            // Center the progress bar
            display: 'flex',
            alignItems: 'center',
            justifyContent: 'center',
            // Image overlay
            position: 'absolute',
            width: '100%',
            height: '100%',
            zIndex: 10,
            backdropFilter: 'blur(4px)',
            backgroundColor: 'rgba(255, 255, 255, 0.2)',
          }}
        >
          {loadingIndicator}
        </div>
      )}

      <Upload
        accept={'.jpeg,.jpg,.png,.webp,.svg'}
        showUploadList={false}
        disabled={disabled}
        customRequest={customUploadRequest}
        {...uploadProps}
      >
        <Image
          src={fileUrl || fallbackImage}
          fallback={fallbackImage}
          // TODO
          // alt={organization.name}
          preview={{
            visible: false,
            mask: false,
          }}
          role="group"
          alt="Image"
          {...imageProps}
          style={{
            width: '100%',
            maxHeight: '7.5rem',
            borderRadius: '6px',
            display: 'block',
            border: '1px solid #d9d9d9',
            ...imageProps?.style,
          }}
        />

        <div
          style={{
            zIndex: 10,
            // The mask was done this way, since otherwise it wouldn't work in the task builder, as
            // there ant design's style don't work
            display: maskVisible && !loadingIndicator ? 'flex' : 'none',
            // center div
            position: 'absolute',
            width: '100%',
            height: '100%',
            top: 0,
            left: 0,
            justifyContent: 'center',
            alignItems: 'center',
            backdropFilter: 'blur(4px)',
            backgroundColor: 'rgba(0, 0, 0, 0.2)',
          }}
        >
          <div style={{ display: 'flex', gap: '.5rem' }}>
            <Button type="default" ghost disabled={disabled}>
              {imageExists ? <EditOutlined /> : 'Add Image'}
            </Button>

            {imageExists && deletable && (
              <Button
                onClick={async (e) => {
                  e.stopPropagation(); // Don't trigger upload

                  try {
                    await remove({ entityId: config.entityId, filePath: fileName });

                    setFileUrl(undefined);
                    setComponentManagedFileName(undefined);
                    onImageUpdate?.(undefined);
                  } catch (error) {
                    onUploadFail?.();
                  }
                }}
                type="default"
                ghost
                disabled={disabled}
              >
                <DeleteOutlined />
              </Button>
            )}
          </div>
        </div>
      </Upload>
    </div>
  );
};

export default ImageUpload;<|MERGE_RESOLUTION|>--- conflicted
+++ resolved
@@ -21,20 +21,15 @@
 
 type ImageUploadData = {
   onImageUpdate?: (imageFileName?: string) => void;
-  fileManagerErrorToasts?: boolean;
   config: {
     entityType: EntityType; // to decide where to save the file
     entityId: string; // needed for folder hierarchy
     dontUpdateProcessArtifactsReferences?: boolean;
   };
-<<<<<<< HEAD
-=======
   fileManagerErrorToasts?: boolean;
-  disabled?: boolean;
   imageProps?: ImageProps;
   uploadProps?: UploadProps;
   basicLoadingFeedback?: boolean;
->>>>>>> a852813c
   // Managed
   fileName?: string;
 };
@@ -43,27 +38,8 @@
   onImageUpdate,
   fileName,
   config,
-<<<<<<< HEAD
   fileManagerErrorToasts,
 }: ImageUploadData) => {
-=======
-  initialFileName,
-  deletable = true,
-  fileManagerErrorToasts = true,
-  disabled = false,
-  basicLoadingFeedback = false,
-  ...props
-}) => {
-  // The component has a `fileName` (which can be either managed from within the component, or
-  // via the props)
-  // With `fileName` we determine whether there is a picture or not, we also use the fileName to get
-  // the fileUrl from the server
-  const [componentManagedFileName, setComponentManagedFileName] = useState<string | undefined>(
-    initialFileName,
-  );
-  const [fileUrl, setFileUrl] = useState<string | undefined>();
-
->>>>>>> a852813c
   const [uploadProgress, setUploadProgress] = useState<number | undefined>();
 
   const imageExists = !!fileName;
@@ -146,6 +122,7 @@
 type ImageUploadProps = ImageUploadData & {
   onUploadFail?: () => void;
   deletable?: boolean;
+  disabled?: boolean;
   imageProps?: ImageProps;
   uploadProps?: UploadProps;
   basicLoadingFeedback?: boolean;
@@ -160,6 +137,7 @@
   uploadProps,
   config,
   initialFileName,
+  disabled = false,
   deletable = true,
   fileManagerErrorToasts = true,
   basicLoadingFeedback = false,
