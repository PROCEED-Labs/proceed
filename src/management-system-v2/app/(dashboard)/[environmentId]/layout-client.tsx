'use client';

import styles from './layout.module.scss';
import { FC, PropsWithChildren, createContext, useEffect, useState } from 'react';
import { Layout as AntLayout, Button, Drawer, Grid, Menu, MenuProps, Select, Tooltip } from 'antd';
import { UserOutlined } from '@ant-design/icons';
import Image from 'next/image';
import cn from 'classnames';
import Link from 'next/link';
import { signIn, useSession } from 'next-auth/react';
import { create } from 'zustand';
import { useRouter } from 'next/navigation';
import { Environment } from '@/lib/data/environment-schema';
import UserAvatar from '@/components/user-avatar';
import { spaceURL } from '@/lib/utils';
import useModelerStateStore from './processes/[processId]/use-modeler-state-store';

export const useLayoutMobileDrawer = create<{ open: boolean; set: (open: boolean) => void }>(
  (set) => ({
    open: false,
    set: (open: boolean) => set({ open }),
  }),
);

export const UserSpacesContext = createContext<Environment[]>([]);

/** Provide all client components an easy way to read the active space id
 * without filtering the usePath() for /processes etc. */
export const SpaceContext = createContext({ spaceId: '', isOrganization: false });

const Layout: FC<
  PropsWithChildren<{
    loggedIn: boolean;
    userEnvironments: Environment[];
    layoutMenuItems: NonNullable<MenuProps['items']>;
    activeSpace: { spaceId: string; isOrganization: boolean };
    hideSider?: boolean;
  }>
> = ({
  loggedIn,
  userEnvironments,
  layoutMenuItems: _layoutMenuItems,
  activeSpace,
  children,
  hideSider,
}) => {
  const session = useSession();
  const router = useRouter();

  const mobileDrawerOpen = useLayoutMobileDrawer((state) => state.open);
  const setMobileDrawerOpen = useLayoutMobileDrawer((state) => state.set);

  const modelerIsFullScreen = useModelerStateStore((state) => state.isFullScreen);

  const [collapsed, setCollapsed] = useState(false);
  const breakpoint = Grid.useBreakpoint();

  const layoutMenuItems = _layoutMenuItems.filter(
    (item) => !(breakpoint.xs && item && 'type' in item && item.type === 'divider'),
  );

  const menu = (
    <Menu
      theme="light"
      style={{ textAlign: collapsed && !breakpoint.xs ? 'center' : 'start' }}
      mode="inline"
      items={layoutMenuItems}
    />
  );

  return (
<<<<<<< HEAD
    <SpaceContext.Provider value={activeSpace}>
      <AntLayout style={{ height: '100vh' }}>
        <AntLayout hasSider>
          {!hideSider && (
            <AntLayout.Sider
              style={{
                backgroundColor: '#fff',
                borderRight: '1px solid #eee',
                display: modelerIsFullScreen ? 'none' : 'block',
              }}
              className={cn(styles.Sider)}
              collapsible
              collapsed={collapsed}
              onCollapse={(collapsed) => setCollapsed(collapsed)}
              collapsedWidth={breakpoint.xs ? '0' : '100'}
              breakpoint="xl"
              trigger={null}
            >
              <div className={styles.LogoContainer}>
                <Link href={spaceURL(activeSpace, `/processes`)}>
                  <Image
                    src={breakpoint.xs ? '/proceed-icon.png' : '/proceed.svg'}
                    alt="PROCEED Logo"
                    className={cn(breakpoint.xs ? styles.Icon : styles.Logo, {
                      [styles.collapsed]: collapsed,
                    })}
                    width={breakpoint.xs ? 85 : 160}
                    height={breakpoint.xs ? 35 : 63}
                    priority
                  />
                </Link>
              </div>
              <div style={{ padding: '1rem' }}>
                <Select
                  options={userEnvironments.map((environment) => ({
                    label: environment.organization ? environment.name : 'My Space',
                    value: environment.id,
                  }))}
                  defaultValue={activeSpace.spaceId}
                  onChange={(envId) => {
                    const space = userEnvironments.find((env) => env.id === envId);
                    router.push(
                      spaceURL(
                        { spaceId: space?.id ?? '', isOrganization: space?.organization ?? false },
                        `/processes`,
                      ),
                    );
                  }}
                  style={{ width: '100%' }}
                />
              </div>

              {loggedIn ? menu : null}
            </AntLayout.Sider>
          )}

          <div className={cn(styles.Main, { [styles.collapsed]: false })}>{children}</div>
=======
    <UserSpacesContext.Provider value={userEnvironments}>
      <SpaceContext.Provider value={activeSpace}>
        <AntLayout style={{ height: '100vh' }}>
          <AntLayout hasSider>
            {!hideSider && (
              <AntLayout.Sider
                style={{
                  backgroundColor: '#fff',
                  borderRight: '1px solid #eee',
                  display: modelerIsFullScreen ? 'none' : 'block',
                }}
                className={cn(styles.Sider)}
                collapsible
                collapsed={collapsed}
                onCollapse={(collapsed) => setCollapsed(collapsed)}
                collapsedWidth={breakpoint.xs ? '0' : '80'}
                breakpoint="xl"
                trigger={null}
              >
                <div className={styles.LogoContainer}>
                  <Link href={spaceURL(activeSpace, `/processes`)}>
                    <Image
                      src={breakpoint.xs ? '/proceed-icon.png' : '/proceed.svg'}
                      alt="PROCEED Logo"
                      className={cn(breakpoint.xs ? styles.Icon : styles.Logo, {
                        [styles.collapsed]: collapsed,
                      })}
                      width={breakpoint.xs ? 85 : 160}
                      height={breakpoint.xs ? 35 : 63}
                      priority
                    />
                  </Link>
                </div>

                {loggedIn ? menu : null}
              </AntLayout.Sider>
            )}

            <div className={cn(styles.Main, { [styles.collapsed]: false })}>{children}</div>
          </AntLayout>
          <AntLayout.Footer
            style={{ display: modelerIsFullScreen ? 'none' : 'block' }}
            className={cn(styles.Footer)}
          >
            © 2024 PROCEED Labs GmbH
          </AntLayout.Footer>
>>>>>>> f75e0b65
        </AntLayout>

        <Drawer
          title={
            loggedIn ? (
              <>
                <Tooltip title="Account Settings">
                  <UserAvatar user={session.data?.user} />
                </Tooltip>
              </>
            ) : (
              <>
                <Button type="text" onClick={() => signIn()}>
                  <u>Log in</u>
                </Button>

                <Tooltip title="Log in">
                  <Button shape="circle" icon={<UserOutlined />} onClick={() => signIn()} />
                </Tooltip>
              </>
            )
          }
          placement="right"
          onClose={() => setMobileDrawerOpen(false)}
          open={mobileDrawerOpen}
        >
          {menu}
        </Drawer>
      </SpaceContext.Provider>
    </UserSpacesContext.Provider>
  );
};

export default Layout;<|MERGE_RESOLUTION|>--- conflicted
+++ resolved
@@ -69,65 +69,6 @@
   );
 
   return (
-<<<<<<< HEAD
-    <SpaceContext.Provider value={activeSpace}>
-      <AntLayout style={{ height: '100vh' }}>
-        <AntLayout hasSider>
-          {!hideSider && (
-            <AntLayout.Sider
-              style={{
-                backgroundColor: '#fff',
-                borderRight: '1px solid #eee',
-                display: modelerIsFullScreen ? 'none' : 'block',
-              }}
-              className={cn(styles.Sider)}
-              collapsible
-              collapsed={collapsed}
-              onCollapse={(collapsed) => setCollapsed(collapsed)}
-              collapsedWidth={breakpoint.xs ? '0' : '100'}
-              breakpoint="xl"
-              trigger={null}
-            >
-              <div className={styles.LogoContainer}>
-                <Link href={spaceURL(activeSpace, `/processes`)}>
-                  <Image
-                    src={breakpoint.xs ? '/proceed-icon.png' : '/proceed.svg'}
-                    alt="PROCEED Logo"
-                    className={cn(breakpoint.xs ? styles.Icon : styles.Logo, {
-                      [styles.collapsed]: collapsed,
-                    })}
-                    width={breakpoint.xs ? 85 : 160}
-                    height={breakpoint.xs ? 35 : 63}
-                    priority
-                  />
-                </Link>
-              </div>
-              <div style={{ padding: '1rem' }}>
-                <Select
-                  options={userEnvironments.map((environment) => ({
-                    label: environment.organization ? environment.name : 'My Space',
-                    value: environment.id,
-                  }))}
-                  defaultValue={activeSpace.spaceId}
-                  onChange={(envId) => {
-                    const space = userEnvironments.find((env) => env.id === envId);
-                    router.push(
-                      spaceURL(
-                        { spaceId: space?.id ?? '', isOrganization: space?.organization ?? false },
-                        `/processes`,
-                      ),
-                    );
-                  }}
-                  style={{ width: '100%' }}
-                />
-              </div>
-
-              {loggedIn ? menu : null}
-            </AntLayout.Sider>
-          )}
-
-          <div className={cn(styles.Main, { [styles.collapsed]: false })}>{children}</div>
-=======
     <UserSpacesContext.Provider value={userEnvironments}>
       <SpaceContext.Provider value={activeSpace}>
         <AntLayout style={{ height: '100vh' }}>
@@ -143,7 +84,7 @@
                 collapsible
                 collapsed={collapsed}
                 onCollapse={(collapsed) => setCollapsed(collapsed)}
-                collapsedWidth={breakpoint.xs ? '0' : '80'}
+                collapsedWidth={breakpoint.xs ? '0' : '100'}
                 breakpoint="xl"
                 trigger={null}
               >
@@ -174,7 +115,6 @@
           >
             © 2024 PROCEED Labs GmbH
           </AntLayout.Footer>
->>>>>>> f75e0b65
         </AntLayout>
 
         <Drawer
