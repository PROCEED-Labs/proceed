--- conflicted
+++ resolved
@@ -568,14 +568,11 @@
     versions: [],
     owner: process.owner,
     environmentId: process.environmentId,
-<<<<<<< HEAD
+    folderId: process.folderId,
     shared: process.shared,
     sharedAs: process.sharedAs,
     shareTimeStamp: process.shareTimeStamp,
     allowIframeTimestamp: process.allowIframeTimestamp,
-=======
-    folderId: process.folderId,
->>>>>>> 8bd6bcaa
   };
 
   if (newProcess.type === 'project') {
