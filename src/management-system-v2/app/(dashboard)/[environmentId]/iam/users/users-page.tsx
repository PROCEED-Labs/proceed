'use client';

import { FC, useState, useTransition } from 'react';
import { DeleteOutlined, InfoCircleOutlined } from '@ant-design/icons';
import { Tooltip, App, Grid, Button } from 'antd';
import HeaderActions, { FloatButtonActions } from './header-actions';
import UserList, { ListUser } from '@/components/user-list';
import ConfirmationButton from '@/components/confirmation-button';
import UserSidePanel from './user-side-panel';
import { useRouter } from 'next/navigation';
import { AuthenticatedUser } from '@/lib/data/user-schema';
import { removeUsersFromEnvironment } from '@/lib/data/environment-memberships';
import { useEnvironment } from '@/components/auth-can';
<<<<<<< HEAD
import { wrapServerCall } from '@/lib/wrap-server-call';

const UsersPage: FC<{ users: AuthenticatedUser[] }> = ({ users }) => {
  const app = App.useApp();
=======
import { Role } from '@/lib/data/role-schema';

const UsersPage: FC<{ users: (AuthenticatedUser & { roles?: Role[] })[] }> = ({ users }) => {
  const { message: messageApi } = App.useApp();
>>>>>>> 7c78d0dc
  const breakpoint = Grid.useBreakpoint();
  const [selectedUser, setSelectedUser] = useState<ListUser | null>(null);
  const [deletingUser, startTransition] = useTransition();
  const [showMobileUserSider, setShowMobileUserSider] = useState(false);

  const router = useRouter();
  const environment = useEnvironment();

  async function removeUsers(ids: string[], unsetIds: () => void) {
    startTransition(async () => {
<<<<<<< HEAD
      unsetIds();

      await wrapServerCall({
        fn: () => removeUsersFromEnvironment(environment.spaceId, ids),
        onSuccess: router.refresh,
        app,
      });
=======
      const result = await removeUsersFromEnvironment(environment.spaceId, ids);

      if (result && 'error' in result)
        messageApi.open({ type: 'error', content: 'Something went wrong' });

      unsetIds();
      router.refresh();
>>>>>>> 7c78d0dc
    });
  }

  return (
    <div
      style={{
        display: 'flex',
        justifyContent: 'space-between',
        height: '100%',
        width: breakpoint.xs ? '100dvw' : '',
      }}
    >
      <div style={{ flex: '1' }}>
        {/* <!-- FloatButtonGroup needs a z-index of 101
            since BPMN Logo of the viewer has an z-index of 100 --> */}
        {!breakpoint.md && <FloatButtonActions />}

        <UserList
          users={users}
          columns={(clearSelected, hoveredId, selectedRowKeys) => [
            {
              dataIndex: 'roles',
              key: 'roles',
              title: 'Roles',
              render: (_, user: any) =>
                user.roles && (
                  <Tooltip title={user.roles.map((r: Role) => r.name).join(', ')}>
                    {user.roles.length}
                  </Tooltip>
                ),
            },
            {
              dataIndex: 'id',
              key: 'tooltip',
              title: '',
              width: 100,
              render: (id: string) => (
                <Tooltip placement="top" title="Remove From Environment">
                  <ConfirmationButton
                    title="Remove User"
                    description="Are you sure you want to remove this user?"
                    onConfirm={() => removeUsers([id], clearSelected)}
                    buttonProps={{
                      icon: <DeleteOutlined />,
                      type: 'text',
                      style: { opacity: hoveredId === id && selectedRowKeys.length === 0 ? 1 : 0 },
                    }}
                  />
                </Tooltip>
              ),
            },
            {
              dataIndex: 'info',
              key: '',
              title: '',
              render: () => (
                <Button
                  style={{ float: 'right' }}
                  type="text"
                  onClick={() => setShowMobileUserSider(true)}
                >
                  <InfoCircleOutlined />
                </Button>
              ),
              responsive: breakpoint.xl ? ['xs'] : ['xs', 'sm'],
            },
          ]}
          loading={deletingUser}
          selectedRowActions={(ids, clearIds) => (
            <ConfirmationButton
              title="Remove Users"
              description="Are you sure you want to Remove the selected users?"
              onConfirm={() => removeUsers(ids, clearIds)}
              buttonProps={{
                type: 'text',
                icon: <DeleteOutlined />,
              }}
            />
          )}
          createUserNode={<HeaderActions />}
          onSelectedRows={(users) => {
            setSelectedUser(users.length > 0 ? users[users.length - 1] : null);
          }}
        />
      </div>

      <UserSidePanel
        user={selectedUser}
        showMobileUserSider={showMobileUserSider}
        setShowMobileUserSider={setShowMobileUserSider}
      />
    </div>
  );
};

export default UsersPage;<|MERGE_RESOLUTION|>--- conflicted
+++ resolved
@@ -11,17 +11,11 @@
 import { AuthenticatedUser } from '@/lib/data/user-schema';
 import { removeUsersFromEnvironment } from '@/lib/data/environment-memberships';
 import { useEnvironment } from '@/components/auth-can';
-<<<<<<< HEAD
 import { wrapServerCall } from '@/lib/wrap-server-call';
-
-const UsersPage: FC<{ users: AuthenticatedUser[] }> = ({ users }) => {
-  const app = App.useApp();
-=======
 import { Role } from '@/lib/data/role-schema';
 
 const UsersPage: FC<{ users: (AuthenticatedUser & { roles?: Role[] })[] }> = ({ users }) => {
-  const { message: messageApi } = App.useApp();
->>>>>>> 7c78d0dc
+  const app = App.useApp();
   const breakpoint = Grid.useBreakpoint();
   const [selectedUser, setSelectedUser] = useState<ListUser | null>(null);
   const [deletingUser, startTransition] = useTransition();
@@ -31,25 +25,16 @@
   const environment = useEnvironment();
 
   async function removeUsers(ids: string[], unsetIds: () => void) {
-    startTransition(async () => {
-<<<<<<< HEAD
-      unsetIds();
-
-      await wrapServerCall({
+    startTransition(() =>
+      wrapServerCall({
         fn: () => removeUsersFromEnvironment(environment.spaceId, ids),
-        onSuccess: router.refresh,
+        onSuccess: () => {
+          router.refresh();
+          unsetIds();
+        },
         app,
-      });
-=======
-      const result = await removeUsersFromEnvironment(environment.spaceId, ids);
-
-      if (result && 'error' in result)
-        messageApi.open({ type: 'error', content: 'Something went wrong' });
-
-      unsetIds();
-      router.refresh();
->>>>>>> 7c78d0dc
-    });
+      }),
+    );
   }
 
   return (
