'use server';

import { getCurrentEnvironment, getCurrentUser } from '@/components/auth';
import { toCaslResource } from '../ability/caslAbility';
import {
  addDocumentation,
  generateDefinitionsId,
  generateScriptTaskFileName,
  generateStartFormFileName,
  generateUserTaskFileName,
  getDefinitionsId,
  getDefinitionsVersionInformation,
  setDefinitionsName,
  setDefinitionsVersionInformation,
  toBpmnObject,
  toBpmnXml,
} from '@proceed/bpmn-helper';
import { createProcess, getFinalBpmn, updateFileNames } from '../helpers/processHelpers';
import { UserErrorType, userError } from '../user-error';
import {
  areVersionsEqual,
  getLocalVersionBpmn,
  selectAsLatestVersion,
  updateProcessVersionBasedOn,
  versionScriptTasks,
  versionStartForm,
  versionUserTasks,
} from '../helpers/processVersioning';
// Antd uses barrel files, which next optimizes away. That requires us to import
// antd components directly from their files in this server actions file.
import { Process, ProcessMetadata } from './process-schema';
import { revalidatePath } from 'next/cache';
import { getUsersFavourites } from './users';
import {
  checkIfProcessAlreadyExistsForAUserInASpaceByName,
  checkIfProcessAlreadyExistsForAUserInASpaceByNameWithBatching,
  checkIfProcessExists,
  copyProcessArtifactReferences,
  copyProcessFiles,
} from './db/process';
import { v4 } from 'uuid';
import { toCustomUTCString } from '../helpers/timeHelper';
import {
  removeProcess,
  addProcess as _addProcess,
  getProcess as _getProcess,
  updateProcess as _updateProcess,
  getProcessVersionBpmn,
  addProcessVersion,
  updateProcessMetaData as _updateProcessMetaData,
  getProcessBpmn as _getProcessBpmn,
  saveProcessHtmlForm as _saveProcessHtmlForm,
  getProcessHtmlFormJSON as _getProcessHtmlFormJSON,
  getProcessImage as _getProcessImage,
  getHtmlForm as _getHtmlForm,
  saveProcessScriptTask as _saveProcessScriptTask,
  deleteProcessScriptTask as _deleteProcessScriptTask,
  getProcessScriptTaskScript as _getProcessScriptTaskScript,
} from '@/lib/data/db/process';
import { ProcessData } from '@/components/process-import';
import { saveProcessArtifact } from './file-manager-facade';
import { getRootFolder } from './db/folders';
import { truthyFilter } from '../typescript-utils';

// Import necessary functions from processModule

export const checkValidity = async (
  definitionId: string,
  operation: 'view' | 'update' | 'delete',
  spaceId: string,
) => {
  const { ability } = await getCurrentEnvironment(spaceId);

  const process = await _getProcess(definitionId);
  if (!process) {
    return userError('A process with this id does not exist.', UserErrorType.NotFoundError);
  }

  /*if (!ability.can('view', toCaslResource('Process', process))) {
    return userError('Not allowed to delete this process', UserErrorType.PermissionError);
  }*/

  const errorMessages = {
    view: 'Not allowed to read this process',
    update: 'Not allowed to update this process',
    delete: 'Not allowed to delete this process',
  };

  if (
    !ability.can(operation, toCaslResource('Process', process), {
      environmentId: process.environmentId,
    })
  ) {
    return userError(errorMessages[operation], UserErrorType.PermissionError);
  }
};

const getBpmnVersion = async (definitionId: string, versionId?: string) => {
  const process = await _getProcess(definitionId);

  if (versionId) {
    const version = process.versions.find((version) => version.id === versionId);

    if (!version) {
      return userError(
        `The requested version does not exist for the requested process.`,
        UserErrorType.NotFoundError,
      );
    }

    return await getProcessVersionBpmn(definitionId, versionId);
  } else {
    return await _getProcessBpmn(definitionId);
  }
};

export const getSharedProcessWithBpmn = async (definitionId: string, versionCreatedOn?: string) => {
  const processMetaObj = await _getProcess(definitionId);

  if (!processMetaObj) {
    return userError(`Process does not exist `);
  }

  if (processMetaObj.shareTimestamp > 0 || processMetaObj.allowIframeTimestamp > 0) {
    const bpmn = await getBpmnVersion(definitionId, versionCreatedOn);

    // check if getBpmnVersion returned an error that should be shown to the user instead of the bpmn
    if (typeof bpmn === 'object') {
      return bpmn;
    }

    const processWithBPMN = { ...processMetaObj, bpmn: bpmn };
    return processWithBPMN;
  }

  return userError(`Access Denied: Process is not shared`, UserErrorType.PermissionError);
};

export const getProcess = async (
  definitionId: string,
  spaceId: string,
  skipValidityCheck = false,
) => {
  if (!skipValidityCheck) {
    const error = await checkValidity(definitionId, 'view', spaceId);

    if (error) return error;
  }
  const result = await _getProcess(definitionId);
  return result as Process;
};

export const getProcessBPMN = async (definitionId: string, spaceId: string, versionId?: string) => {
  const error = await checkValidity(definitionId, 'view', spaceId);

  if (error) return error;

  return await getBpmnVersion(definitionId, versionId);
};

export const deleteProcesses = async (definitionIds: string[], spaceId: string) => {
  for (const definitionId of definitionIds) {
    const error = await checkValidity(definitionId, 'delete', spaceId);

    if (error) return error;

    await removeProcess(definitionId);
  }
};

export const addProcesses = async (
  values: {
    name: string;
    description: string;
    bpmn?: string;
    folderId?: string;
    userDefinedId?: string;
    id?: string;
  }[],
  spaceId: string,
  generateNewId: boolean = false,
) => {
  const { ability, activeEnvironment } = await getCurrentEnvironment(spaceId);
  const { userId } = await getCurrentUser();

  const newProcesses: Process[] = [];

  for (const value of values) {
    let { bpmn } = await createProcess({
      name: value.name,
      description: value.description,
      bpmn: value.bpmn,
      userDefinedId: value.userDefinedId,
    });

    // if imported process has a id that is not present in system, we can use that
    if (value.id && (await checkIfProcessExists(value.id, false))) {
      generateNewId = true;
    }

    if (generateNewId) {
      // new ID is required for imported/copied processes
      const newId = generateDefinitionsId();
      bpmn = await getFinalBpmn({
        id: newId,
        name: value.name,
        description: value.description,
        bpmn: bpmn,
      });
    }

    const newProcess = {
      bpmn,
      creatorId: userId,
      environmentId: activeEnvironment.spaceId,
      folderId: value.folderId,
    };

    if (!ability.can('create', toCaslResource('Process', newProcess))) {
      return userError('Not allowed to create this process', UserErrorType.PermissionError);
    }

    // bpmn prop gets deleted in addProcess()
    const process = await _addProcess({ ...newProcess, folderId: value.folderId });

    if (typeof process !== 'object') {
      return userError('A process with this id does already exist');
    }

    newProcesses.push({ ...process, bpmn });
  }

  return newProcesses;
};

export const updateProcessShareInfo = async (
  definitionsId: string,
  sharedAs: 'public' | 'protected' | undefined,
  shareTimestamp: number | undefined,
  allowIframeTimestamp: number | undefined,
  spaceId: string,
) => {
  const error = await checkValidity(definitionsId, 'update', spaceId);

  if (error) return error;

  await _updateProcessMetaData(definitionsId, {
    sharedAs: sharedAs,
    shareTimestamp: shareTimestamp,
    allowIframeTimestamp: allowIframeTimestamp,
  });
};

export const updateProcess = async (
  definitionsId: string,
  spaceId: string,
  bpmn?: string,
  description?: string,
  name?: string,
  invalidate = false,
) => {
  const error = await checkValidity(definitionsId, 'update', spaceId);

  if (error) return error;

  // Either replace or update the old BPMN.
  let newBpmn = bpmn ?? (await _getProcessBpmn(definitionsId));
  if (description !== undefined) {
    newBpmn = (await addDocumentation(newBpmn!, description)) as string;
  }
  if (name !== undefined) {
    newBpmn = (await setDefinitionsName(newBpmn!, name)) as string;
  }

  // This invalidates the client-side router cache. Since we don't call
  // router.refresh() in the modeler for every change, we need to invalidate the
  // cache here so that the old BPMN isn't reused within 30s. See:
  // https://nextjs.org/docs/app/building-your-application/caching#invalidation-1
  if (invalidate) {
    revalidatePath(`/processes/${definitionsId}`);
  }

  await _updateProcess(definitionsId, { bpmn: newBpmn });
};

export const updateProcessMetaData = async (
  definitionsId: string,
  spaceId: string,
  metaChanges: Partial<Omit<ProcessMetadata, 'bpmn'>>,
  invalidate = false,
) => {
  const error = await checkValidity(definitionsId, 'update', spaceId);

  if (error) return error;

  await _updateProcessMetaData(definitionsId, metaChanges);

  if (invalidate) {
    revalidatePath(`/processes/${definitionsId}`);
  }
};

export const updateProcesses = async (
  processes: {
    name?: string;
    description?: string;
    bpmn?: string;
    id: string;
  }[],
  spaceId: string,
) => {
  const res = await Promise.all(
    processes.map(async (process) => {
      return await updateProcess(
        process.id,
        spaceId,
        process.bpmn,
        process.description,
        process.name,
      );
    }),
  );

  const firstError = res.find((r) => r && 'error' in r);

  return firstError ?? res;
};

export const importProcesses = async (processData: ProcessData[], spaceId: string) => {
  const importedProcesses = await addProcesses(processData, spaceId);
  if ('error' in importedProcesses) {
    return importedProcesses;
  }

  for (let idx = 0; idx < importedProcesses.length; idx++) {
    const process = importedProcesses[idx];
    const artefacts = processData[idx].artefacts;
    const fileNameMapping = {
      'start-form': new Map<string, string>(),
      'user-tasks': new Map<string, string>(),
      'script-tasks': new Map<string, string>(),
    };
    // Handle script tasks
    if (artefacts?.scriptTasks) {
      for (const script of artefacts.scriptTasks) {
        const [baseName, ext] = script.name.split('.');
        const newScriptFileName =
          fileNameMapping['script-tasks'].get(baseName) || generateScriptTaskFileName();
        fileNameMapping['script-tasks'].set(baseName, newScriptFileName);
        await _saveProcessScriptTask(process.id, `${newScriptFileName}.${ext}`, script.content);
      }
    }

    const groupFormData = (data: { name: string; content: string }[]) => {
      return data.reduce((groups, file) => {
        const [baseName, ext] = file.name.split(/\.(?=[^.]+$)/);
        const group = groups.get(baseName) || { json: null, html: null };

        if (ext === 'json') group.json = file.content;
        if (ext === 'html') group.html = file.content;

        groups.set(baseName, group);
        return groups;
      }, new Map<string, { json: string | null; html: string | null }>());
    };

    // handle start form
    if (artefacts?.startForm && artefacts.startForm.length === 2) {
      const [[filename, { json, html }]] = groupFormData(artefacts?.startForm);

      if (!json || !html) {
        console.error(`Incomplete start form pair for ${filename}`);
      } else {
        const newFileName = generateStartFormFileName();
        fileNameMapping['start-form'].set(filename, newFileName);
        try {
          await _saveProcessHtmlForm(process.id, newFileName, json, html);
        } catch (error) {
          console.log(`Error processing start form ${newFileName}:`, error);
        }
      }
    }

    // Handle user tasks
    if (artefacts?.userTasks) {
      // Group user tasks by base name
      const userTaskGroups = groupFormData(artefacts?.userTasks);
      // Process grouped user tasks
      for (const [baseName, { json, html }] of userTaskGroups) {
        if (!json || !html) {
          console.warn(`Incomplete user task pair for ${baseName}`);
          continue;
        }
        const newUserTaskFileName =
          fileNameMapping['user-tasks'].get(baseName) || generateUserTaskFileName();
        fileNameMapping['user-tasks'].set(baseName, newUserTaskFileName);
        try {
          await _saveProcessHtmlForm(process.id, newUserTaskFileName, json, html);
        } catch (error) {
          console.error(`Error processing user task ${newUserTaskFileName}:`, error);
        }
      }
    }

    // update mapped filenames in bpmn
    let fileNameChanges = [...fileNameMapping['user-tasks'].entries()];
    fileNameChanges = fileNameChanges.concat([...fileNameMapping['start-form']]);
    fileNameChanges = fileNameChanges.concat([...fileNameMapping['script-tasks']]);
    const newBpmn = await updateFileNames(process.bpmn, fileNameChanges);

    await _updateProcess(process.id, { bpmn: newBpmn });

    // Handle images
    if (artefacts?.images) {
      for (const image of artefacts.images) {
        await saveProcessArtifact(
          process.id,
          image.name,
          `image/${image.name.split('.').pop()}`,
          Buffer.from(image.content, 'base64'),
          { generateNewFileName: false },
        );
      }
    }
  }

  return importedProcesses;
};

export const copyProcesses = async (
  processes: {
    name: string;
    description: string;
    originalId: string;
    originalVersion?: string;
    folderId?: string;
  }[],
  spaceId: string,
  destinationfolderId?: string,
  referencedProcessId?: string,
) => {
  const { ability, activeEnvironment } = await getCurrentEnvironment(spaceId);
  const { userId } = await getCurrentUser();
  const copiedProcesses: Process[] = [];

  for (const copyProcess of processes) {
    // Copy the original BPMN and update it for the new process.
    const newId = generateDefinitionsId();
    // Copy either a process or a specific version.
    const originalBpmn = copyProcess.originalVersion
      ? await getProcessVersionBpmn(copyProcess.originalId, copyProcess.originalVersion)
      : await _getProcessBpmn(copyProcess.originalId);

    // TODO: Does createProcess() do the same as this function?
    let newBpmn = await getFinalBpmn({ ...copyProcess, id: newId, bpmn: originalBpmn! });

    // TODO: include variables in copy?
    const newProcess = {
      creatorId: userId,
      definitionId: newId,
      bpmn: newBpmn,
      environmentId: activeEnvironment.spaceId,
      folderId: destinationfolderId,
    };

    if (!ability.can('create', toCaslResource('Process', newProcess))) {
      return userError('Not allowed to create this process', UserErrorType.PermissionError);
    }
    const process = await _addProcess(newProcess, referencedProcessId);

    if (typeof process !== 'object') {
      return userError('A process with this id does already exist');
    }

<<<<<<< HEAD
    if (enableUseDB && enableUseFileManager) {
      await copyProcessArtifactReferences(copyProcess.originalId, newProcess.definitionId);

      const copiedFiles = await copyProcessFiles(copyProcess.originalId, newProcess.definitionId);
      const changesFileNames = copiedFiles
        .filter(truthyFilter)
        .filter(
          (file) => file.artifactType === 'html-forms' || file.artifactType === 'script-tasks',
        )
        .map(
          ({ mapping: { oldFilename, newFilename } }) =>
            [oldFilename, newFilename] as [string, string],
        );
      newBpmn = await updateFileNames(newBpmn, changesFileNames);
=======
    await copyProcessArtifactReferences(copyProcess.originalId, newProcess.definitionId);

    const copiedFiles = await copyProcessFiles(copyProcess.originalId, newProcess.definitionId);
    if (copiedFiles) {
      // TODO: check if this works
      // TODO: possibly optimize this by parsing and serializing the bpmn once instead of on every invocation of the updateXTaskFileName functions
      for (const file of copiedFiles) {
        switch (file?.artifactType) {
          case 'user-tasks': {
            ({ bpmn: newBpmn } = await updateUserTaskFileName(
              newBpmn,
              file.mapping.oldFilename,
              file.mapping.newFilename,
            ));
          }
          case 'script-tasks': {
            ({ bpmn: newBpmn } = await updateScriptTaskFileName(
              newBpmn,
              file.mapping.oldFilename,
              file.mapping.newFilename,
            ));
          }
        }
      }

>>>>>>> 9601631f
      await _updateProcess(newProcess.definitionId, { bpmn: newBpmn });
    }

    copiedProcesses.push({ ...process, bpmn: newBpmn });
  }

  return copiedProcesses;
};

// TODO: fix: this function doesn't work yet
export const processHasChangesSinceLastVersion = async (processId: string, spaceId: string) => {
  const error = await checkValidity(processId, 'view', spaceId);
  if (error) return error;

  const process = await _getProcess(processId, true);
  if (!process) return userError('Process not found', UserErrorType.NotFoundError);

  const bpmnObj = await toBpmnObject(process.bpmn!);
  const { versionBasedOn, versionCreatedOn } = await getDefinitionsVersionInformation(bpmnObj);

  const versionedBpmn = await toBpmnXml(bpmnObj);

  // if the new version has no changes to the version it is based on don't create a new version and return the previous version
  const basedOnBPMN =
    versionBasedOn !== undefined
      ? await getLocalVersionBpmn(process as Process, versionBasedOn)
      : undefined;

  const versionsAreEqual = basedOnBPMN && (await areVersionsEqual(versionedBpmn, basedOnBPMN));
  return !versionsAreEqual;
};

export const createVersion = async (
  versionName: string,
  versionDescription: string,
  processId: string,
  spaceId: string,
) => {
  const error = await checkValidity(processId, 'update', spaceId);

  if (error) return error;

  const bpmn = await _getProcessBpmn(processId);
  if (!bpmn) {
    return null;
  }
  const bpmnObj = await toBpmnObject(bpmn);

  const { versionBasedOn } = await getDefinitionsVersionInformation(bpmnObj);
  const versionCreatedOn = toCustomUTCString(new Date());
  // add process version to bpmn
  const versionId = `_${v4()}`;
  await setDefinitionsVersionInformation(bpmnObj, {
    versionId: versionId,
    versionName,
    versionDescription,
    versionBasedOn,
    versionCreatedOn,
  });

  const process = (await _getProcess(processId)) as Process;

  const versionedProcessStartFormFilenames = await versionStartForm(process, versionId, bpmnObj);
  const versionedUserTaskFilenames = await versionUserTasks(process, versionId, bpmnObj);
  const versionedScriptTaskFilenames = await versionScriptTasks(process, versionId, bpmnObj);

  const versionedBpmn = await toBpmnXml(bpmnObj);

  // if the new version has no changes to the version it is based on don't create a new version and return the previous version
  const basedOnBPMN =
    versionBasedOn !== undefined ? await getLocalVersionBpmn(process, versionCreatedOn) : undefined;

  if (basedOnBPMN && (await areVersionsEqual(versionedBpmn, basedOnBPMN))) {
    return versionBasedOn;
  }

  // send final process version bpmn to the backend
  addProcessVersion(
    processId,
    versionedBpmn,
    versionedProcessStartFormFilenames,
    versionedUserTaskFilenames,
    versionedScriptTaskFilenames,
  );

  await updateProcessVersionBasedOn({ ...process, bpmn }, versionId);

  return versionId;
};

export const setVersionAsLatest = async (processId: string, versionId: string, spaceId: string) => {
  const error = await checkValidity(processId, 'update', spaceId);

  if (error) return error;

  await selectAsLatestVersion(processId, versionId);
};

export const getFavouritesProcessIds = async () => {
  const favs = await getUsersFavourites();

  return favs ?? [];
};

export const getProcessHtmlFormData = async (
  definitionId: string,
  fileName: string,
  spaceId: string,
) => {
  const error = await checkValidity(definitionId, 'view', spaceId);

  if (error) return error;

  try {
    return await _getProcessHtmlFormJSON(definitionId, fileName);
  } catch (err) {
    return userError(
      `Unable to get the requested process html form data for ${fileName}`,
      UserErrorType.NotFoundError,
    );
  }
};

export const getProcessHtmlFormHTML = async (
  definitionId: string,
  fileName: string,
  spaceId: string,
) => {
  const error = await checkValidity(definitionId, 'view', spaceId);

  if (error) return error;

  try {
    return await _getHtmlForm(definitionId, fileName);
  } catch (err) {
    return userError(
      `Unable to get the requested html form html ${fileName}.`,
      UserErrorType.NotFoundError,
    );
  }
};

export const saveProcessHtmlForm = async (
  definitionId: string,
  fileName: string,
  json: string,
  html: string,
  spaceId: string,
) => {
  const error = await checkValidity(definitionId, 'update', spaceId);

  if (error) return error;

  if (/-\d+$/.test(fileName))
    return userError(
      'Illegal attempt to overwrite a html form version!',
      UserErrorType.ConstraintError,
    );

  _saveProcessHtmlForm(definitionId, fileName, json, html);
};

export const getProcessScriptTaskData = async (
  definitionId: string,
  taskFileName: string,
  fileExtension: 'js' | 'ts' | 'xml',
  spaceId: string,
) => {
  const error = await checkValidity(definitionId, 'view', spaceId);

  if (error) return error;

  try {
    return await _getProcessScriptTaskScript(definitionId, `${taskFileName}.${fileExtension}`);
  } catch (err) {
    return userError('Unable to get the requested Script Task data.', UserErrorType.NotFoundError);
  }
};

export const saveProcessScriptTask = async (
  definitionId: string,
  taskFileName: string,
  fileExtension: 'js' | 'ts' | 'xml',
  script: string,
  spaceId: string,
) => {
  const error = await checkValidity(definitionId, 'update', spaceId);

  if (error) return error;

  if (/-\d+$/.test(taskFileName))
    return userError(
      'Illegal attempt to overwrite a script task version!',
      UserErrorType.ConstraintError,
    );

  await _saveProcessScriptTask(definitionId, `${taskFileName}.${fileExtension}`, script);
};

export const deleteProcessScriptTask = async (
  definitionId: string,
  taskFileName: string,
  fileExtension: 'js' | 'ts' | 'xml',
  spaceId: string,
) => {
  const error = await checkValidity(definitionId, 'delete', spaceId);

  if (error) return error;

  await _deleteProcessScriptTask(definitionId, `${taskFileName}.${fileExtension}`);
};

export const getProcessImage = async (
  definitionId: string,
  imageFileName: string,
  spaceId: string,
) => {
  const error = await checkValidity(definitionId, 'view', spaceId);

  if (error) return error;

  return _getProcessImage!(definitionId, imageFileName);
};

interface BaseProcessCheckData {
  spaceId: string;
  userId: string;
}

interface SingleProcessCheckData extends BaseProcessCheckData {
  batch?: false;
  processName: string;
  folderId?: string;
}

interface BatchProcessCheckData extends BaseProcessCheckData {
  batch: true;
  processes: { name: string; folderId?: string }[];
}

type ProcessCheckData = SingleProcessCheckData | BatchProcessCheckData;

export async function checkIfProcessExistsByName(data: SingleProcessCheckData): Promise<boolean>;
export async function checkIfProcessExistsByName(data: BatchProcessCheckData): Promise<boolean[]>;
export async function checkIfProcessExistsByName(
  data: ProcessCheckData,
): Promise<boolean | boolean[]> {
  try {
    const { ability } = await getCurrentEnvironment(data.spaceId);

    if (data.batch === true) {
      const processesWithFolderIds = await Promise.all(
        data.processes.map(async (process) => ({
          name: process.name,
          folderId: process.folderId ?? (await getRootFolder(data.spaceId, ability)).id,
        })),
      );

      return await checkIfProcessAlreadyExistsForAUserInASpaceByNameWithBatching(
        processesWithFolderIds,
        data.spaceId,
        data.userId,
      );
    } else {
      const folderId = data.folderId ?? (await getRootFolder(data.spaceId, ability)).id;
      return await checkIfProcessAlreadyExistsForAUserInASpaceByName(
        data.processName,
        data.spaceId,
        data.userId,
        folderId,
      );
    }
  } catch (error) {
    console.log(error);
    return data.batch === true ? [] : false;
  }
}<|MERGE_RESOLUTION|>--- conflicted
+++ resolved
@@ -472,50 +472,18 @@
       return userError('A process with this id does already exist');
     }
 
-<<<<<<< HEAD
-    if (enableUseDB && enableUseFileManager) {
-      await copyProcessArtifactReferences(copyProcess.originalId, newProcess.definitionId);
-
-      const copiedFiles = await copyProcessFiles(copyProcess.originalId, newProcess.definitionId);
-      const changesFileNames = copiedFiles
-        .filter(truthyFilter)
-        .filter(
-          (file) => file.artifactType === 'html-forms' || file.artifactType === 'script-tasks',
-        )
-        .map(
-          ({ mapping: { oldFilename, newFilename } }) =>
-            [oldFilename, newFilename] as [string, string],
-        );
-      newBpmn = await updateFileNames(newBpmn, changesFileNames);
-=======
     await copyProcessArtifactReferences(copyProcess.originalId, newProcess.definitionId);
 
     const copiedFiles = await copyProcessFiles(copyProcess.originalId, newProcess.definitionId);
-    if (copiedFiles) {
-      // TODO: check if this works
-      // TODO: possibly optimize this by parsing and serializing the bpmn once instead of on every invocation of the updateXTaskFileName functions
-      for (const file of copiedFiles) {
-        switch (file?.artifactType) {
-          case 'user-tasks': {
-            ({ bpmn: newBpmn } = await updateUserTaskFileName(
-              newBpmn,
-              file.mapping.oldFilename,
-              file.mapping.newFilename,
-            ));
-          }
-          case 'script-tasks': {
-            ({ bpmn: newBpmn } = await updateScriptTaskFileName(
-              newBpmn,
-              file.mapping.oldFilename,
-              file.mapping.newFilename,
-            ));
-          }
-        }
-      }
-
->>>>>>> 9601631f
-      await _updateProcess(newProcess.definitionId, { bpmn: newBpmn });
-    }
+    const changesFileNames = copiedFiles
+      .filter(truthyFilter)
+      .filter((file) => file.artifactType === 'html-forms' || file.artifactType === 'script-tasks')
+      .map(
+        ({ mapping: { oldFilename, newFilename } }) =>
+          [oldFilename, newFilename] as [string, string],
+      );
+    newBpmn = await updateFileNames(newBpmn, changesFileNames);
+    await _updateProcess(newProcess.definitionId, { bpmn: newBpmn });
 
     copiedProcesses.push({ ...process, bpmn: newBpmn });
   }
