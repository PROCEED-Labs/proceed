--- conflicted
+++ resolved
@@ -104,7 +104,6 @@
   ];
 
   return (
-<<<<<<< HEAD
     <div style={{ display: 'flex', flexDirection: 'row', height: '100%', gap: 20 }}>
       <div style={{ display: 'flex', height: '100%', flexDirection: 'column', flexGrow: 1 }}>
         <Bar
@@ -143,7 +142,7 @@
           onRow={(element) => ({
             onMouseEnter: () => setHoveredRow(element.id),
             onMouseLeave: () => setHoveredRow(null),
-            onDoubleClick: () => router.push(`/${environmentId}/iam/roles/${element.id}`),
+            onDoubleClick: () => router.push(spaceURL(environment, `/iam/roles/${element.id}`)),
             onClick: () => {
               setSelectedRowKeys([element.id]);
               setSelectedRows([element]);
@@ -158,60 +157,6 @@
           }}
           rowKey="id"
         />
-=======
-    <div style={{ display: 'flex', flexDirection: 'column', height: '100%' }}>
-      <Bar
-        rightNode={<HeaderActions />}
-        leftNode={
-          selectedRowKeys.length > 0 ? (
-            <Space size={20}>
-              <Button type="text" icon={<CloseOutlined />} onClick={() => setSelectedRowKeys([])} />
-              <span>{selectedRowKeys.length} selected:</span>
-              <ConfirmationButton
-                title="Delete Roles"
-                description="Are you sure you want to delete the selected roles?"
-                onConfirm={() => deleteRoles(selectedRowKeys)}
-                buttonProps={{
-                  icon: <DeleteOutlined />,
-                  disabled: cannotDeleteSelected,
-                  type: 'text',
-                }}
-              />
-            </Space>
-          ) : null
-        }
-        searchProps={{
-          onChange: (e) => setSearchQuery(e.target.value),
-          onPressEnter: (e) => setSearchQuery(e.currentTarget.value),
-          placeholder: 'Search Role ...',
-        }}
-      />
-      <div style={{ display: 'flex', height: '100%', gap: 20 }}>
-        <div style={{ flex: 1 }}>
-          <Table<FilteredRole>
-            columns={columns}
-            dataSource={filteredRoles}
-            onRow={(element) => ({
-              onMouseEnter: () => setHoveredRow(element.id),
-              onMouseLeave: () => setHoveredRow(null),
-              onDoubleClick: () => router.push(spaceURL(environment, `/iam/roles/${element.id}`)),
-              onClick: () => {
-                setSelectedRowKeys([element.id]);
-                setSelectedRows([element]);
-              },
-            })}
-            rowSelection={{
-              selectedRowKeys,
-              onChange: (selectedRowKeys, selectedRows) => {
-                setSelectedRowKeys(selectedRowKeys as string[]);
-                setSelectedRows(selectedRows);
-              },
-            }}
-            rowKey="id"
-          />
-        </div>
-        <RoleSidePanel role={lastSelectedElement} />
->>>>>>> 55cb38c0
       </div>
       <RoleSidePanel role={lastSelectedElement} />
     </div>
