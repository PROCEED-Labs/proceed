--- conflicted
+++ resolved
@@ -27,13 +27,6 @@
   */
   'icon-view-in-process-list': false,
   'process-list-columns': ['', 'Process Name', 'Description', 'Last Edited'],
-<<<<<<< HEAD
-  'ask-before-deleting-multiple': true,
-  'ask-before-deleting-single': true,
-  'ask-before-copying': true,
-  'process-copy-modal-accordion': true,
-=======
->>>>>>> f476e0c9
   'role-page-side-panel': { open: false, width: 300 },
   'user-page-side-panel': { open: false, width: 300 },
   'process-meta-data': { open: false, width: 300 },
