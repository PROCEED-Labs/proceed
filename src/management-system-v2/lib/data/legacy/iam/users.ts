--- conflicted
+++ resolved
@@ -15,7 +15,6 @@
 
   if (!user && opts && opts.throwIfNotFound) throw new Error('User not found');
 
-<<<<<<< HEAD
   return user;
 }
 
@@ -23,13 +22,6 @@
   const user = Object.values(usersMetaObject).find((user) => email === user.email);
 
   if (!user && opts?.throwIfNotFound) throw new Error('User not found');
-=======
-  if (
-    ability &&
-    !ability?.can('view', toCaslResource('User', user), { environmentId: ability.environmentId })
-  )
-    throw new UnauthorizedError();
->>>>>>> 3564db27
 
   return user;
 }
@@ -37,15 +29,6 @@
 export function addUser(inputUser: UserInput) {
   const user = UserSchema.parse(inputUser);
 
-<<<<<<< HEAD
-=======
-  if (
-    ability &&
-    !ability.can('create', toCaslResource('User', user), { environmentId: ability.environmentId })
-  )
-    throw new UnauthorizedError();
-
->>>>>>> 3564db27
   if (
     Object.values(usersMetaObject).find(
       ({ email, username }) => email === user.email || username === user.username,
@@ -62,6 +45,11 @@
     organization: false,
   });
 
+  addEnvironment({
+    ownerId: user.id,
+    organization: false,
+  });
+
   usersMetaObject[user.id as string] = user as User;
   store.add('users', user);
 
@@ -71,15 +59,6 @@
 export function deleteuser(userId: string) {
   const user = usersMetaObject[userId];
 
-<<<<<<< HEAD
-=======
-  if (
-    ability &&
-    !ability.can('delete', toCaslResource('User', user), { environmentId: ability.environmentId })
-  )
-    throw new UnauthorizedError();
-
->>>>>>> 3564db27
   if (!user) throw new Error("User doesn't exist");
 
   delete usersMetaObject[userId];
@@ -91,17 +70,7 @@
 export function updateUser(userId: string, inputUser: UserData) {
   const newUserData = UserDataSchema.partial().parse(inputUser);
 
-<<<<<<< HEAD
   const user = getUserById(userId, { throwIfNotFound: true });
-=======
-  const user = getUserById(userId, undefined, { throwIfNotFound: true });
-
-  if (
-    ability &&
-    !ability.can('update', toCaslResource('User', user), { environmentId: ability.environmentId })
-  )
-    throw new UnauthorizedError();
->>>>>>> 3564db27
 
   if (
     Object.values(usersMetaObject).find(
