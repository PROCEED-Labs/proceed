--- conflicted
+++ resolved
@@ -1,32 +1,9 @@
-<<<<<<< HEAD
-import { Button, Checkbox, Collapse, Input, Modal, Spin, Switch, Tooltip } from 'antd';
-import React, { Dispatch, FC, Key, SetStateAction, useCallback, useEffect, useState } from 'react';
-import styles from './process-copy.module.scss';
-import TextArea from 'antd/es/input/TextArea';
-import { useUserPreferences } from '@/lib/user-preferences';
-// import { addUserPreference } from '@/lib/utils';
-import { useGetAsset, usePostAsset } from '@/lib/fetch-data';
-import type { CollapseProps } from 'antd';
-import {
-  generateDefinitionsId,
-  setDefinitionsId,
-  setDefinitionsName,
-  setDefinitionsVersionInformation,
-  setTargetNamespace,
-  addDocumentation,
-  getDefinitionsId,
-} from '@proceed/bpmn-helper';
-import { fetchProcessVersionBpmn } from '@/lib/process-queries';
-import { LoadingOutlined } from '@ant-design/icons';
-import Scrollbar from './scrollbar';
-=======
 import { Dispatch, FC, Key, SetStateAction, useMemo } from 'react';
 
 import ProcessCreationModal from './process-creation';
 import { useGetAsset } from '@/lib/fetch-data';
 
 import { generateDefinitionsId } from '@proceed/bpmn-helper';
->>>>>>> a0969e7b
 
 type ProcessCopyModalType = {
   setCopyProcessIds: Dispatch<SetStateAction<string[]>> | Dispatch<SetStateAction<Key[]>>;
@@ -39,75 +16,12 @@
   processKeys,
   setSelection,
 }) => {
-<<<<<<< HEAD
-  const { mutateAsync: addProcess } = usePostAsset('/process', {
-    onError: async (error, variables) => {
-      const id = await getDefinitionsId(variables.body.bpmn);
-      setFailed((prev) => [...prev, id as string]);
-    },
-    onSuccess: (data) => {
-      setSelection((prev) => [...prev, data.definitionId as string]);
-      setSuccessful((prev) => [...prev, data.definitionId as string]);
-    },
-  });
-
-  const [successful, setSuccessful] = useState<string[]>([]);
-  const [failed, setFailed] = useState<string[]>([]);
-
-  const [loading, setLoading] = useState(false);
-
-  const { preferences, addPreferences } = useUserPreferences();
-
-
-  //TODO: add copyModalPreference
-
-  const {
-    // 'process-copy-modal-accordion': isAccordion,
-  'ask-before-copying': copyModalPreference } =
-    preferences;
-
-  const { data, refetch: refreshData } = useGetAsset('/process', {
-=======
   const { data } = useGetAsset('/process', {
->>>>>>> a0969e7b
     params: {
       query: { noBpmn: false },
     },
   });
 
-<<<<<<< HEAD
-  const [bluePrintForProcesses, setBluePrintForProcesses] = useState(
-    data
-      ?.filter((process) => processKeys?.includes(process.definitionId))
-      .map((process) => {
-        return {
-          id: process.definitionId,
-          copyId: undefined as string | undefined,
-          name: `${process.definitionName} (Copy)`,
-          description: process.description,
-          originalName: process.definitionName,
-          originalDescription: process.description,
-        };
-      }),
-  );
-
-  useEffect(() => {
-    setBluePrintForProcesses(
-      data
-        ?.filter((process) => processKeys?.includes(process.definitionId))
-        .map((process) => {
-          return {
-            id: process.definitionId,
-            copyId: undefined,
-            name: `${process.definitionName} (Copy)`,
-            description: process.description,
-            originalName: process.definitionName,
-            originalDescription: process.description,
-          };
-        }),
-    );
-    /*
-=======
   // get the process data that is needed to create copies of the processes
   const blueprintForProcesses = useMemo(() => {
     return (data || [])
@@ -119,251 +33,12 @@
         bpmn: process.bpmn!,
         originalId: process.definitionId,
       }));
-    /* 
->>>>>>> a0969e7b
+    /*
     Do not include data as dependency
     The Blue-Print should only be determined by the processKeys
     */
   }, [processKeys]);
 
-<<<<<<< HEAD
-  useEffect(() => {
-    /* Some Failed */
-    if (processKeys?.length && successful.length + failed.length === processKeys?.length) {
-      setLoading(false);
-    }
-    /* All Successful */
-    if (processKeys?.length && successful.length === processKeys?.length) {
-      setTimeout(() => {
-        setCopyProcessIds([]);
-        setFailed([]);
-        setSuccessful([]);
-        refreshData();
-      }, 2_000);
-    }
-  }, [successful, failed, processKeys, setSelection, setCopyProcessIds, refreshData]);
-
-  const copyProcess = useCallback(
-    async ({ bpmn, newName, newDescription, oldId }: CopyProcessType) => {
-      const newDefinitionsId = await generateDefinitionsId();
-      let newBPMN = await setDefinitionsId(bpmn, newDefinitionsId);
-      setBluePrintForProcesses((prev) => {
-        return prev?.map((item) => {
-          if (item.id === oldId) {
-            return { ...item, copyId: newDefinitionsId };
-          }
-          return item;
-        });
-      });
-
-      newBPMN = await setDefinitionsName(newBPMN, newName || 'Copy of Process');
-      newBPMN = await addDocumentation(newBPMN, newDescription || '');
-      newBPMN = await setTargetNamespace(newBPMN, newDefinitionsId);
-
-      newBPMN = await setDefinitionsVersionInformation(newBPMN, {
-        version: undefined,
-        versionName: undefined,
-        versionDescription: undefined,
-        versionBasedOn: undefined,
-      });
-
-      return newBPMN;
-    },
-    [],
-  );
-
-  const copyProcesses = useCallback(() => {
-    bluePrintForProcesses?.forEach(
-      async ({ id, name, description, originalName, originalDescription }) => {
-        const processBpmn = await fetchProcessVersionBpmn(id as string);
-
-        const newBPMN = await copyProcess({
-          bpmn: processBpmn as string,
-          newName: name || `${originalName} (Copy)`,
-          newDescription: description || originalDescription,
-          oldId: id as string,
-        });
-
-        addProcess({
-          body: {
-            bpmn: newBPMN as string,
-            departments: [],
-            variables: [],
-          },
-        }).then(() => {
-          setSelection((prev) => prev.filter((key) => key !== id));
-        });
-      },
-    );
-  }, [addProcess, bluePrintForProcesses, copyProcess, setSelection]);
-
-  const handleCopy = useCallback(() => {
-    if (failed.length) {
-      setSelection(failed);
-      setCopyProcessIds(failed);
-      setFailed([]);
-      setSuccessful([]);
-      refreshData();
-    }
-
-    setLoading(true);
-    copyProcesses();
-  }, [copyProcesses, failed, refreshData, setCopyProcessIds, setSelection]);
-
-  const handleCancel = useCallback(() => {
-    setCopyProcessIds([]);
-    setFailed([]);
-    setSuccessful([]);
-    setBluePrintForProcesses([]);
-  }, [setCopyProcessIds]);
-
-  const items: CollapseProps['items'] = processKeys?.map((id) => {
-    /* Initial */
-    return {
-      key: id as string | number,
-      label: (
-        <span className={styles.ClippedProcessTitle}>
-          {bluePrintForProcesses?.find((e) => e.id == id)?.name}
-        </span>
-      ),
-      children: (
-        <>
-          <h5>
-            <b>Process-Name:</b>
-          </h5>
-          <Input
-            placeholder="Give your process a name"
-            required
-            value={`${bluePrintForProcesses?.find((e) => e.id == id)?.name}`}
-            onChange={(e) => {
-              setBluePrintForProcesses((prev) => {
-                return prev?.map((item) => {
-                  if (item.id === id) {
-                    return { ...item, name: e.target.value };
-                  }
-                  return item;
-                });
-              });
-            }}
-          />
-          <h5 style={{ marginTop: '8px' }}>
-            <b>Process-Description:</b>
-          </h5>
-
-          <TextArea
-            rows={4}
-            placeholder="Add a description here"
-            value={bluePrintForProcesses?.find((e) => e.id == id)?.description}
-            onChange={(e) => {
-              setBluePrintForProcesses((prev) => {
-                return prev?.map((item) => {
-                  if (item.id === id) {
-                    return { ...item, description: e.target.value };
-                  }
-                  return item;
-                });
-              });
-            }}
-          />
-        </>
-      ),
-    };
-  });
-
-  return (
-    <>
-      <Modal
-        width={600}
-        title={
-          <div style={{ display: 'flex' }}>
-            <span>{processKeys?.length > 1 ? 'Copy Processes' : 'Copy Process'}</span>
-            <div style={{ flex: 19 }}></div>
-            {/* <Tooltip
-              placement="left"
-              title={
-                <>
-                  <div>Auto-Close: Only one panel open</div>
-                  <div>Keep-Open: Close panels manually</div>
-                </>
-              }
-            >
-              <Switch
-                checkedChildren="Auto-Close"
-                unCheckedChildren="Keep-Open"
-                defaultChecked
-                onChange={(checked) => {
-                  addPreferences({ 'process-copy-modal-accordion': checked });
-                }}
-              />
-            </Tooltip> */}
-            <div style={{ flex: 1 }}></div>
-          </div>
-        }
-        centered
-        open={processKeys?.length > 0}
-        onCancel={handleCancel}
-        footer={[
-          <Tooltip
-            key={'tooltip-copy-modal'}
-            placement="top"
-            title={<>Copy processes without editing</>}
-          >
-            <Checkbox
-              key="checkbox"
-              className={styles.Checkbox}
-              onChange={(e) => {
-                addPreferences({ 'ask-before-copying': !e.target.checked });
-              }}
-            >
-              Don&apos;t show again
-            </Checkbox>
-          </Tooltip>,
-          <span style={{ display: 'inline-block', width: '34%' }} key={'filler'}></span>,
-          <Button loading={loading} key="back" onClick={handleCancel}>
-            Cancel
-          </Button>,
-          <Button key="submit" type="primary" loading={loading} onClick={handleCopy}>
-            {failed.length ? 'Retry' : 'Copy'}
-          </Button>,
-        ]}
-      >
-        <Scrollbar width='10px'>
-        {!successful.length && !failed.length && !loading ? (
-          <Collapse
-            style={{ maxHeight: '60vh', overflowY: 'scroll' }}
-            accordion={true}
-            items={items}
-          ></Collapse>
-        ) : (
-          <ul>
-            {bluePrintForProcesses?.map(({ id, copyId, name }) => {
-              let symbol = '';
-              let indicator = null;
-
-              if (successful.includes(copyId || ' ')) {
-                symbol = '✔';
-              } else if (failed.includes(copyId || ' ')) {
-                symbol = '✖';
-              } else if (loading) {
-                indicator = <Spin indicator={<LoadingOutlined style={{ fontSize: 24 }} spin />} />;
-              }
-
-              return (
-                //TODO:
-                // Checkmarks get removed after success
-                <li key={id as Key}>
-                  {symbol}
-                  {indicator}
-                  <span className={styles.ClippedProcessTitle}> {name}</span>
-                </li>
-              );
-            })}
-          </ul>
-        )}
-        </Scrollbar>
-      </Modal>
-    </>
-=======
   // change the selection from the processes to be copied to the newly created process copies
   const handleCopyCreated = (definitionId: string) => {
     const blueprint = blueprintForProcesses.find((bp) => bp.definitionId === definitionId);
@@ -383,7 +58,6 @@
       onCancel={() => setCopyProcessIds([])}
       onCreated={handleCopyCreated}
     ></ProcessCreationModal>
->>>>>>> a0969e7b
   );
 };
 
