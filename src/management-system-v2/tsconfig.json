{
  "compilerOptions": {
    "target": "es2017",
    "lib": ["dom", "dom.iterable", "esnext"],
    "allowJs": true,
    "skipLibCheck": true,
    "strict": true,
    "forceConsistentCasingInFileNames": true,
    "noEmit": true,
    "esModuleInterop": true,
    "module": "esnext",
    "moduleResolution": "node",
    "resolveJsonModule": true,
    "isolatedModules": true,
    "jsx": "preserve",
    "noErrorTruncation": true,
    "incremental": true,
    "plugins": [
      {
        "name": "next",
      },
    ],
    "paths": {
      "@/*": ["./*"],
<<<<<<< HEAD
=======
      "FeatureFlags": ["../../FeatureFlags.js"],
>>>>>>> 36a08406
    },
  },
  "include": ["next-env.d.ts", "**/*.ts", "**/*.tsx", ".next/types/**/*.ts"],
  "exclude": ["node_modules"],
}<|MERGE_RESOLUTION|>--- conflicted
+++ resolved
@@ -22,10 +22,7 @@
     ],
     "paths": {
       "@/*": ["./*"],
-<<<<<<< HEAD
-=======
       "FeatureFlags": ["../../FeatureFlags.js"],
->>>>>>> 36a08406
     },
   },
   "include": ["next-env.d.ts", "**/*.ts", "**/*.tsx", ".next/types/**/*.ts"],
