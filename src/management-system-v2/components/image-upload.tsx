import React from 'react';
<<<<<<< HEAD
import { Button, Space, Upload } from 'antd';
=======
import { Button, Space, Upload, message } from 'antd';
>>>>>>> 7eeed54b
import { DeleteOutlined, EditOutlined } from '@ant-design/icons';

import { scaleDownImage } from '@/lib/helpers/imageHelpers';
import { useFileManager } from '@/lib/useFileManager';
import { enableUseFileManager } from 'FeatureFlags';
import { EntityType } from '@/lib/helpers/fileManagerHelpers';

interface ImageUploadProps {
  imageExists?: boolean;
  onImageUpdate: (imageFileName?: string) => void;
  onUploadFail?: () => void;
  onReload?: () => void;
  endpoints: {
    postEndpoint: string;
    deleteEndpoint?: string;
    putEndpoint?: string;
  };
<<<<<<< HEAD
  metadata: {
    entityType: EntityType;
    entityId: string;
=======
  config: {
    entityType: EntityType; // to decide where to save the file
    entityId: string; // needed for folder hierarchy
    useDefaultRemoveFunction: boolean; //set true if delete should be automatically handled by file maanger
>>>>>>> 7eeed54b
    fileName?: string;
  };
}

const ImageUpload: React.FC<ImageUploadProps> = ({
  imageExists,
  onImageUpdate,
  onUploadFail,
  onReload,
  endpoints,
<<<<<<< HEAD
  metadata,
}) => {
  const { upload, remove, replace } = useFileManager(metadata.entityType);

  const handleImageUpload = async (image: Blob, uploadedFileName: string, imageExists: boolean) => {
    try {
      let response;
      if (imageExists && endpoints.putEndpoint) {
        // Update existing image
        response = enableUseFileManager
          ? await replace(image, metadata.entityId, metadata.fileName!)
          : await fetch(endpoints.putEndpoint, {
              method: 'PUT',
              body: image,
            });
      } else {
        // Add new image
        response = enableUseFileManager
          ? await upload(image, metadata.entityId, uploadedFileName)
          : await fetch(endpoints.postEndpoint, {
              method: 'POST',
              body: image,
            });
      }

      if (!response.ok) {
        onUploadFail?.();
      } else {
        const newImageFileName =
          response instanceof Response ? await response.text() : response.fileName;
=======
  config,
}) => {
  const { upload, remove, replace } = useFileManager({ entityType: config.entityType });

  const handleImageUpload = async (image: Blob, uploadedFileName: string, imageExists: boolean) => {
    try {
      if (enableUseFileManager) {
        const response = await new Promise<{ ok: boolean; fileName?: string }>(
          (resolve, reject) => {
            if (imageExists && config.fileName) {
              //replace
              replace(image, config.entityId, config.fileName, uploadedFileName, {
                onSuccess: (data) => resolve({ ok: true, fileName: data?.fileName }),
                onError: (error) => {
                  console.error('Upload failed:', error);
                  resolve({ ok: false });
                },
              });
            } else {
              // new upload
              upload(image, config.entityId, uploadedFileName, {
                onSuccess: (data) => resolve({ ok: true, fileName: data?.fileName }),
                onError: (error) => {
                  console.error('Upload failed:', error);
                  resolve({ ok: false });
                },
              });
            }
          },
        );

        if (!response.ok) {
          onUploadFail?.();
          return;
        }

        const newImageFileName = response.fileName || uploadedFileName;
        onImageUpdate(newImageFileName);
        onReload?.();
      } else {
        // should be removed after we fully switch to db and gcp
        const uploadEndpoint = imageExists ? endpoints.putEndpoint : endpoints.postEndpoint;

        if (!uploadEndpoint) {
          throw new Error('No upload endpoint provided');
        }

        const response = await fetch(uploadEndpoint, {
          method: imageExists ? 'PUT' : 'POST',
          body: image,
        });

        if (!response.ok) {
          onUploadFail?.();
          return;
        }

        const newImageFileName = await response.text();
>>>>>>> 7eeed54b
        onImageUpdate(newImageFileName);
        onReload?.();
      }
    } catch (error) {
      console.error('Upload failed:', error);
      onUploadFail?.();
    }
  };

  return (
    <Space>
      <Upload
        accept=".jpeg,.jpg,.png,.webp,.svg"
        showUploadList={false}
        beforeUpload={() => false}
        onChange={async ({ fileList }) => {
          const uploadFile = fileList.pop(); // Get the last uploaded file
          if (!uploadFile || !uploadFile.originFileObj) return;
          try {
            const image =
              uploadFile.originFileObj.size > 2000000
                ? await scaleDownImage(uploadFile.originFileObj, 1500)
                : uploadFile.originFileObj;

            await handleImageUpload(image, uploadFile.name, Boolean(imageExists));
          } catch (error) {
            console.error('Image scaling/upload failed:', error);
            onUploadFail?.();
          }
        }}
      >
        <Button type="default" ghost>
          {imageExists ? <EditOutlined /> : 'Add Image'}
        </Button>
      </Upload>

      {imageExists && endpoints.deleteEndpoint && (
        <Button
          onClick={async () => {
            try {
              if (enableUseFileManager) {
<<<<<<< HEAD
                await remove(metadata.entityId, metadata.fileName!);
=======
                config.useDefaultRemoveFunction
                  ? await remove(config.entityId, config.fileName!)
                  : null;
>>>>>>> 7eeed54b
              } else {
                await fetch(endpoints.deleteEndpoint as string, {
                  method: 'DELETE',
                });
              }
              onImageUpdate();
            } catch (error) {
              console.error('Delete failed:', error);
              onUploadFail?.();
            }
          }}
          type="default"
          ghost
        >
          <DeleteOutlined />
        </Button>
      )}
    </Space>
  );
};

export default ImageUpload;<|MERGE_RESOLUTION|>--- conflicted
+++ resolved
@@ -1,9 +1,5 @@
 import React from 'react';
-<<<<<<< HEAD
-import { Button, Space, Upload } from 'antd';
-=======
 import { Button, Space, Upload, message } from 'antd';
->>>>>>> 7eeed54b
 import { DeleteOutlined, EditOutlined } from '@ant-design/icons';
 
 import { scaleDownImage } from '@/lib/helpers/imageHelpers';
@@ -21,16 +17,10 @@
     deleteEndpoint?: string;
     putEndpoint?: string;
   };
-<<<<<<< HEAD
-  metadata: {
-    entityType: EntityType;
-    entityId: string;
-=======
   config: {
     entityType: EntityType; // to decide where to save the file
     entityId: string; // needed for folder hierarchy
     useDefaultRemoveFunction: boolean; //set true if delete should be automatically handled by file maanger
->>>>>>> 7eeed54b
     fileName?: string;
   };
 }
@@ -41,38 +31,6 @@
   onUploadFail,
   onReload,
   endpoints,
-<<<<<<< HEAD
-  metadata,
-}) => {
-  const { upload, remove, replace } = useFileManager(metadata.entityType);
-
-  const handleImageUpload = async (image: Blob, uploadedFileName: string, imageExists: boolean) => {
-    try {
-      let response;
-      if (imageExists && endpoints.putEndpoint) {
-        // Update existing image
-        response = enableUseFileManager
-          ? await replace(image, metadata.entityId, metadata.fileName!)
-          : await fetch(endpoints.putEndpoint, {
-              method: 'PUT',
-              body: image,
-            });
-      } else {
-        // Add new image
-        response = enableUseFileManager
-          ? await upload(image, metadata.entityId, uploadedFileName)
-          : await fetch(endpoints.postEndpoint, {
-              method: 'POST',
-              body: image,
-            });
-      }
-
-      if (!response.ok) {
-        onUploadFail?.();
-      } else {
-        const newImageFileName =
-          response instanceof Response ? await response.text() : response.fileName;
-=======
   config,
 }) => {
   const { upload, remove, replace } = useFileManager({ entityType: config.entityType });
@@ -131,7 +89,6 @@
         }
 
         const newImageFileName = await response.text();
->>>>>>> 7eeed54b
         onImageUpdate(newImageFileName);
         onReload?.();
       }
@@ -173,13 +130,9 @@
           onClick={async () => {
             try {
               if (enableUseFileManager) {
-<<<<<<< HEAD
-                await remove(metadata.entityId, metadata.fileName!);
-=======
                 config.useDefaultRemoveFunction
                   ? await remove(config.entityId, config.fileName!)
                   : null;
->>>>>>> 7eeed54b
               } else {
                 await fetch(endpoints.deleteEndpoint as string, {
                   method: 'DELETE',
