--- conflicted
+++ resolved
@@ -18,12 +18,9 @@
 import { type ExtractedProvider } from '@/lib/auth';
 import { EnvVarsContext } from '@/components/env-vars-context';
 import AuthModal from '../auth-modal';
-<<<<<<< HEAD
 import useMSLogo from '@/lib/use-ms-logo';
-=======
 import { SigninOptions } from '@/components/signin-options';
 import { getAuthJsErrorMessageFromType } from '@/lib/authjs-error-message';
->>>>>>> bfb2c07d
 
 const verticalGap = '1rem';
 
@@ -76,148 +73,9 @@
     searchParams.get('code'),
   );
 
-<<<<<<< HEAD
-  const [_activeIndex, setActiveIndex] = useState<string | null>(null);
+  const guestProvider = providers.find((provider) => provider.id === 'guest-signin');
 
   const { imageSource } = useMSLogo(logoUrl, { disableResponsive: false });
-
-  // We need to wait until the component is mounted on the client
-  // to open the modal, otherwise it will cause a hydration mismatch
-  const [open, setOpen] = useState(false);
-  useEffect(() => {
-    setOpen(true);
-  }, [setOpen]);
-
-  type Tab = NonNullable<TabsProps['items']>[number];
-  const tabs: (Tab & { href?: string; onClick?: () => void })[] = [];
-
-  if (developmentUsersProvider) {
-    tabs.push({
-      icon: <FaCircleArrowUp size={26} />,
-      label: 'Sign In as Development User',
-      key: 'development-users',
-      children: (
-        <Form
-          onFinish={(values) =>
-            signIn(developmentUsersProvider.id, { ...values, callbackUrl: callbackUrlWithGuestRef })
-          }
-          key={developmentUsersProvider.id}
-          layout="vertical"
-        >
-          <Form.Item name="username" initialValue="admin">
-            <Select
-              options={[
-                {
-                  value: 'admin',
-                },
-                { value: 'johndoe' },
-              ]}
-            />
-          </Form.Item>
-          <Button htmlType="submit" style={{ marginBottom: verticalGap }}>
-            {developmentUsersProvider.name}
-          </Button>
-        </Form>
-      ),
-    });
-  }
-
-  if (emailProvider) {
-    tabs.push({
-      icon: <MdEmail size={26} />,
-      label: (
-        <span>
-          Sign In with <span style={{ whiteSpace: 'nowrap' }}>E-Mail</span>
-        </span>
-      ),
-      key: 'signin-email',
-      children: (
-        <>
-          <Form
-            onFinish={(values) =>
-              signIn(emailProvider.id, { ...values, callbackUrl: callbackUrlWithGuestRef })
-            }
-            key={emailProvider.id}
-            layout="vertical"
-            style={{ marginBottom: verticalGap }}
-          >
-            <Form.Item
-              name="email"
-              rules={[{ type: 'email', required: true }]}
-              style={{ marginBottom: verticalGap }}
-            >
-              <Input placeholder="E-Mail" />
-            </Form.Item>
-            <Button htmlType="submit">Continue with E-Mail</Button>
-          </Form>
-
-          <Alert
-            message="Note: Simply sign in with your e-mail address and we will send you an access link."
-            type="info"
-          />
-        </>
-      ),
-    });
-  }
-
-  if (passwordSigninProvider) {
-    tabs.push({
-      icon: <MdLogin size={26} />,
-      label: 'Sign In with Password',
-      key: 'signin-password',
-      children: (
-        <CredentialsSignIn
-          provider={passwordSigninProvider as any}
-          callbackUrl={callbackUrlWithGuestRef}
-        />
-      ),
-    });
-  }
-
-  if (passwordSignupProvider && env.PROCEED_PUBLIC_IAM_PERSONAL_SPACES_ACTIVE) {
-    tabs.push({
-      icon: <BsFillPersonPlusFill size={26} />,
-      label: 'Register as New User',
-      key: 'signup-password',
-      children: (
-        <CredentialsSignIn
-          provider={passwordSignupProvider as any}
-          callbackUrl={callbackUrlWithGuestRef}
-        />
-      ),
-    });
-  }
-
-  if (!env.PROCEED_PUBLIC_IAM_ONLY_ONE_ORGANIZATIONAL_SPACE) {
-    tabs.push({
-      icon: <GoOrganization size={26} />,
-      label: 'Create Organization',
-      key: 'create-organization',
-      href: '/create-organization',
-      children: null,
-    });
-  }
-
-  for (const provider of oauthProviders) {
-    tabs.push({
-      key: provider.id,
-      label: `Sign in with ${provider.name}`,
-      onClick: () => signIn(provider.id, { callbackUrl: callbackUrlWithGuestRef }),
-      icon: (
-        // eslint-disable-next-line
-        <img
-          src={`https://authjs.dev/img/providers/${provider.id}.svg`}
-          alt={provider.name}
-          style={{ width: '1.5rem', height: 'auto' }}
-        />
-      ),
-    });
-  }
-
-  const activeIndex = _activeIndex || tabs[0]?.key;
-=======
-  const guestProvider = providers.find((provider) => provider.id === 'guest-signin');
->>>>>>> bfb2c07d
 
   return (
     <ConfigProvider
