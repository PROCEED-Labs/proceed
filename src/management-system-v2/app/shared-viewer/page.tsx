--- conflicted
+++ resolved
@@ -139,11 +139,7 @@
 
   let isOwner = false;
 
-<<<<<<< HEAD
-  const key = env.JWT_SHARE_SECRET;
-=======
   const key = env.SHARING_ENCRYPTION_SECRET;
->>>>>>> ef781db2
   let processData: Process | undefined;
   let iframeMode;
   let defaultSettings = settings as SettingsOption;
