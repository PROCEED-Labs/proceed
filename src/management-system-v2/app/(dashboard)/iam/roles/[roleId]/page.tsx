<<<<<<< HEAD
'use client';

import Content from '@/components/content';
import Auth from '@/lib/AuthCanWrapper';
import { useGetAsset } from '@/lib/fetch-data';
import { Button, Result, Skeleton, Space, Tabs } from 'antd';
import { LeftOutlined } from '@ant-design/icons';
import { ComponentProps } from 'react';
import RoleGeneralData from './roleGeneralData';
import { useRouter } from 'next/navigation';
import RolePermissions from './rolePermissions';
import RoleMembers from './role-members';

type Items = ComponentProps<typeof Tabs>['items'];

function RolePage({ params: { roleId } }: { params: { roleId: string } }) {
  const router = useRouter();
  const {
    data: role,
    isLoading,
    error,
  } = useGetAsset('/roles/{id}', {
    params: { path: { id: roleId } },
  });

  const items: Items = role
    ? [
        {
          key: 'generalData',
          label: 'General Data',
          children: <RoleGeneralData roleId={roleId} />,
        },
        { key: 'permissions', label: 'Permissions', children: <RolePermissions role={role} /> },
        {
          key: 'members',
          label: 'Manage Members',
          children: <RoleMembers role={role} isLoadingRole={isLoading} />,
        },
      ]
    : [];

  if (error) return;
  <Result
    status="error"
    title="Failed to fetch role"
    subTitle="An error ocurred while fetching role, please try again."
  />;

  return (
    <Content
      title={
        <Space>
          <Button icon={<LeftOutlined />} onClick={() => router.push('/iam/roles')} type="text">
            Back
          </Button>
          {role?.name}
        </Space>
      }
    >
      <div style={{ maxWidth: '800px', margin: 'auto' }}>
        <Skeleton loading={isLoading}>
          <Tabs items={items} />
        </Skeleton>
      </div>
    </Content>
  );
}
=======
import Auth from '@/lib/serverAuthComponents';
import RolePage from './role-page';
>>>>>>> 955c16d9

export default Auth(
  {
    action: ['view', 'manage'],
    resource: 'Role',
    fallbackRedirect: '/',
  },
  RolePage,
);<|MERGE_RESOLUTION|>--- conflicted
+++ resolved
@@ -1,75 +1,5 @@
-<<<<<<< HEAD
-'use client';
-
-import Content from '@/components/content';
-import Auth from '@/lib/AuthCanWrapper';
-import { useGetAsset } from '@/lib/fetch-data';
-import { Button, Result, Skeleton, Space, Tabs } from 'antd';
-import { LeftOutlined } from '@ant-design/icons';
-import { ComponentProps } from 'react';
-import RoleGeneralData from './roleGeneralData';
-import { useRouter } from 'next/navigation';
-import RolePermissions from './rolePermissions';
-import RoleMembers from './role-members';
-
-type Items = ComponentProps<typeof Tabs>['items'];
-
-function RolePage({ params: { roleId } }: { params: { roleId: string } }) {
-  const router = useRouter();
-  const {
-    data: role,
-    isLoading,
-    error,
-  } = useGetAsset('/roles/{id}', {
-    params: { path: { id: roleId } },
-  });
-
-  const items: Items = role
-    ? [
-        {
-          key: 'generalData',
-          label: 'General Data',
-          children: <RoleGeneralData roleId={roleId} />,
-        },
-        { key: 'permissions', label: 'Permissions', children: <RolePermissions role={role} /> },
-        {
-          key: 'members',
-          label: 'Manage Members',
-          children: <RoleMembers role={role} isLoadingRole={isLoading} />,
-        },
-      ]
-    : [];
-
-  if (error) return;
-  <Result
-    status="error"
-    title="Failed to fetch role"
-    subTitle="An error ocurred while fetching role, please try again."
-  />;
-
-  return (
-    <Content
-      title={
-        <Space>
-          <Button icon={<LeftOutlined />} onClick={() => router.push('/iam/roles')} type="text">
-            Back
-          </Button>
-          {role?.name}
-        </Space>
-      }
-    >
-      <div style={{ maxWidth: '800px', margin: 'auto' }}>
-        <Skeleton loading={isLoading}>
-          <Tabs items={items} />
-        </Skeleton>
-      </div>
-    </Content>
-  );
-}
-=======
 import Auth from '@/lib/serverAuthComponents';
 import RolePage from './role-page';
->>>>>>> 955c16d9
 
 export default Auth(
   {
