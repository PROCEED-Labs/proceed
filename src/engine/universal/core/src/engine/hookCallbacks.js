--- conflicted
+++ resolved
@@ -12,14 +12,10 @@
   enableMessaging,
 } = require('../../../../../../FeatureFlags.js');
 
-<<<<<<< HEAD
 const {
   publishCurrentInstanceState,
   setupEngineStatusInformationPublishing,
 } = require('./publishStateUtils');
-=======
-const { publishCurrentInstanceState } = require('./publishStateUtils');
->>>>>>> 1f2ed32f
 
 /**
  * Creates a callback function that can be used to handle calls from the log stream of the neo engine
@@ -224,10 +220,6 @@
       if (enableInterruptedInstanceRecovery) {
         saveIntermediateInstanceState(engine, instance);
       }
-<<<<<<< HEAD
-
-=======
->>>>>>> 1f2ed32f
       // prevent errors/crashes when the instance was already removed (archived) from the engine (publishing should have been handled by onEnded handler in that case)
       if (enableMessaging && !instance.isEnded() && engine.getInstance(instance.id)) {
         publishCurrentInstanceState(engine, instance);
@@ -406,16 +398,11 @@
         }
       });
 
-<<<<<<< HEAD
       // establish a publishing connection for the instance (if messaging information is stored in the bpmn) before instance information is sent using that connection
       setupEngineStatusInformationPublishing(engine, newInstance).finally(() => {
         // register a callback function that handles changes to the instances state
         newInstance.getState$().subscribe(getStateChangeHandler(engine, newInstance));
       });
-=======
-      // register a callback function that handles changes to the instances state
-      newInstance.getState$().subscribe(getStateChangeHandler(engine, newInstance));
->>>>>>> 1f2ed32f
     };
   },
 };