import React, {
  MouseEvent,
  ReactElement,
  ReactNode,
  useEffect,
  useId,
  useMemo,
  useState,
} from 'react';
import { createPortal } from 'react-dom';

import { Button, Input, Menu, MenuProps, Select, Space } from 'antd';
import { useDndContext } from '@dnd-kit/core';

import { truthyFilter } from '@/lib/typescript-utils';
import ProcessVariableForm from '@/app/(dashboard)/[environmentId]/processes/[mode]/[processId]/variable-definition/process-variable-form';
import { useCanEdit } from '@/lib/can-edit-context';
import useEditorStateStore from '../use-editor-state-store';
import { ProcessVariable, textFormatMap, typeLabelMap } from '@/lib/process-variable-schema';

export const Setting: React.FC<{
  label?: string;
  control: ReactElement;
  style?: React.CSSProperties;
  disabled?: boolean;
<<<<<<< HEAD
  compact?: boolean;
}> = ({ label, control, style = {}, disabled = false, compact = false }) => {
=======
}> = ({ label, control, style = {}, disabled = false }) => {
>>>>>>> f541c6c6
  const id = useId();

  const editingEnabled = useCanEdit();

  const clonedControl = React.cloneElement(control, { id, disabled: disabled || !editingEnabled });

  return (
    <div style={{ margin: compact ? undefined : '5px', ...style }}>
      {label && (
        <label htmlFor={id} style={{ minWidth: 'max-content', paddingRight: '5px' }}>
          {label}:
        </label>
      )}
      {clonedControl}
    </div>
  );
};

const getIframe = () =>
  document.getElementById('html-form-editor-iframe') as HTMLIFrameElement | undefined;

type ContextMenuProps = React.PropsWithChildren<{
  onClose?: () => void;
  menu: MenuProps['items'];
}>;

export const ContextMenu: React.FC<ContextMenuProps> = ({ children, menu, onClose }) => {
  const [menuPosition, setMenuPosition] = useState<{ top: number; left: number }>();

  const editingEnabled = useCanEdit();

  const id = useId();
  const blockDragging = useEditorStateStore((state) => state.blockDragging);
  const unblockDragging = useEditorStateStore((state) => state.unblockDragging);

  const position = useMemo(() => {
    const iframe = getIframe();
    if (!iframe || !menuPosition) return;

    const pos = { ...menuPosition };

    const { top, left } = iframe.getBoundingClientRect();
    pos.top += top + 5;
    pos.left += left + 5;

    return pos;
  }, [menuPosition]);

  const open = !!position;
  useEffect(() => {
    if (open) {
      blockDragging(id);

      return () => {
        unblockDragging(id);
      };
    }
  }, [id, open]);

  useEffect(() => {
    if (position) {
      const handleClick = () => {
        setMenuPosition(undefined);
        onClose?.();
      };

      const handleContextMenu = () => {
        setMenuPosition(undefined);
        onClose?.();
      };

      window.addEventListener('click', handleClick);
      window.addEventListener('contextmenu', handleContextMenu);

      getIframe()?.contentWindow?.addEventListener('click', handleClick);
      getIframe()?.contentWindow?.addEventListener('contextmenu', handleContextMenu, {
        capture: true,
      });
      return () => {
        window.removeEventListener('click', handleClick);
        window.removeEventListener('contextmenu', handleContextMenu);
        getIframe()?.contentWindow?.removeEventListener('click', handleClick);
        getIframe()?.contentWindow?.removeEventListener('contextmenu', handleContextMenu, {
          capture: true,
        });
      };
    }
  }, [position, onClose]);

  return (
    <>
      {editingEnabled &&
        position &&
        createPortal(
          <Menu
            style={{
              borderRadius: '0.5rem',
              boxShadow:
                '0 0.375rem 1rem 0 rgba(0, 0, 0, 0.08), 0 0.1875rem 0.375rem -0.25rem rgba(0, 0, 0, 0.12), 0 0.5625rem 1.75rem 0.5rem rgba(0, 0, 0, 0.05)',
              zIndex: 1000,
              position: 'absolute',
              ...position,
            }}
            items={menu?.length ? menu : [{ key: 'empty-menu', label: 'No Settings available' }]}
          />,
          document.body,
        )}
      <div
        onContextMenu={(e) => {
          setMenuPosition({ left: e.clientX, top: e.clientY });
          e.stopPropagation();
          e.preventDefault();
        }}
      >
        {children}
      </div>
    </>
  );
};

type OverlayProps = React.PropsWithChildren<{
  show: boolean;
  onHide: () => void;
  controls: ({ icon: ReactNode; key: string } | undefined | false)[];
  onDoubleClick?: (e: MouseEvent<HTMLDivElement>) => void;
}>;

export const Overlay: React.FC<OverlayProps> = ({
  show,
  onHide,
  controls,
  children,
  onDoubleClick,
}) => {
  const { active } = useDndContext();

  useEffect(() => {
    if (show) {
      window.addEventListener('mousemove', onHide);
      getIframe()?.contentWindow?.addEventListener('mousemove', onHide);
      return () => {
        window.removeEventListener('mousemove', onHide);
        getIframe()?.contentWindow?.removeEventListener('mousemove', onHide);
      };
    }
  }, [show]);

  return (
    <>
      {show && !active && (
        <div
          className="overlay-mask"
          onMouseMove={(e) => e.stopPropagation()}
          onDoubleClick={onDoubleClick}
        >
          {controls.filter(truthyFilter).map(({ icon, key }) => (
            <div className="overlay-control-icon" key={key}>
              {icon}
            </div>
          ))}
        </div>
      )}
      {children}
    </>
  );
};

type Option = { label: string; icon: ReactNode };

type SidebarButtonProps<T extends string> = {
  action: T;
  options: Record<T, Option>;
  disabled?: boolean;
  onClick: () => void;
  onHovered: (action: T | undefined) => void;
};

function SidebarButton<T extends string>({
  action,
  options,
  disabled,
  onClick,
  onHovered,
}: SidebarButtonProps<T>) {
  const editingEnabled = useCanEdit();

  return (
    <Button
      disabled={!editingEnabled || disabled}
      onClick={(e) => {
        e.stopPropagation();
        onClick();
      }}
      icon={options[action].icon}
      onMouseEnter={() => onHovered(action)}
      onMouseLeave={() => onHovered(undefined)}
    />
  );
}

export function SidebarButtonFactory<T extends string>(options: Record<T, Option>) {
  return (args: Omit<SidebarButtonProps<T>, 'options'>) => SidebarButton<T>({ ...args, options });
}

function MenuItemFactory<T extends string>(
  options: Record<T, Option>,
  action: T,
  onClick: () => void,
  onHovered: (action: T | undefined) => void,
): NonNullable<MenuProps['items']>[number] {
  return {
    key: action,
    label: options[action].label,
    onClick,
    onMouseEnter: () => onHovered(action),
    onMouseLeave: () => onHovered(undefined),
  };
}

// found here: https://stackoverflow.com/a/55344772
type Tail<T extends any[]> = T extends [infer A, ...infer R] ? R : never;

export function MenuItemFactoryFactory<T extends string>(options: Record<T, Option>) {
  return (...args: Tail<Parameters<typeof MenuItemFactory<T>>>) =>
    MenuItemFactory<T>(options, ...args);
}

export function getVariableTooltip(variables: ProcessVariable[], name?: string) {
  if (!name) return;
  const variable = variables.find((v) => v.name === name);
  if (!variable) return;

  let tooltip = `Type: ${typeLabelMap[variable.dataType]}`;

  if (variable.description) tooltip += `\nDescription: ${variable.description}`;

  return tooltip;
}

type AllowedTypes = React.ComponentProps<typeof ProcessVariableForm>['allowedTypes'];
type VariableSettingProps = {
  variable?: string;
  allowedTypes?: AllowedTypes;
  onChange: (
    newVariableName?: string,
    newVariableType?: NonNullable<AllowedTypes>[number],
    newVariableFormat?: keyof typeof textFormatMap,
  ) => void;
};

export const VariableSelection: React.FC<
  VariableSettingProps & { style?: React.CSSProperties }
> = ({ variable, allowedTypes, onChange, style = {} }) => {
  const [showVariableForm, setShowVariableForm] = useState(false);

  const editingEnabled = useCanEdit();

  const { variables, updateVariables } = useEditorStateStore((state) => state);

  if (!variables) return null;

  const validVariables = variables.filter(
    (variable) => !allowedTypes || allowedTypes.includes(variable.dataType),
  );

  return (
    <>
      <Select
        value={variable}
        style={{ display: 'block', ...style }}
        title={getVariableTooltip(variables, variable)}
        options={validVariables.map((v) => ({
          label: v.name,
          title: getVariableTooltip(variables, v.name),
          value: v.name,
        }))}
        disabled={!editingEnabled}
        onChange={(val) => {
          const variable = variables.find((v) => v.name === val);
          onChange(val, variable?.dataType, variable?.textFormat);
        }}
        dropdownRender={(menu) => (
          <>
            {menu}
            <Space style={{ display: 'block', padding: '0 8px 4px' }}>
              <Button block onClick={() => setShowVariableForm(true)}>
                Add Variable
              </Button>
            </Space>
          </>
        )}
      />
      <ProcessVariableForm
        open={showVariableForm}
        variables={variables}
        allowedTypes={allowedTypes}
        onSubmit={(newVar) => {
          updateVariables([...variables, newVar]);
          setShowVariableForm(false);
<<<<<<< HEAD
          onChange(newVar.name, newVar.dataType);
=======
          onChange(newVar.name, newVar.dataType, newVar.textFormat);
>>>>>>> f541c6c6
        }}
        onCancel={() => setShowVariableForm(false)}
      />
    </>
  );
};

<<<<<<< HEAD
export const VariableSetting: React.FC<VariableSettingProps & { compact?: boolean }> = ({
  variable,
  allowedTypes,
  onChange,
  compact = false,
=======
export const VariableSetting: React.FC<VariableSettingProps> = ({
  variable,
  allowedTypes,
  onChange,
>>>>>>> f541c6c6
}) => {
  const { variables } = useEditorStateStore((state) => state);

  const selectedVariable = variables?.find((v) => v.name === variable);

  return (
    <>
      <Setting
<<<<<<< HEAD
        label={compact ? undefined : 'Variable'}
        compact={compact}
=======
        label="Variable"
>>>>>>> f541c6c6
        control={
          <VariableSelection variable={variable} allowedTypes={allowedTypes} onChange={onChange} />
        }
      />

<<<<<<< HEAD
      {!compact && selectedVariable ? (
        <>
          <Setting
            disabled
            label="Format"
            control={<Input value={typeLabelMap[selectedVariable.dataType]} />}
          />
          {!!selectedVariable.textFormat && (
=======
      {selectedVariable ? (
        <>
          <Setting
            disabled
            label="Type"
            control={<Input value={typeLabelMap[selectedVariable.dataType]} />}
          />
          {selectedVariable.textFormat && (
>>>>>>> f541c6c6
            <Setting
              disabled
              label="Format"
              control={<Input value={textFormatMap[selectedVariable.textFormat]} />}
            />
          )}
        </>
      ) : null}
    </>
  );
};<|MERGE_RESOLUTION|>--- conflicted
+++ resolved
@@ -23,12 +23,8 @@
   control: ReactElement;
   style?: React.CSSProperties;
   disabled?: boolean;
-<<<<<<< HEAD
   compact?: boolean;
 }> = ({ label, control, style = {}, disabled = false, compact = false }) => {
-=======
-}> = ({ label, control, style = {}, disabled = false }) => {
->>>>>>> f541c6c6
   const id = useId();
 
   const editingEnabled = useCanEdit();
@@ -328,11 +324,7 @@
         onSubmit={(newVar) => {
           updateVariables([...variables, newVar]);
           setShowVariableForm(false);
-<<<<<<< HEAD
-          onChange(newVar.name, newVar.dataType);
-=======
           onChange(newVar.name, newVar.dataType, newVar.textFormat);
->>>>>>> f541c6c6
         }}
         onCancel={() => setShowVariableForm(false)}
       />
@@ -340,18 +332,11 @@
   );
 };
 
-<<<<<<< HEAD
 export const VariableSetting: React.FC<VariableSettingProps & { compact?: boolean }> = ({
   variable,
   allowedTypes,
   onChange,
   compact = false,
-=======
-export const VariableSetting: React.FC<VariableSettingProps> = ({
-  variable,
-  allowedTypes,
-  onChange,
->>>>>>> f541c6c6
 }) => {
   const { variables } = useEditorStateStore((state) => state);
 
@@ -360,18 +345,13 @@
   return (
     <>
       <Setting
-<<<<<<< HEAD
         label={compact ? undefined : 'Variable'}
         compact={compact}
-=======
-        label="Variable"
->>>>>>> f541c6c6
         control={
           <VariableSelection variable={variable} allowedTypes={allowedTypes} onChange={onChange} />
         }
       />
 
-<<<<<<< HEAD
       {!compact && selectedVariable ? (
         <>
           <Setting
@@ -380,16 +360,6 @@
             control={<Input value={typeLabelMap[selectedVariable.dataType]} />}
           />
           {!!selectedVariable.textFormat && (
-=======
-      {selectedVariable ? (
-        <>
-          <Setting
-            disabled
-            label="Type"
-            control={<Input value={typeLabelMap[selectedVariable.dataType]} />}
-          />
-          {selectedVariable.textFormat && (
->>>>>>> f541c6c6
             <Setting
               disabled
               label="Format"
