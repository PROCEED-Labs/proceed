'use client';

import { FC, useEffect, useState } from 'react';
import {
  Typography,
  Alert,
  Form,
  Input,
  Button as AntDesignButton,
  Divider,
  Modal,
  Space,
  Tooltip,
  ButtonProps,
  ConfigProvider,
} from 'antd';

import styles from './login.module.scss';
import { useSearchParams } from 'next/navigation';
import Link from 'next/link';
import Image from 'next/image';
import { signIn } from 'next-auth/react';
import { type ExtractedProvider } from '@/app/api/auth/[...nextauth]/auth-options';
<<<<<<< HEAD
import { User } from '@/lib/data/user-schema';
=======
>>>>>>> a392fa49

const verticalGap = '1rem';

const divider = (
  <Divider style={{ color: 'black' }}>
    <Typography.Text style={{ display: 'block', textAlign: 'center' }}>OR</Typography.Text>
  </Divider>
);

const Button = (props: ButtonProps) => (
  <div style={{ display: 'flex', justifyContent: 'center' }}>
    <AntDesignButton
      type="primary"
      {...props}
      style={{
        display: 'flex',
        alignItems: 'center',
        justifyContent: 'center',
        padding: '1.5rem',
        width: '25ch',
        maxWidth: '80%',
        textWrap: 'wrap',
        ...(props.style ?? {}),
      }}
    />
  </div>
);

const signInTitle = (
  <Typography.Title level={4} style={{ textAlign: 'center' }}>
    SIGN IN
  </Typography.Title>
);

const SignIn: FC<{
  providers: ExtractedProvider[];
<<<<<<< HEAD
  user?: User;
}> = ({ providers, user }) => {
  const searchParams = useSearchParams();
  let callbackUrl = searchParams.get('callbackUrl') ?? undefined;
  if (user?.guest) {
    callbackUrl =
      `/transfer-processes?guestId=${user.id}` + (callbackUrl ? `&callbackUrl=${callbackUrl}` : '');
  }
  const authError = searchParams.get('error');

  let userType: 'none' | 'guest' | 'user';
  if (!user) userType = 'none';
  else userType = user.guest ? 'guest' : 'user';

=======
  userType: 'guest' | 'user' | 'none';
}> = ({ providers, userType }) => {
  const searchParams = useSearchParams();
  const callbackUrl = searchParams.get('callbackUrl') ?? undefined;
  const authError = searchParams.get('error');

>>>>>>> a392fa49
  const oauthProviders = providers.filter((provider) => provider.type === 'oauth');
  const guestProvider = providers.find((provider) => provider.id === 'guest-signin');
  const credentials = providers.filter(
    (provider) => provider.type !== 'oauth' && provider.id !== 'guest-signin',
  );

  // We need to wait until the component is mounted on the client
  // to open the modal, otherwise it will cause a hydration mismatch
  const [open, setOpen] = useState(false);
  useEffect(() => {
    setOpen(true);
  }, [setOpen]);

  return (
    <ConfigProvider
      theme={{
        components: {
          Alert: {
            colorText: '#434343',
          },
        },
      }}
    >
      <Modal
        title={
          <Image
            src="/proceed.svg"
            alt="PROCEED Logo"
            width={160}
            height={63}
            priority
            style={{ marginBottom: '1rem', display: 'block', margin: 'auto' }}
          />
        }
        open={open}
        closeIcon={null}
        footer={null}
        style={{
          maxWidth: '60ch',
          width: '90%',
          top: 0,
        }}
        styles={{
          mask: { backdropFilter: 'blur(5px)', WebkitBackdropFilter: 'blur(5px)' },
          header: { paddingBottom: verticalGap },
        }}
        className={styles.Card}
      >
        {authError && (
          <Alert description={authError} type="error" style={{ marginBottom: verticalGap }} />
        )}

        {userType === 'none' ? (
          <Typography.Title level={4} style={{ textAlign: 'center' }}>
            TRY PROCEED
          </Typography.Title>
        ) : (
          signInTitle
        )}

        {userType === 'none' && guestProvider && (
          <>
            <Form
              onFinish={(values) =>
                signIn(guestProvider.id, {
                  ...values,
                  callbackUrl: callbackUrl || '/processes?createprocess',
                })
              }
              key={guestProvider.id}
              layout="vertical"
            >
              <Button htmlType="submit" style={{ marginBottom: verticalGap }}>
                Create a Process
              </Button>
            </Form>
            {divider}
          </>
        )}

        {userType === 'none' && signInTitle}

        <Space direction="vertical" style={{ gap: verticalGap }}>
          {credentials.map((provider) => {
            if (provider.type === 'credentials') {
              return (
                <Form
                  onFinish={(values) => signIn(provider.id, { ...values, callbackUrl })}
                  key={provider.id}
                  layout="vertical"
                >
                  {Object.keys(provider.credentials).map((key) => (
                    <Form.Item name={key} key={key} style={{ marginBottom: '.5rem' }}>
                      <Input placeholder={provider.credentials[key].label} />
                    </Form.Item>
                  ))}
                  <Button htmlType="submit" style={{ marginBottom: verticalGap }}>
                    {provider.name}
                  </Button>
                </Form>
              );
            } else if (provider.type === 'email') {
              return (
                <>
                  <Form
                    onFinish={(values) => signIn(provider.id, { ...values, callbackUrl })}
                    key={provider.id}
                    layout="vertical"
                  >
                    <Form.Item
                      name="email"
                      rules={[{ type: 'email', required: true }]}
                      style={{ marginBottom: '.5rem' }}
                    >
                      <Input placeholder="E-Mail" />
                    </Form.Item>
                    <Button htmlType="submit">Continue with E-Mail</Button>
                  </Form>

                  <Alert
                    message="Note: Simply sign in with your e-mail address and we will send you an access link."
                    type="info"
                  />
                </>
              );
            }
          })}
        </Space>

        {divider}

        <Space wrap style={{ justifyContent: 'center', width: '100%' }}>
          {oauthProviders.map((provider, idx) => {
            if (provider.type !== 'oauth') return null;
            return (
              <Tooltip title={`Sign in with ${provider.name}`}>
                <AntDesignButton
                  key={idx}
                  style={{
                    padding: '1.6rem',
                  }}
                  icon={
                    <img
                      src={`https://authjs.dev/img/providers${provider.style?.logo}`}
                      alt={provider.name}
                      style={{ width: '1.5rem', height: 'auto' }}
                    />
                  }
                  onClick={() => signIn(provider.id, { callbackUrl })}
                />
              </Tooltip>
            );
          })}
        </Space>

        {userType === 'guest' && guestProvider && (
          <>
            {divider}
<<<<<<< HEAD
            <Form
              onFinish={(values) => signIn(guestProvider.id, { ...values, callbackUrl })}
              key={guestProvider.id}
              layout="vertical"
            >
              <Button htmlType="submit" style={{ marginBottom: verticalGap }}>
                Continue as Guest
              </Button>

              <Alert
                message='Note: if you select "Continue as Guest", the PROCEED Platform is functionally restricted and your created processes will not be accessible on other devices. All your data will be deleted automatically after a few days."'
                type="info"
              />
            </Form>
=======
            <Button href="/processes" style={{ marginBottom: verticalGap }}>
              Continue as Guest
            </Button>

            <Alert
              message='Note: if you select "Continue as Guest", the PROCEED Platform is functionally restricted and your created processes will not be accessible on other devices. All your data will be deleted automatically after a few days."'
              type="info"
            />
>>>>>>> a392fa49
          </>
        )}

        <Typography.Paragraph
          style={{
            display: 'block',
            textAlign: 'center',
            padding: '1rem',
            marginTop: verticalGap,
            fontSize: '.8rem',
            color: '#434343',
          }}
        >
          By using the PROCEED Platform, you agree to the{' '}
          <Link href="/terms">Terms of Service</Link> and the storage of functionally essential
          cookies on your device.
        </Typography.Paragraph>
      </Modal>
    </ConfigProvider>
  );
};

export default SignIn;<|MERGE_RESOLUTION|>--- conflicted
+++ resolved
@@ -21,10 +21,6 @@
 import Image from 'next/image';
 import { signIn } from 'next-auth/react';
 import { type ExtractedProvider } from '@/app/api/auth/[...nextauth]/auth-options';
-<<<<<<< HEAD
-import { User } from '@/lib/data/user-schema';
-=======
->>>>>>> a392fa49
 
 const verticalGap = '1rem';
 
@@ -61,29 +57,12 @@
 
 const SignIn: FC<{
   providers: ExtractedProvider[];
-<<<<<<< HEAD
-  user?: User;
-}> = ({ providers, user }) => {
-  const searchParams = useSearchParams();
-  let callbackUrl = searchParams.get('callbackUrl') ?? undefined;
-  if (user?.guest) {
-    callbackUrl =
-      `/transfer-processes?guestId=${user.id}` + (callbackUrl ? `&callbackUrl=${callbackUrl}` : '');
-  }
-  const authError = searchParams.get('error');
-
-  let userType: 'none' | 'guest' | 'user';
-  if (!user) userType = 'none';
-  else userType = user.guest ? 'guest' : 'user';
-
-=======
   userType: 'guest' | 'user' | 'none';
 }> = ({ providers, userType }) => {
   const searchParams = useSearchParams();
   const callbackUrl = searchParams.get('callbackUrl') ?? undefined;
   const authError = searchParams.get('error');
 
->>>>>>> a392fa49
   const oauthProviders = providers.filter((provider) => provider.type === 'oauth');
   const guestProvider = providers.find((provider) => provider.id === 'guest-signin');
   const credentials = providers.filter(
@@ -242,22 +221,6 @@
         {userType === 'guest' && guestProvider && (
           <>
             {divider}
-<<<<<<< HEAD
-            <Form
-              onFinish={(values) => signIn(guestProvider.id, { ...values, callbackUrl })}
-              key={guestProvider.id}
-              layout="vertical"
-            >
-              <Button htmlType="submit" style={{ marginBottom: verticalGap }}>
-                Continue as Guest
-              </Button>
-
-              <Alert
-                message='Note: if you select "Continue as Guest", the PROCEED Platform is functionally restricted and your created processes will not be accessible on other devices. All your data will be deleted automatically after a few days."'
-                type="info"
-              />
-            </Form>
-=======
             <Button href="/processes" style={{ marginBottom: verticalGap }}>
               Continue as Guest
             </Button>
@@ -266,7 +229,6 @@
               message='Note: if you select "Continue as Guest", the PROCEED Platform is functionally restricted and your created processes will not be accessible on other devices. All your data will be deleted automatically after a few days."'
               type="info"
             />
->>>>>>> a392fa49
           </>
         )}
 
