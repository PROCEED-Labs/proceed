import Content from '@/components/content';
import { getCurrentEnvironment } from '@/components/auth';
import { notFound } from 'next/navigation';
import { env } from '@/lib/env-vars';
import DeploymentsView from './deployments-view';
import { getRootFolder, getFolderById, getFolderContents } from '@/lib/data/DTOs';
import { getUsersFavourites } from '@/lib/data/users';
import { DeployedProcessInfo, getDeployments } from '@/lib/engines/deployment';
import { getProceedEngines } from '@/lib/engines/machines';
import { getSpaceEngines } from '@/lib/data/space-engines';
import { getDeployedProcessesFromSpaceEngines } from '@/lib/engines/space-engines-helpers';
import { isUserErrorResponse } from '@/lib/user-error';

<<<<<<< HEAD
function getDeploymentNames(deployments: DeployedProcessInfo[]) {
  for (const deployment of deployments) {
    let latestVesrionIdx = deployment.versions.length - 1;
    for (let i = deployment.versions.length - 2; i >= 0; i--) {
      if (deployment.versions[i].version > deployment.versions[latestVesrionIdx].version)
        latestVesrionIdx = i;
    }
    const latestVersion = deployment.versions[latestVesrionIdx];

    // @ts-ignore
    deployment.name = latestVersion.definitionName || latestVersion.versionName;
  }

  return deployments as (DeployedProcessInfo & { name: string })[];
}

export default async function ExecutionsPage({ params }: { params: { environmentId: string } }) {
  if (!env.NEXT_PUBLIC_ENABLE_EXECUTION) {
=======
const ExecutionsPage = async ({ params }: { params: { environmentId: string } }) => {
  if (!env.PROCEED_PUBLIC_ENABLE_EXECUTION) {
>>>>>>> 907345b3
    return notFound();
  }

  const { ability, activeEnvironment } = await getCurrentEnvironment(params.environmentId);

  // TODO: check ability

  // TODO: once the legacy storage is dropped, it would be better to do one db transaction
  const [favs, [folder, folderContents], deployedInProceed, deployedInSpaceEngines] =
    await Promise.all([
      getUsersFavourites(),
      (async () => {
        const rootFolder = await getRootFolder(activeEnvironment.spaceId, ability);
        const folder = await getFolderById(rootFolder.id);
        const folderContents = await getFolderContents(folder.id, ability);
        return [folder, folderContents];
      })(),
      (async () => {
        const engines = await getProceedEngines();
        return await getDeployments(engines);
      })(),
      (async () => {
        const spaceEngines = await getSpaceEngines(activeEnvironment.spaceId);
        if (isUserErrorResponse(spaceEngines)) return [];
        return await getDeployedProcessesFromSpaceEngines(spaceEngines);
      })(),
    ]);

  const deployedProcesses = getDeploymentNames(deployedInProceed.concat(deployedInSpaceEngines));

  return (
    <Content title="Executions">
      <DeploymentsView
        processes={folderContents}
        folder={folder}
        favourites={favs as string[]}
        deployedProcesses={deployedProcesses}
      ></DeploymentsView>
    </Content>
  );
}<|MERGE_RESOLUTION|>--- conflicted
+++ resolved
@@ -11,7 +11,6 @@
 import { getDeployedProcessesFromSpaceEngines } from '@/lib/engines/space-engines-helpers';
 import { isUserErrorResponse } from '@/lib/user-error';
 
-<<<<<<< HEAD
 function getDeploymentNames(deployments: DeployedProcessInfo[]) {
   for (const deployment of deployments) {
     let latestVesrionIdx = deployment.versions.length - 1;
@@ -29,11 +28,7 @@
 }
 
 export default async function ExecutionsPage({ params }: { params: { environmentId: string } }) {
-  if (!env.NEXT_PUBLIC_ENABLE_EXECUTION) {
-=======
-const ExecutionsPage = async ({ params }: { params: { environmentId: string } }) => {
   if (!env.PROCEED_PUBLIC_ENABLE_EXECUTION) {
->>>>>>> 907345b3
     return notFound();
   }
 
