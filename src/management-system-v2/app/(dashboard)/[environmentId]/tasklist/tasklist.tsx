--- conflicted
+++ resolved
@@ -94,25 +94,6 @@
   const [selectedSortItem, setSelectedSortItem] = useState({ ascending: true, value: 'startTime' });
 
   const filteredAndSortedUserTasks = useMemo(() => {
-<<<<<<< HEAD
-    const showingUserTasks = userTasks
-      .map(({ id, instanceID, startTime, ...rest }) => ({
-        ...rest,
-        id: `${id}|${instanceID}|${startTime}`,
-        taskId: id,
-        instanceID,
-        startTime,
-      }))
-      .filter((uT) => {
-        return (
-          stateSelectionFilter.includes(uT.state) &&
-          uT.priority >= priorityRangeFilter[0] &&
-          uT.priority <= priorityRangeFilter[1] &&
-          uT.progress >= progressRangeFilter[0] &&
-          uT.progress <= progressRangeFilter[1]
-        );
-      });
-=======
     const showingUserTasks = userTasks.filter((uT) => {
       return (
         stateSelectionFilter.includes(uT.state) &&
@@ -122,7 +103,6 @@
         uT.progress <= progressRangeFilter[1]
       );
     });
->>>>>>> 8c7a6a8c
 
     switch (selectedSortItem.value) {
       case 'startTime':
@@ -440,16 +420,7 @@
         </div>
       </div>
       {(selectedUserTaskID ?? breakpoint.xl) && (
-<<<<<<< HEAD
-        <UserTaskView
-          task={userTasks.find(
-            ({ id, instanceID, startTime }) =>
-              `${id}|${instanceID}|${startTime}` === selectedUserTaskID,
-          )}
-        />
-=======
         <UserTaskView task={userTasks.find((uT) => uT.id === selectedUserTaskID)} />
->>>>>>> 8c7a6a8c
       )}
     </div>
   );
