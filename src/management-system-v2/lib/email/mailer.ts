--- conflicted
+++ resolved
@@ -17,12 +17,9 @@
 }) {
   const msConfig = await getMSConfig();
 
-<<<<<<< HEAD
-=======
   if (!msConfig.PROCEED_PUBLIC_MAILSERVER_ACTIVE)
     throw new Error('Email sending is not enabled, set IAM_SIGNIN_MAIL_ACTIVE to true');
 
->>>>>>> f460d56f
   if (msConfig.NODE_ENV === 'development') {
     console.log(`Email sent to ${to} with subject: ${subject} and text: ${text}`);
     return;
