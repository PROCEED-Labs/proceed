'use server';

import { getCurrentEnvironment } from '@/components/auth';
import { UserErrorType, userError } from '../user-error';
<<<<<<< HEAD
import { z } from 'zod';
import { enableUseDB } from 'FeatureFlags';

let getUserByEmail:
  | typeof import('./db/iam/users').getUserByEmail
  | typeof import('./legacy/iam/users').getUserByEmail;

let addMember:
  | typeof import('./db/iam/memberships').addMember
  | typeof import('./legacy/iam/memberships').addMember;

let removeMember:
  | typeof import('./db/iam/memberships').removeMember
  | typeof import('./legacy/iam/memberships').removeMember;

// Function to load modules based on feature flag
const loadModules = async () => {
  const [userModuleImport, membershipModuleImport] = await Promise.all([
    enableUseDB ? import('./db/iam/users') : import('./legacy/iam/users'),
    enableUseDB ? import('./db/iam/memberships') : import('./legacy/iam/memberships'),
  ]);

  getUserByEmail = userModuleImport.getUserByEmail;
  addMember = membershipModuleImport.addMember;
  removeMember = membershipModuleImport.removeMember;
};

loadModules().catch(console.error);
=======
import { getUserByEmail } from './legacy/iam/users';
import { isMember, removeMember } from './legacy/iam/memberships';
import { z } from 'zod';
import { env } from '@/lib/env-vars';
import { sendEmail } from '../email/mailer';
import renderOrganizationInviteEmail from '../organization-invite-email';
import { getEnvironmentById } from './legacy/iam/environments';
import { OrganizationEnvironment } from './environment-schema';
import { generateInvitationToken } from '../invitation-tokens';
import { getRoleById } from './legacy/iam/roles';
import { toCaslResource } from '../ability/caslAbility';
import { RoleMapping } from './legacy/iam/role-mappings';
>>>>>>> 1c118718

const EmailListSchema = z.array(z.string().email());

/** 30 days in ms */
const invitationExpirationTime = 30 * 24 * 60 * 60 * 1000;

export async function inviteUsersToEnvironment(
  environmentId: string,
  invitedEmailsInput: string[],
  roleIds?: string[],
) {
  try {
    const invitedEmails = EmailListSchema.parse(invitedEmailsInput);

    const { ability } = await getCurrentEnvironment(environmentId);

    const organization = getEnvironmentById(environmentId) as OrganizationEnvironment;

    // ability check disallows from adding to personal environments
    if (!ability.can('create', 'User'))
      return userError(
        'You do not have permission to invite users to this environment',
        UserErrorType.PermissionError,
      );

    const filteredRoles = roleIds?.filter((roleId) => {
      return (
        ability.can('manage', toCaslResource('Role', getRoleById(roleId))) &&
        ability.can(
          'create',
          toCaslResource('RoleMapping', { userId: '', roleId } satisfies Partial<RoleMapping>),
          { environmentId },
        )
      );
    });

    for (const invitedEmail of invitedEmails) {
<<<<<<< HEAD
      const invitedUser = await getUserByEmail(invitedEmail);
=======
      const invitedUser = getUserByEmail(invitedEmail);
      if (invitedUser && isMember(environmentId, invitedUser.id)) continue;

      const expirationDate = new Date(Date.now() + invitationExpirationTime);

      const invitationToken = generateInvitationToken(
        {
          spaceId: environmentId,
          roleIds: filteredRoles,
          ...(invitedUser ? { userId: invitedUser.id } : { email: invitedEmail }),
        },
        expirationDate,
      );
>>>>>>> 1c118718

      const invitationEmail = renderOrganizationInviteEmail({
        acceptInviteLink: `${env.NEXTAUTH_URL}/accept-invitation?token=${invitationToken}`,
        expires: expirationDate,
        organizationName: organization.name,
      });

      sendEmail({
        to: invitedEmail,
        html: invitationEmail.html,
        text: invitationEmail.text,
        subject: `PROCEED: you've been invited to ${organization.name}`,
      });
    }
  } catch (_) {
    return userError('Error inviting users to environment');
  }
}

export async function removeUsersFromEnvironment(environmentId: string, userIdsInput: string[]) {
  try {
    const userIds = z.array(z.string()).parse(userIdsInput);

    const { ability, activeEnvironment } = await getCurrentEnvironment(environmentId);

    // TODO refine ability check

    // TODO disallow removing self ?

    // ability check disallows from removing to personal environments
    if (!ability.can('delete', 'User'))
      return userError(
        'You do not have permission to remove users from this environment',
        UserErrorType.PermissionError,
      );

    for (const userId of userIds) {
      removeMember(environmentId, userId, ability);
    }
  } catch (_) {
    return userError('Error removing users from environment');
  }
}<|MERGE_RESOLUTION|>--- conflicted
+++ resolved
@@ -2,49 +2,30 @@
 
 import { getCurrentEnvironment } from '@/components/auth';
 import { UserErrorType, userError } from '../user-error';
-<<<<<<< HEAD
 import { z } from 'zod';
+import { env } from '@/lib/env-vars';
+import { sendEmail } from '../email/mailer';
+import renderOrganizationInviteEmail from '../organization-invite-email';
+import { OrganizationEnvironment } from './environment-schema';
+import { generateInvitationToken } from '../invitation-tokens';
+import { toCaslResource } from '../ability/caslAbility';
+import { RoleMapping } from './legacy/iam/role-mappings';
 import { enableUseDB } from 'FeatureFlags';
+import { TMembershipsModule, TUsersModule } from './module-import-types-temp';
+import { getUserByEmail, getRoleById, getEnvironmentById, isMember } from './DTOs';
 
-let getUserByEmail:
-  | typeof import('./db/iam/users').getUserByEmail
-  | typeof import('./legacy/iam/users').getUserByEmail;
-
-let addMember:
-  | typeof import('./db/iam/memberships').addMember
-  | typeof import('./legacy/iam/memberships').addMember;
-
-let removeMember:
-  | typeof import('./db/iam/memberships').removeMember
-  | typeof import('./legacy/iam/memberships').removeMember;
-
+let addMember: TMembershipsModule['addMember'];
+let removeMember: TMembershipsModule['removeMember'];
 // Function to load modules based on feature flag
 const loadModules = async () => {
-  const [userModuleImport, membershipModuleImport] = await Promise.all([
-    enableUseDB ? import('./db/iam/users') : import('./legacy/iam/users'),
+  const [membershipModuleImport] = await Promise.all([
     enableUseDB ? import('./db/iam/memberships') : import('./legacy/iam/memberships'),
   ]);
 
-  getUserByEmail = userModuleImport.getUserByEmail;
-  addMember = membershipModuleImport.addMember;
   removeMember = membershipModuleImport.removeMember;
 };
 
 loadModules().catch(console.error);
-=======
-import { getUserByEmail } from './legacy/iam/users';
-import { isMember, removeMember } from './legacy/iam/memberships';
-import { z } from 'zod';
-import { env } from '@/lib/env-vars';
-import { sendEmail } from '../email/mailer';
-import renderOrganizationInviteEmail from '../organization-invite-email';
-import { getEnvironmentById } from './legacy/iam/environments';
-import { OrganizationEnvironment } from './environment-schema';
-import { generateInvitationToken } from '../invitation-tokens';
-import { getRoleById } from './legacy/iam/roles';
-import { toCaslResource } from '../ability/caslAbility';
-import { RoleMapping } from './legacy/iam/role-mappings';
->>>>>>> 1c118718
 
 const EmailListSchema = z.array(z.string().email());
 
@@ -61,7 +42,7 @@
 
     const { ability } = await getCurrentEnvironment(environmentId);
 
-    const organization = getEnvironmentById(environmentId) as OrganizationEnvironment;
+    const organization = (await getEnvironmentById(environmentId)) as OrganizationEnvironment;
 
     // ability check disallows from adding to personal environments
     if (!ability.can('create', 'User'))
@@ -70,9 +51,9 @@
         UserErrorType.PermissionError,
       );
 
-    const filteredRoles = roleIds?.filter((roleId) => {
+    const filteredRoles = roleIds?.filter(async (roleId) => {
       return (
-        ability.can('manage', toCaslResource('Role', getRoleById(roleId))) &&
+        ability.can('manage', toCaslResource('Role', await getRoleById(roleId))) &&
         ability.can(
           'create',
           toCaslResource('RoleMapping', { userId: '', roleId } satisfies Partial<RoleMapping>),
@@ -82,11 +63,8 @@
     });
 
     for (const invitedEmail of invitedEmails) {
-<<<<<<< HEAD
       const invitedUser = await getUserByEmail(invitedEmail);
-=======
-      const invitedUser = getUserByEmail(invitedEmail);
-      if (invitedUser && isMember(environmentId, invitedUser.id)) continue;
+      if (invitedUser && (await isMember(environmentId, invitedUser.id))) continue;
 
       const expirationDate = new Date(Date.now() + invitationExpirationTime);
 
@@ -98,7 +76,6 @@
         },
         expirationDate,
       );
->>>>>>> 1c118718
 
       const invitationEmail = renderOrganizationInviteEmail({
         acceptInviteLink: `${env.NEXTAUTH_URL}/accept-invitation?token=${invitationToken}`,
