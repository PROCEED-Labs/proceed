--- conflicted
+++ resolved
@@ -5,16 +5,12 @@
   updateUser,
   addOauthAccount,
   getOauthAccountByProviderId,
-<<<<<<< HEAD
 } from '@/lib/data/DTOs';
-=======
-} from '@/lib/data/legacy/iam/users';
 import {
   saveVerificationToken,
   deleteVerificationToken,
   getVerificationToken,
 } from '@/lib/data/legacy/verification-tokens';
->>>>>>> 805976d6
 import { AuthenticatedUser } from '@/lib/data/user-schema';
 import { type Adapter, AdapterAccount, VerificationToken } from 'next-auth/adapters';
 
