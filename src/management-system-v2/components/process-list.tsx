'use client';

import { Button, Grid, Row, TableColumnType, TableColumnsType, TableProps, Tooltip } from 'antd';
import {
  useCallback,
  FC,
  PropsWithChildren,
  Dispatch,
  SetStateAction,
  Key,
  ReactElement,
} from 'react';
import {
  CopyOutlined,
  ExportOutlined,
  EditOutlined,
  DeleteOutlined,
  StarOutlined,
  InfoCircleOutlined,
  FolderOutlined as FolderFilled,
  FileOutlined as FileFilled,
} from '@ant-design/icons';
import styles from './item-list-view.module.scss';
import { generateDateString } from '@/lib/utils';
import { useUserPreferences } from '@/lib/user-preferences';
import { AuthCan } from '@/components/auth-can';
import { ProcessActions, ProcessListProcess } from './processes';
import ConfirmationButton from './confirmation-button';
import { Folder } from '@/lib/data/folder-schema';
import ElementList from './item-list-view';
import { useColumnWidth } from '@/lib/useColumnWidth';
import SpaceLink from './space-link';
import useFavouriteProcesses from '@/lib/useFavouriteProcesses';
import FavouriteStar from './favouriteStar';
import { contextMenuStore } from './processes/context-menu';
import { DraggableElementGenerator } from './processes/draggable-element';

/** respects sorting function, but always keeps folders at the beginning */
function folderAwareSort(sortFunction: (a: ProcessListProcess, b: ProcessListProcess) => number) {
  const sorter: TableColumnType<ProcessListProcess>['sorter'] = (a, b, sortOrder) => {
    const factor = sortOrder === 'ascend' ? 1 : -1;
    if (a.type === 'folder' && b.type !== 'folder') {
      return factor * -1;
    } else if (a.type !== 'folder' && b.type === 'folder') {
      return factor;
    } else {
      return sortFunction(a, b);
    }
  };

  return sorter;
}

export function ProcessListItemIcon({ item }: { item: { type: ProcessListProcess['type'] } }) {
  return item.type === 'folder' ? <FolderFilled /> : <FileFilled />;
}

type BaseProcessListProps = PropsWithChildren<{
  data: ProcessListProcess[];
  folder: Folder;
  elementSelection?: {
    selectedElements: ProcessListProcess[];
    setSelectionElements: (action: SetStateAction<ProcessListProcess[]>) => void;
  };
  setShowMobileMetaData?: Dispatch<SetStateAction<boolean>>;
  onExportProcess?: (process: ProcessListProcess) => void;
  tableProps?: TableProps<ProcessListProcess>;
  processActions?: ProcessActions;
  columnCustomRenderer?: {
    [columnKey: string]: (id: any, record: ProcessListProcess, index: number) => JSX.Element;
  };
}>;

const BaseProcessList: FC<BaseProcessListProps> = ({
  data,
  folder,
  elementSelection,
  onExportProcess = () => {},
  tableProps,
  processActions: { deleteItems, editItem, copyItem } = {
    deleteItems: () => {},
    editItem: () => {},
    copyItem: () => {},
  },
  setShowMobileMetaData,
  columnCustomRenderer = {},
}) => {
  const breakpoint = Grid.useBreakpoint();

  const selectedColumns = useUserPreferences.use['columns-in-table-view-process-list']();

  const addPreferences = useUserPreferences.use.addPreferences();
  const { favourites: favProcesses } = useFavouriteProcesses();

  const showMobileMetaData = () => {
    setShowMobileMetaData?.(true);
  };

  const processListColumnsMobile = [
    'Favorites',
    'Name',
    'Description',
    'Last Edited',
    'Meta Data Button',
  ];

  const actionBarGenerator = useCallback(
    (record: ProcessListProcess) => {
      const resource = record.type === 'folder' ? { Folder: record } : { Process: record };
      return (
        <>
          {record.type !== 'folder' && (
            <AuthCan {...resource} create>
              <Tooltip placement="top" title={'Copy'}>
                <CopyOutlined
                  onClick={(e) => {
                    e.stopPropagation();
                    copyItem([record]);
                  }}
                />
              </Tooltip>
            </AuthCan>
          )}

          {record.type !== 'folder' && (
            <Tooltip placement="top" title={'Export'}>
              <ExportOutlined onClick={() => onExportProcess(record)} />
            </Tooltip>
          )}

          <AuthCan {...resource} update>
            <Tooltip placement="top" title={'Edit'}>
              <EditOutlined onClick={() => editItem(record)} />
            </Tooltip>
          </AuthCan>

          <AuthCan delete {...resource}>
            <Tooltip placement="top" title={'Delete'}>
              <ConfirmationButton
                title={`Delete ${record.type === 'folder' ? 'Folder' : 'Process'}`}
                description="Are you sure you want to delete the selected process?"
                onConfirm={() => deleteItems([record])}
                buttonProps={{
                  icon: <DeleteOutlined />,
                  type: 'text',
                }}
              />
            </Tooltip>
          </AuthCan>
        </>
      );
    },
    [copyItem, deleteItems, editItem, onExportProcess],
  );

  let columns: TableColumnsType<ProcessListProcess> = [
    {
      title: <StarOutlined />,
      dataIndex: 'id',
      key: 'Favorites',
      width: '40px',
      render: (id, _, index) =>
        id !== folder.parentId && <FavouriteStar id={id} className={styles.HoverableTableCell} />,
      sorter: folderAwareSort((a, b) =>
        favProcesses?.includes(a.id) && favProcesses?.includes(b.id)
          ? 0
          : favProcesses?.includes(a.id)
            ? -1
            : 1,
      ),
    },
    {
      title: 'Name',
      dataIndex: 'name',
      key: 'Name',
      ellipsis: true,
      sorter: folderAwareSort((a, b) => a.name.value.localeCompare(b.name.value)),
      render: (_, record) => (
        <SpaceLink
          href={
            record.type === 'folder' ? `/processes/folder/${record.id}` : `/processes/${record.id}`
          }
          style={{
            color: 'inherit' /* or any color you want */,
            textDecoration: 'none' /* removes underline */,
            display: 'block',
            whiteSpace: 'nowrap',
            textOverflow: 'ellipsis',
          }}
        >
          <div
            className={
              breakpoint.xs
                ? styles.MobileTitleTruncation
                : breakpoint.xl
                  ? styles.TitleTruncation
                  : styles.TabletTitleTruncation
            }
            style={{
              // overflow: 'hidden',
              // whiteSpace: 'nowrap',
              // textOverflow: 'ellipsis',
              // TODO: color
              color: record.id === folder.parentId ? 'grey' : undefined,
              fontStyle: record.id === folder.parentId ? 'italic' : undefined,
            }}
          >
            <ProcessListItemIcon item={record} /> {record.name.highlighted}
          </div>
        </SpaceLink>
      ),
      responsive: ['xs', 'sm'],
    },
    {
      title: 'Description',
      dataIndex: 'description',
      key: 'Description',
      render: (_, record) => (
        <SpaceLink
          href={
            record.type === 'folder' ? `/processes/folder/${record.id}` : `/processes/${record.id}`
          }
          style={{
            color: 'inherit' /* or any color you want */,
            textDecoration: 'none' /* removes underline */,
            display: 'block',
          }}
        >
          {/* <div
            style={{
              overflow: 'hidden',
              whiteSpace: 'nowrap',
              textOverflow: 'ellipsis',
            }}
          > */}
          {(record.description.value ?? '').length == 0 ? (
            <>&emsp;</>
          ) : (
            record.description.highlighted
          )}
          {/* Makes the link-cell clickable, when there is no description */}
          {/* </div> */}
        </SpaceLink>
      ),
      responsive: ['sm'],
    },
    {
      title: 'Last Edited',
      dataIndex: 'lastEditedOn',
      key: 'Last Edited',
      render: (date: string) => generateDateString(date, true),
<<<<<<< HEAD
      sorter: folderAwareSort(
        (a, b) => new Date(b.lastEditedOn).getTime() - new Date(a.lastEditedOn).getTime(),
      ),
=======
      sorter: folderAwareSort((a, b) => b.lastEditedOn!.getTime() - a.lastEditedOn!.getTime()),
>>>>>>> ad9d49b9
      responsive: ['md'],
    },
    {
      title: 'Created On',
      dataIndex: 'createdOn',
      key: 'Created On',
      render: (date: Date) => generateDateString(date, false),
      sorter: folderAwareSort((a, b) => b.createdOn!.getTime() - a.createdOn!.getTime()),
      responsive: ['md'],
    },
    {
      title: 'File Size',
      key: 'File Size',
      sorter: folderAwareSort((a, b) => (a < b ? -1 : 1)),
      responsive: ['md'],
    },
    {
      title: 'Owner',
      dataIndex: 'owner',
      key: 'Owner',
      render: (_, item) => (item.type === 'folder' ? item.createdBy : item.ownerId),
      sorter: folderAwareSort((a, b) =>
        (a.type === 'folder' ? a.createdBy ?? '' : a.ownerId).localeCompare(
          b.type === 'folder' ? b.createdBy ?? '' : b.ownerId,
        ),
      ),
      responsive: ['md'],
    },
    {
      fixed: 'right',
      width: 160,
      dataIndex: 'id',
      key: 'Meta Data Button',
      title: '',
      render: (id, record, index) =>
        id !== folder.parentId && (
          <Button style={{ float: 'right' }} type="text" onClick={showMobileMetaData}>
            <InfoCircleOutlined />
          </Button>
        ),
      responsive: breakpoint.xl ? ['xs'] : ['xs', 'sm'],
    },
  ];

  columns = columns.map((column) => ({
    ...column,
    render: columnCustomRenderer[column.key as string] || column.render,
  }));

  let columnsFiltered = breakpoint.xl
    ? columns.filter((c) => selectedColumns.map((col: any) => col.name).includes(c?.key as string))
    : columns.filter((c) => processListColumnsMobile.includes(c?.key as string));

  /* Add functionality for changing width of columns */
  columnsFiltered = useColumnWidth(columnsFiltered, 'columns-in-table-view-process-list', [
    'Favorites',
  ]);

  return (
    <ElementList
      data={data}
      columns={columnsFiltered}
      elementSelection={elementSelection}
      selectableColumns={{
        setColumnTitles: (cols) => {
          if (typeof cols === 'function')
            cols = cols(
              selectedColumns.map((col: any) => col.name) as string[],
            ); /* TODO: When are cols a function -> cols need to be in preference format */

          /* Add other properties and add to preferences */
          const propcols = cols.map((col: string) => ({
            name: col,
            width:
              (selectedColumns.find((c: any) => c.name === col)?.width as string) /* | number */ ||
              'auto',
          }));
          addPreferences({ 'columns-in-table-view-process-list': propcols });
        },
        selectedColumnTitles: selectedColumns.map((col: any) => col.name) as string[],
        allColumnTitles: ['Description', 'Last Edited', 'Created On', 'File Size', 'Owner'],
        columnProps: {
          width: 'fit-content',
          responsive: ['xl'],
          render: (id, record, index) =>
            columnCustomRenderer['customProps']
              ? columnCustomRenderer['customProps'](id, record, index)
              : id !== folder.parentId && (
                  <Row justify="space-evenly" className={styles.HoverableTableCell}>
                    {actionBarGenerator(record)}
                  </Row>
                ),
        },
      }}
      tableProps={tableProps}
    />
  );
};

const DraggableRow = DraggableElementGenerator('tr', 'data-row-key');

type ProcessManagementListProps = PropsWithChildren<{
  data: ProcessListProcess[];
  folder: Folder;
  selection: Key[];
  selectedElements: ProcessListProcess[];
  setSelectionElements: Dispatch<SetStateAction<ProcessListProcess[]>>;
  setShowMobileMetaData: Dispatch<SetStateAction<boolean>>;
  onExportProcess: (process: ProcessListProcess) => void;
  processActions: ProcessActions;
}>;

const ProcessManagementList: FC<ProcessManagementListProps> = ({
  data,
  folder,
  selection,
  selectedElements,
  setSelectionElements,
  onExportProcess,
  processActions,
  setShowMobileMetaData,
}) => {
  const setContextMenuItem = contextMenuStore((store) => store.setSelected);

  return (
    <BaseProcessList
      data={data}
      folder={folder}
      elementSelection={{ selectedElements, setSelectionElements }}
      setShowMobileMetaData={setShowMobileMetaData}
      onExportProcess={onExportProcess}
      processActions={processActions}
      tableProps={{
        onRow: (item) => ({
          // onDoubleClick: () =>
          //   router.push(
          //     item.type === 'folder'
          //       ? `/${space.spaceId}/processes/folder/${item.id}`
          //       : `/${space.spaceId}/processes/${item.id}`,
          //   ),
          onContextMenu: () => {
            if (selection.includes(item.id)) {
              setContextMenuItem(selectedElements);
            } else {
              setSelectionElements([item]);
              setContextMenuItem([item]);
            }
          },
        }),
        components: {
          body: {
            row: DraggableRow,
          },
        },
      }}
    ></BaseProcessList>
  );
};

type ProcessDeploymentListProps = PropsWithChildren<{
  data: ProcessListProcess[];
  folder: Folder;
  openFolder: (id: string) => void;
  deploymentButtons: (additionalProps: { processId: string }) => ReactElement;
}>;

const ProcessDeploymentList: FC<ProcessDeploymentListProps> = ({
  data,
  folder,
  openFolder,
  deploymentButtons,
}) => {
  const breakpoint = Grid.useBreakpoint();

  return (
    <BaseProcessList
      data={data}
      folder={folder}
      columnCustomRenderer={{
        ['Favorites']: (id) => {
          return id !== folder.parentId ? (
            <FavouriteStar viewOnly id={id} className={styles.HoverableTableCell} />
          ) : (
            <></>
          );
        },
        ['Name']: (_, record) => {
          return (
            <div
              className={
                breakpoint.xs
                  ? styles.MobileTitleTruncation
                  : breakpoint.xl
                    ? styles.TitleTruncation
                    : styles.TabletTitleTruncation
              }
              style={{
                color: record.id === folder.parentId ? 'grey' : undefined,
                fontStyle: record.id === folder.parentId ? 'italic' : undefined,
                cursor: record.type === 'folder' ? 'pointer' : undefined,
              }}
              onClick={
                record.type === 'folder'
                  ? () => {
                      openFolder(record.id);
                    }
                  : undefined
              }
            >
              <ProcessListItemIcon item={record} /> {record.name.highlighted}
            </div>
          );
        },
        ['Description']: (_, record) => {
          return (
            <div>
              {(record.description.value ?? '').length == 0 ? (
                <>&emsp;</>
              ) : (
                record.description.highlighted
              )}
            </div>
          );
        },
        ['Meta Data Button']: (_, record) => {
          return record.type !== 'folder' ? (
            <>{deploymentButtons({ processId: record.id })}</>
          ) : (
            <></>
          );
        },
        ['customProps']: (_, record) => {
          return record.type !== 'folder' ? (
            <>{deploymentButtons({ processId: record.id })}</>
          ) : (
            <></>
          );
        },
      }}
    ></BaseProcessList>
  );
};

export { ProcessManagementList, ProcessDeploymentList };

export default ProcessManagementList;<|MERGE_RESOLUTION|>--- conflicted
+++ resolved
@@ -249,13 +249,7 @@
       dataIndex: 'lastEditedOn',
       key: 'Last Edited',
       render: (date: string) => generateDateString(date, true),
-<<<<<<< HEAD
-      sorter: folderAwareSort(
-        (a, b) => new Date(b.lastEditedOn).getTime() - new Date(a.lastEditedOn).getTime(),
-      ),
-=======
       sorter: folderAwareSort((a, b) => b.lastEditedOn!.getTime() - a.lastEditedOn!.getTime()),
->>>>>>> ad9d49b9
       responsive: ['md'],
     },
     {
