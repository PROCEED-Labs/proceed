import { TableColumnsType, TableProps, Tooltip } from 'antd';
import React, {
  FC,
  PropsWithChildren,
  ReactNode,
  useCallback,
  useEffect,
  useMemo,
  useRef,
  useState,
} from 'react';
import { useUserPreferences } from './user-preferences';
import { Resizable } from 'react-resizable';
import styles from './useColumnWidth.module.scss';
import classNames from 'classnames';
import { generateDateString } from './utils';

export const useResizeableColumnWidth = <T extends any>(
  columns: NonNullable<TableProps<T>['columns']>,
  preferenceKey: string,
  notResizeabel: string[] = [],
  minWidth: number = 150,
) => {
  const columnsInPreferences = useUserPreferences.use[preferenceKey]();
  const addPreferences = useUserPreferences.use.addPreferences();
  const hydrated = useUserPreferences.use._hydrated();

  /* Initialise every column, that has no width with min-width */
  const [resizeableColumns, setResizeableColumns] = useState(
    columns.map((col) => ({ ...col, width: col.width || minWidth })),
  );
  const initialisedWithHydratedValues =
    useRef(
      false,
    ); /* Basically a switch to check whether the state was updated once with the saved values, once hydrated */
  const convertedWidthsToNumbers = useRef(false); /* Similar switch */

  const computeNewColumns = useCallback(() => {
    return columns.map((column: any) => {
      const columnInPreferences = columnsInPreferences.find(
        (col: any) => col.name === column.title,
      );
      if (!columnInPreferences) return column;

      return {
        ...column,
        width: columnInPreferences.width,
      };
    });
  }, [columns, columnsInPreferences]);

  /* Once hydrated, get the correct values from the localstorage and update state */
  useEffect(() => {
    if (!hydrated) return;

    /* This should only run one time, after localstorage-store is hydrated */
    if (initialisedWithHydratedValues.current) return;

    const newColumns = computeNewColumns();
    initialisedWithHydratedValues.current = true;
    // console.debug('Updated columns with hydrated values');
    setResizeableColumns(newColumns);
  }, [hydrated, computeNewColumns]);

  /* If the user selects different columns (i.e. columnsInPreferences change) update the state with new columns */
  useEffect(() => {
    if (!hydrated) return;

    /* This should only run if the length of the arrays is different */
    if (columnsInPreferences.length === resizeableColumns.length) return;

    const newColumns = computeNewColumns();
    /* Since the localstorage could hold NaN */
    convertedWidthsToNumbers.current = false;
    // console.debug('Updated columns because of preference change');
    setResizeableColumns(newColumns);
  }, [columnsInPreferences, computeNewColumns, hydrated, resizeableColumns]);

  /* Since 'react-resizable' can only handle numbers as width for resize */
  /* They need to be replaced with their actual pixel values */
  useEffect(() => {
    if (!hydrated) return;

    /* This should only happen, once the actual hydrated values have been read from localstorage and the browser had time to calculate its values  */

    /* Case: The state has not been updated yet with hydrated localsorage-values */
    if (!initialisedWithHydratedValues.current) return;

    /* This should also just be done if the current width values are not numbers */
    if (convertedWidthsToNumbers.current) return;

    /* Small timeout for browser to calculate values */
    const timer = setTimeout(() => {
      /* Replace 'auto' width with actual px values */
      const resizeableElements = document.querySelectorAll('.react-resizable');
      const widthsOfResizeableElements = Array.from(resizeableElements).map(
        (element: any) => element.getBoundingClientRect().width,
      );
      /* Get the widths */
      const widths = columns.map((column: any, index: number) => {
        /* Check if not resizeable */
        if (notResizeabel.includes(column.key)) return column.width || minWidth;

        /* Ensure all columns have min width */
        return Math.max(widthsOfResizeableElements.shift() || minWidth, minWidth);
      });

      /* Replace width */
      const newColumns = resizeableColumns.map((column: any, index: number) => {
        return {
          ...column,
          width: widths[index],
        };
      });

      convertedWidthsToNumbers.current = true;
      // console.debug('Converted widths to numbers');
      setResizeableColumns(newColumns);
    }, 500);

    return () => {
      clearTimeout(timer);
    };
  }, [
    columns,
    resizeableColumns,
    notResizeabel,
    minWidth,
    hydrated,
    initialisedWithHydratedValues.current,
    convertedWidthsToNumbers.current,
  ]);

  const handleResize = useCallback(
    (index: number) =>
      (e: any, { size }: any) => {
        let thWidth = size.width;
        /* Antdesign can handle a size of 'auto' */
        /* However, react-resizeable can't */
        if (Number.isNaN(thWidth) || thWidth === null) {
          /* In this case we need to read the actual width from the DOM */
          const th = e.target.closest('th');
          if (!th) return; // This should never be the case
          thWidth = th.getBoundingClientRect().width;
        }
        const newWidth = Math.max(thWidth, minWidth);

        /* Change state */
        /* Note: changing the preferences should suffice (if it triggers a state change as well), however, changing the state here seems to be smoother */
        /* Therefore only column selection changes in the localstorage are changing the state (after hydration) */
        setResizeableColumns((old) => {
          const newWidths = [...old];
          // @ts-ignore
          newWidths[index] = { ...newWidths[index], width: newWidth };
          return newWidths;
        });

        /* Update Preferences */
        const newColumnsInPreferences = columnsInPreferences.map((column: any) => {
          if (column.name === columns[index].title) {
            return { name: column.name, width: newWidth };
          }
          return column;
        });
        addPreferences({ [preferenceKey]: newColumnsInPreferences });
      },
    [minWidth, columnsInPreferences, addPreferences, preferenceKey, columns],
  );

  const columsWithResize = resizeableColumns.map((column: any, index: number) => {
    if (notResizeabel.includes(column.key)) return column;

    return {
      ...column,
      onHeaderCell: (column: any) => ({
        width: column.width,
        onResize: handleResize(index),
      }),
    };
  }) as TableColumnsType<any>;

  columsWithResize.push({
    width: 'fit-content',
    dataIndex: 'id',
    key: 'auto-sizer',
    title: <div className="PROCEED-RESIZE-COLUMN" style={{ width: '100%', height: '2px' }} />,
    render: (id, record) => '',
    responsive: ['xl'],
  });

  return useTruncateColumnText(columsWithResize);
  // return columsWithResize;
};

type ResizeableTitleProps = PropsWithChildren & {
  onResize: (e: any, { size }: any) => void;
  width: number | string;
};

export const ResizeableTitle: FC<ResizeableTitleProps> = ({ onResize, width, ...restProps }) => {
  if (!width) {
    return <th {...restProps} />;
  }

  return (
    <Resizable
      // ant-table-cell ant-table-cell-ellipsis ant-table-column-has-sorters
      className={classNames(styles['react-resizable'])}
      width={
        width as number
      } /* Can also be a string (e.g. 'auto'), but that case is managed in the useResizeableColumnWidth hook */
      height={0}
      handle={
        <span
          className={styles['react-resizable-handle']}
          onClick={(e) => {
            e.stopPropagation();
          }}

          // style={{ backgroundColor: 'red' }} /* Uncomment to see Handles */
        />
      }
      onResize={onResize}
      // draggableOpts={{ onMouseDown: console.log }}
    >
      <th {...restProps} />
    </Resizable>
  );
};

export const useTruncateColumnText = (columns: NonNullable<TableProps['columns']>) => {
  const truncatedColumns = useMemo(() => {
    return columns.map((column: any) => {
      return {
        ...column,
        render: (text: any, record: any, rowIndex: number) => {
          const fallBackText = text?.highlighted
            ? text.highlighted
            : text
              ? text
              : 'Missing-Display-Name'; /* In case fuzzy-search is used */
          const newRender = column.render
            ? // column.title === 'Last Edited' || column.title === 'Created On'
              //   ? () => generateDateString(text, true)
              //   :
              () => column.render(text, record, rowIndex)
            : () => fallBackText;
          return (
            <>
              <TruncatedCell
                width={column.width}
                innerRender={newRender}
                tooltip={
                  // If any other columns should have other date display, add them here
                  column.title === 'Last Edited' || column.title === 'Created On'
                    ? /* generateDateString(text, true) */ undefined
                    : undefined
                }
              />
            </>
          );
        },
      };
    });
  }, [columns]);

  return truncatedColumns;
};

type TruncateType = {
  width: number | string;
  innerRender: () => React.ReactNode;
  tooltip?: string;
};

const TruncatedCell: FC<TruncateType> = ({ width, innerRender, tooltip }) => {
  const [overFlowing, setOverFlowing] = useState(false);
  const containerRef = useRef<HTMLDivElement>(null);

  useEffect(() => {
    if (!containerRef.current || typeof width !== 'number') return;

    const widths = getWidthsOfInnerElements(containerRef.current);
    // console.log(widths);
    const innerWidth =
      containerRef.current.getClientRects()[0]
<<<<<<< HEAD
        .width; /* This is the widht, without padding and border (i.e. the actual width its children can fill) */
    // console.log(innerWidth);
=======
        ?.width; /* This is the width, without padding and border (i.e. the actual width its children can fill) */

    if (innerWidth === undefined) return;

>>>>>>> 9a27bafa
    if (widths.some((w) => w > innerWidth)) {
      setOverFlowing(true);
    } else {
      setOverFlowing(false);
    }
  }, [width, innerRender]);

  // Function to recursively remove wrapping/truncating styles from elements
  const removeTextWrap = (element: string | ReactNode): ReactNode => {
    if (typeof element === 'string') {
      return element;
    }

    if (React.isValidElement(element)) {
      const elementProps = element.props;
      const newStyle = { ...elementProps.style };

      // Remove styles related to text wrapping or truncation
      delete newStyle.overflow;
      delete newStyle.textOverflow;
      delete newStyle.whiteSpace;
      delete newStyle.maxWidth;

      // Recursively process children
      const children = React.Children.map(elementProps.children, (child) => removeTextWrap(child));

      // Return the new element with updated styles and children
      return React.cloneElement(element, {
        ...elementProps,
        style: newStyle,
        children,
      });
    }

    return element;
  };

  const renderedContent = innerRender();
  const tooltipTitle = tooltip ? tooltip : removeTextWrap(renderedContent);
  return (
    <>
      <div ref={containerRef}>
        {overFlowing ? (
          <Tooltip title={tooltipTitle} overlayStyle={{ maxWidth: width }} autoAdjustOverflow>
            <div
              style={{
                overflow: 'hidden',
                textOverflow: 'ellipsis',
                whiteSpace: 'nowrap',
                maxWidth: '100%',
              }}
            >
              {innerRender()}
            </div>
          </Tooltip>
        ) : (
          <div
            style={{
              overflow: 'hidden',
              textOverflow: 'ellipsis',
              whiteSpace: 'nowrap',
              maxWidth: '100%',
            }}
          >
            {innerRender()}
          </div>
        )}
      </div>
    </>
  );
};

function getWidthsOfInnerElements(element: HTMLElement | Element): number[] {
  if (typeof window === 'undefined' || !document) {
    // Return an empty array if executed on the server
    return [];
  }

  // https://stackoverflow.com/questions/118241/calculate-text-width-with-javascript
  const widths: number[] = [];
  const context = document.createElement('canvas').getContext('2d');

  if (!context) {
    return widths;
  }

  // Get the computed style for the font properties of the element
  const getFontStyle = (el: Element) => {
    const styles = getComputedStyle(el);
    return `${styles.fontStyle} ${styles.fontVariant} ${styles.fontWeight} ${styles.fontSize}/${styles.lineHeight} ${styles.fontFamily}`;
  };

  // Measure text width
  const getTextWidth = (el: Element): number => {
    const text = el.textContent || '';
    if (!text) return 0;

    context.font = getFontStyle(el); // Set canvas font to element's font
    return context.measureText(text).width; // Measure the text width
  };

  // Measure each child's widths
  const children = Array.from(element.children);
  children.forEach((child) => {
    const childElement = child as HTMLElement;

    // Add the computed width of the element
    widths.push(childElement.getBoundingClientRect().width);

    if (context) {
      // Add the text width of the element
      widths.push(getTextWidth(childElement));
    }
  });

  // Measure inline children combined width
  const inlineChildrenWidth = children.reduce((acc, child) => {
    const childStyles = getComputedStyle(child);
    if (
      childStyles.display === 'inline' ||
      childStyles.display === 'inline-block' ||
      childStyles.display === 'inline-flex' ||
      childStyles.display === 'inline-grid' ||
      childStyles.display === 'inline-table'
    ) {
      return acc + Math.max(child.getBoundingClientRect().width, getTextWidth(child));
    }
    return acc;
  }, 0);

  widths.push(inlineChildrenWidth);

<<<<<<< HEAD
  // Recursively add nested children's widths
=======
  /* Append nested children recursively */
>>>>>>> 9a27bafa
  children.forEach((child) => {
    widths.push(...getWidthsOfInnerElements(child));
  });

  return widths;
}<|MERGE_RESOLUTION|>--- conflicted
+++ resolved
@@ -284,15 +284,10 @@
     // console.log(widths);
     const innerWidth =
       containerRef.current.getClientRects()[0]
-<<<<<<< HEAD
-        .width; /* This is the widht, without padding and border (i.e. the actual width its children can fill) */
-    // console.log(innerWidth);
-=======
         ?.width; /* This is the width, without padding and border (i.e. the actual width its children can fill) */
 
     if (innerWidth === undefined) return;
 
->>>>>>> 9a27bafa
     if (widths.some((w) => w > innerWidth)) {
       setOverFlowing(true);
     } else {
@@ -425,11 +420,7 @@
 
   widths.push(inlineChildrenWidth);
 
-<<<<<<< HEAD
-  // Recursively add nested children's widths
-=======
   /* Append nested children recursively */
->>>>>>> 9a27bafa
   children.forEach((child) => {
     widths.push(...getWidthsOfInnerElements(child));
   });
