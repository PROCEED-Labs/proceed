import { PropsWithChildren } from 'react';
import { getCurrentEnvironment, getCurrentUser } from '@/components/auth';
import { SetAbility } from '@/lib/abilityStore';
import Layout from './layout-client';
import { getUserOrganizationEnvironments } from '@/lib/data/db/iam/memberships';
import { MenuProps } from 'antd';

import {
  PartitionOutlined,
  TeamOutlined,
  UserOutlined,
  BarChartOutlined,
  EditOutlined,
  CopyOutlined,
  CheckSquareOutlined,
  NodeExpandOutlined,
  PlaySquareOutlined,
  LaptopOutlined,
  SettingOutlined,
  SolutionOutlined,
  HomeOutlined,
  AppstoreOutlined,
} from '@ant-design/icons';
import { TbUser, TbUserEdit } from 'react-icons/tb';

import Link from 'next/link';
import { getEnvironmentById, getSpaceLogo } from '@/lib/data/db/iam/environments';
import { getSpaceFolderTree, getUserRules } from '@/lib/authorization/authorization';
import { Environment } from '@/lib/data/environment-schema';
import { spaceURL } from '@/lib/utils';
import { RemoveReadOnly, truthyFilter } from '@/lib/typescript-utils';
import { asyncMap } from '@/lib/helpers/javascriptHelpers';
import { adminRules } from '@/lib/authorization/globalRules';
import { getSpaceSettingsValues } from '@/lib/data/db/space-settings';
import { getMSConfig } from '@/lib/ms-config/ms-config';
import GuestWarningButton from '@/components/guest-warning-button';
import SpaceLink from '@/components/space-link';
import { GoOrganization } from 'react-icons/go';
import { LinkOutlined } from '@ant-design/icons';
import { CustomLinkStateProvider } from '@/lib/custom-links/client-state';
import { CustomLink } from '@/lib/custom-links/state';
import { customLinkIcons } from '@/lib/custom-links/icons';
import { CustomNavigationLink } from '@/lib/custom-links/custom-link';
<<<<<<< HEAD
import { env } from '@/lib/ms-config/env-vars';
=======
import { getUserPassword } from '@/lib/data/db/iam/users';
>>>>>>> 72659f79

const DashboardLayout = async ({
  children,
  params,
}: PropsWithChildren<{ params: { environmentId: string } }>) => {
  const { userId, systemAdmin, user } = await getCurrentUser();

  const { activeEnvironment, ability } = await getCurrentEnvironment(params.environmentId);
  const can = ability.can.bind(ability);

  const userEnvironments: Environment[] = [];
  if (env.PROCEED_PUBLIC_IAM_PERSONAL_SPACES_ACTIVE)
    userEnvironments.push(await getEnvironmentById(userId))!;

  const userOrgEnvs = await getUserOrganizationEnvironments(userId);
  const orgEnvironments = await asyncMap(
    userOrgEnvs,
    async (envId) => (await getEnvironmentById(envId))!,
  );
  const msConfig = await getMSConfig();

  userEnvironments.push(...orgEnvironments);

  const userRules = systemAdmin
    ? (adminRules as RemoveReadOnly<typeof adminRules>)
    : await getUserRules(userId, activeEnvironment.spaceId);

  const generalSettings = await getSpaceSettingsValues(
    activeEnvironment.spaceId,
    'general-settings',
  );
  const customNavLinks: CustomNavigationLink[] = generalSettings.customNavigationLinks || [];
  const topCustomNavLinks = customNavLinks.filter((link) => link.position === 'top');
  const middleCustomNavLinks = customNavLinks.filter((link) => link.position === 'middle');
  const bottomCustomNavLinks = customNavLinks.filter((link) => link.position === 'bottom');

  const userPassword = await getUserPassword(user!.id);
  const userNeedsToChangePassword = userPassword ? userPassword.isTemporaryPassword : false;

  let layoutMenuItems: MenuProps['items'] = [];

  if (topCustomNavLinks.length > 0) {
    layoutMenuItems.push(
      ...topCustomNavLinks.map((link, idx) => ({
        key: `top-${idx}`,
        label: <CustomLink link={link} />,
        icon: customLinkIcons.find((icon) => icon.value === link.icon)?.icon || <LinkOutlined />,
      })),
    );

    layoutMenuItems.push({
      key: 'top-custom-links-divider',
      type: 'divider',
    });
  }

  const automationSettings = await getSpaceSettingsValues(
    activeEnvironment.spaceId,
    'process-automation',
  );
  if (
    msConfig.PROCEED_PUBLIC_ENABLE_EXECUTION &&
    automationSettings.active !== false &&
    automationSettings.tasklist?.active !== false
  ) {
    layoutMenuItems.push({
      key: 'tasklist',
      label: <Link href={spaceURL(activeEnvironment, `/tasklist`)}>My Tasks</Link>,
      icon: <CheckSquareOutlined />,
    });
  }

  if (can('view', 'Process')) {
    const documentationSettings = await getSpaceSettingsValues(
      activeEnvironment.spaceId,
      'process-documentation',
    );

    if (documentationSettings.active !== false) {
      let children: MenuProps['items'] = [
        documentationSettings.list?.active !== false && {
          key: 'processes-list',
          label: <Link href={spaceURL(activeEnvironment, `/processes`)}>List</Link>,
          icon: <CopyOutlined />,
        },
        documentationSettings.editor?.active !== false && {
          key: 'processes-editor',
          label: <Link href={spaceURL(activeEnvironment, `/processes`)}>Editor</Link>,
          icon: <EditOutlined />,
        },
      ].filter(truthyFilter);

      if (children.length)
        layoutMenuItems.push({
          key: 'processes-group',
          label: 'Processes',
          icon: <PartitionOutlined />,
          children,
        });
    }
  }

  if (msConfig.PROCEED_PUBLIC_ENABLE_EXECUTION) {
    if (automationSettings.active !== false) {
      let children: MenuProps['items'] = [
        automationSettings.dashboard?.active !== false && {
          key: 'dashboard',
          label: <Link href={spaceURL(activeEnvironment, `/executions-dashboard`)}>Dashboard</Link>,
          icon: <BarChartOutlined />,
        },
        automationSettings.executions?.active !== false && {
          key: 'executions',
          label: <Link href={spaceURL(activeEnvironment, `/executions`)}>Executions</Link>,
          icon: <NodeExpandOutlined />,
        },
        automationSettings.machines?.active !== false && {
          key: 'machines',
          label: <Link href={spaceURL(activeEnvironment, `/engines`)}>Process Engines</Link>,
          icon: <LaptopOutlined />,
        },
      ].filter(truthyFilter);

      if (children.length)
        layoutMenuItems.push({
          key: 'automations-group',
          label: 'Automations',
          icon: <PlaySquareOutlined />,
          children,
        });
    }
  }

  if (
    activeEnvironment.isOrganization &&
    (can('manage', 'User') ||
      can('manage', 'RoleMapping') ||
      can('manage', 'Role') ||
      can('update', 'Environment') ||
      can('delete', 'Environment'))
  ) {
    const children: MenuProps['items'] = [];

    if (can('update', 'Environment') || can('delete', 'Environment'))
      children.push({
        key: 'organization-settings',
        label: <Link href={spaceURL(activeEnvironment, `/settings`)}>Settings</Link>,
        icon: <SettingOutlined />,
      });

    if (
      activeEnvironment.isOrganization &&
      (can('update', 'Environment') || can('delete', 'Environment'))
    )
      children.push({
        key: 'organization-management',
        label: <Link href={spaceURL(activeEnvironment, `/management`)}>Management</Link>,
        icon: <GoOrganization />,
      });

    if (can('manage', 'User'))
      children.push({
        key: 'users',
        label: <Link href={spaceURL(activeEnvironment, `/iam/users`)}>Users</Link>,
        icon: <UserOutlined />,
      });

    if (can('manage', 'RoleMapping') || can('manage', 'Role'))
      children.push({
        key: 'roles',
        label: <Link href={spaceURL(activeEnvironment, `/iam/roles`)}>Roles</Link>,
        icon: <TeamOutlined />,
      });

    layoutMenuItems.push({
      key: 'iam-group',
      label: 'Organization',
      icon: <HomeOutlined />,
      children,
    });
  }

  if (msConfig.PROCEED_PUBLIC_IAM_ACTIVE) {
    layoutMenuItems.push({
      key: 'iam-personal',
      label: 'Personal',
      icon: <TbUser />,
      children: [
        {
          key: 'personal-profile',
          label: user?.isGuest ? (
            <GuestWarningButton>My Profile</GuestWarningButton>
          ) : (
            <SpaceLink href="/profile">My Profile</SpaceLink>
          ),
          icon: <TbUserEdit />,
        },
        {
          key: 'personal-spaces',
          label: user?.isGuest ? (
            <GuestWarningButton>My Spaces</GuestWarningButton>
          ) : (
            <SpaceLink href="/spaces">My Spaces</SpaceLink>
          ),
          icon: <AppstoreOutlined />,
        },
      ],
    });
  }

  if (!activeEnvironment.isOrganization) {
    layoutMenuItems.push({
      key: 'personal-space-home',
      label: 'Home',
      icon: <HomeOutlined />,
      children: [
        {
          key: 'personal-space-settings',
          label: user?.isGuest ? (
            <GuestWarningButton>Settings</GuestWarningButton>
          ) : (
            <SpaceLink href="/settings">Settings</SpaceLink>
          ),
          icon: <SettingOutlined />,
        },
      ],
    });
  }

  if (systemAdmin && msConfig.PROCEED_PUBLIC_IAM_ACTIVE) {
    layoutMenuItems.push({
      key: 'ms-admin',
      label: <Link href="/admin">MS Administration</Link>,
      icon: <SolutionOutlined />,
    });
  }

  if (middleCustomNavLinks.length > 0) {
    layoutMenuItems.push({
      key: 'bottom-custom-links-divider',
      type: 'divider',
    });

    layoutMenuItems.push(
      ...middleCustomNavLinks.map((link, idx) => ({
        key: idx,
        label: <CustomLink link={link} />,
        icon: customLinkIcons.find((icon) => icon.value === link.icon)?.icon || <LinkOutlined />,
      })),
    );
  }

  const logo = (await getSpaceLogo(activeEnvironment.spaceId))?.spaceLogo ?? undefined;

  return (
    <>
      <SetAbility
        rules={userRules}
        environmentId={activeEnvironment.spaceId}
        treeMap={await getSpaceFolderTree(activeEnvironment.spaceId)}
      />
      <CustomLinkStateProvider spaceId={activeEnvironment.spaceId}>
        <Layout
          loggedIn={!!userId}
          userEnvironments={userEnvironments}
          layoutMenuItems={layoutMenuItems}
          activeSpace={activeEnvironment}
          customLogo={logo}
          userNeedsToChangePassword={userNeedsToChangePassword}
          bottomMenuItems={bottomCustomNavLinks.map((link, idx) => ({
            key: idx,
            label: <CustomLink link={link} />,
            icon: customLinkIcons.find((icon) => icon.value === link.icon)?.icon || (
              <LinkOutlined />
            ),
          }))}
        >
          {children}
        </Layout>
      </CustomLinkStateProvider>
    </>
  );
};

export default DashboardLayout;<|MERGE_RESOLUTION|>--- conflicted
+++ resolved
@@ -41,11 +41,8 @@
 import { CustomLink } from '@/lib/custom-links/state';
 import { customLinkIcons } from '@/lib/custom-links/icons';
 import { CustomNavigationLink } from '@/lib/custom-links/custom-link';
-<<<<<<< HEAD
 import { env } from '@/lib/ms-config/env-vars';
-=======
 import { getUserPassword } from '@/lib/data/db/iam/users';
->>>>>>> 72659f79
 
 const DashboardLayout = async ({
   children,
