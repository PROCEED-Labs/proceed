--- conflicted
+++ resolved
@@ -132,11 +132,7 @@
     moddleExtensions: {
       proceed: schema,
     },
-<<<<<<< HEAD
-    additionalModules: [ResourceViewModule],
-=======
-    additionalModules: [CustomAnnotationViewModule],
->>>>>>> 4485f20d
+    additionalModules: [ResourceViewModule, CustomAnnotationViewModule],
   });
   await viewer.importXML(bpmn);
 
