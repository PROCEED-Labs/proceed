'use client';

<<<<<<< HEAD
import {
  CSSProperties,
  DetailedHTMLProps,
  FC,
  HTMLAttributes,
  ReactNode,
  use,
  useState,
} from 'react';
import {
  Space,
  Card,
  Typography,
  App,
  Table,
  Alert,
  Modal,
  Form,
  Input,
  Button,
  theme,
} from 'antd';
=======
import { FC, ReactNode, useEffect, useState } from 'react';
import { Space, Card, Typography, App, Table, Alert, Modal, Form, Input } from 'antd';
>>>>>>> 7551b6ea
import styles from './user-profile.module.scss';
import { RightOutlined } from '@ant-design/icons';
import { getCsrfToken, signOut } from 'next-auth/react';
import ConfirmationButton from '@/components/confirmation-button';
import UserDataModal from './user-data-modal';
import { User } from '@/lib/data/user-schema';
import { deleteUser as deleteUserServerAction } from '@/lib/data/users';
import UserAvatar from '@/components/user-avatar';
import { CloseOutlined } from '@ant-design/icons';
import useParseZodErrors, { antDesignInputProps } from '@/lib/useParseZodErrors';
import { z } from 'zod';
import { requestEmailChange as serverRequestEmailChange } from '@/lib/change-email/server-actions';
import Link from 'next/link';
import { EnvVarsContext } from '@/components/env-vars-context';

const UserProfile: FC<{ userData: User }> = ({ userData }) => {
  const env = use(EnvVarsContext);

  const { message: messageApi, notification } = App.useApp();
  const {
    token: { colorTextDisabled, colorBgContainerDisabled },
  } = theme.useToken();

  const [changeNameModalOpen, setChangeNameModalOpen] = useState(false);
  const [errorMessage, setErrorMessage] = useState<ReactNode | undefined>(undefined);

  const [changeEmailModalOpen, setChangeEmailModalOpen] = useState(false);
  const [errors, parseEmail] = useParseZodErrors(z.object({ email: z.string().email() }));
  const [changeEmailForm] = Form.useForm();

  async function deleteUser() {
    try {
      const response = await deleteUserServerAction();
      if (response && 'error' in response) throw response;

      messageApi.success({ content: 'Your account was deleted' });
      signOut();
    } catch (e: unknown) {
      //@ts-ignore
      if (e?.error?.message as ReactNode) setErrorMessage(e.error.message);
      else messageApi.error({ content: 'An error ocurred' });
    }
  }

  async function requestEmailChange(values: unknown) {
    try {
      const data = parseEmail(values);
      if (!data) return;

      const response = await serverRequestEmailChange(data.email);
      if (response && 'error' in response) throw response;

      setChangeEmailModalOpen(false);
      notification.success({
        message: 'Email change request successful',
        description: 'Check your Email for the verification link',
      });
    } catch (e: unknown) {
      //@ts-ignore
      const content = (e?.error?.message as ReactNode) ? e.error.message : 'An error ocurred';
      messageApi.error({ content });
    }
  }

  const firstName = userData.isGuest ? 'Guest' : userData.firstName || '';
  const lastName = userData.isGuest ? '' : userData.lastName || '';

  return (
    <>
      <UserDataModal
        userData={userData}
        modalOpen={changeNameModalOpen}
        close={() => setChangeNameModalOpen((open) => !open)}
        structure={{
          title: 'Change your name',
          password: false,
          inputFields: [
            {
              label: 'First Name',
              submitField: 'firstName',
              userDataField: 'firstName',
            },
            {
              label: 'Last Name',
              submitField: 'lastName',
              userDataField: 'lastName',
            },
            {
              label: 'Username',
              submitField: 'username',
              userDataField: 'username',
            },
          ],
        }}
      />

      <Modal
        title="Change your email address"
        open={changeEmailModalOpen}
        closeIcon={null}
        onCancel={() => setChangeEmailModalOpen(false)}
        onOk={changeEmailForm.submit}
        destroyOnClose
      >
        <Alert
          type="info"
          message="We'll send you a verification link to your new email address."
          style={{ marginBottom: '1rem' }}
        />
        <Form
          initialValues={userData}
          form={changeEmailForm}
          layout="vertical"
          onFinish={requestEmailChange}
        >
          <Form.Item label="Email" name="email" required {...antDesignInputProps(errors, 'email')}>
            <Input type="email" />
          </Form.Item>
        </Form>
      </Modal>

      <Space direction="vertical" className={styles.Container}>
        <Card className={styles.Card} style={{ margin: 'auto' }}>
          {errorMessage && (
            <Alert
              style={{ marginBottom: '1rem', paddingRight: '20px' }}
              message={errorMessage}
              type="error"
              closable={{
                closeIcon: (
                  <CloseOutlined style={{ position: 'absolute', top: '10px', right: '10px' }} />
                ),
              }}
              afterClose={() => setErrorMessage(null)}
            />
          )}
          <Typography.Title level={3}>Profile data</Typography.Title>

          <UserAvatar user={userData} size={90} style={{ marginBottom: '1rem' }} />

          <div
            style={{
              //blur
              position: 'relative',
            }}
          >
            {userData.isGuest && (
              <div
                style={{
                  zIndex: 100,
                  position: 'absolute',
                  top: 0,
                  bottom: 0,
                  left: 0,
                  right: 0,
                  display: 'flex',
                  justifyContent: 'center',
                  alignItems: 'center',
                }}
              >
                <Alert
                  message={
                    <>
                      To change your profile data <Link href="/signin">Sign in</Link>
                    </>
                  }
                  type="info"
                />
              </div>
            )}

            <Table
              dataSource={[
                {
                  key: 'name',
                  title: 'Name',
                  value: `${firstName} ${lastName}`,
                  action: () => setChangeNameModalOpen(true),
                },
                {
                  key: 'username',
                  title: 'Username',
                  value: !userData.isGuest ? userData.username : 'Guest',
                  action: () => setChangeNameModalOpen(true),
                },
                {
                  key: 'email',
                  title: 'Email',
                  value: !userData.isGuest ? userData.email : 'Guest',
                  action: () => setChangeEmailModalOpen(true),
                  disabled: !env.PROCEED_PUBLIC_IAM_SIGNIN_MAIL_ACTIVE,
                },
              ]}
              columns={[
                { dataIndex: 'title' },
                { dataIndex: 'value' },
                {
                  key: 'action',
                  render: (_, row) => <RightOutlined />,
                },
              ]}
              onRow={(row) =>
                row.action
                  ? {
                      onClick: row.action,
                    }
                  : {}
              }
              showHeader={false}
              pagination={false}
              className={styles.Table}
              components={{
                body: {
                  row(props: any) {
                    let buttonProps: DetailedHTMLProps<
                      HTMLAttributes<HTMLTableRowElement>,
                      HTMLTableRowElement
                    >;

                    if (
                      props['data-row-key'] === 'email' &&
                      !env.PROCEED_PUBLIC_MAILSERVER_ACTIVE
                    ) {
                      buttonProps = {
                        style: {
                          color: colorTextDisabled,
                          backgroundColor: colorBgContainerDisabled,
                          pointerEvents: 'none',
                        },
                      };
                    } else {
                      buttonProps = {
                        style: {
                          cursor: 'pointer',
                        },
                        role: 'button',
                      };
                    }

                    return <tr {...props} {...buttonProps} />;
                  },
                },
              }}
              style={{
                marginBottom: 16,
                ...(userData.isGuest && { filter: 'blur(7px)', pointerEvents: 'none' }),
              }}
            />
          </div>

          <Space direction="vertical">
            <ConfirmationButton
              title="Delete Account"
              description="Are you sure you want to delete your account?"
              onConfirm={deleteUser}
              modalProps={{
                okText: 'Delete Account',
              }}
              buttonProps={{ danger: true }}
            >
              {userData.isGuest ? 'Delete Data' : 'Delete Account'}
            </ConfirmationButton>
          </Space>
        </Card>
      </Space>
    </>
  );
};

export default UserProfile;<|MERGE_RESOLUTION|>--- conflicted
+++ resolved
@@ -1,35 +1,10 @@
 'use client';
 
-<<<<<<< HEAD
-import {
-  CSSProperties,
-  DetailedHTMLProps,
-  FC,
-  HTMLAttributes,
-  ReactNode,
-  use,
-  useState,
-} from 'react';
-import {
-  Space,
-  Card,
-  Typography,
-  App,
-  Table,
-  Alert,
-  Modal,
-  Form,
-  Input,
-  Button,
-  theme,
-} from 'antd';
-=======
-import { FC, ReactNode, useEffect, useState } from 'react';
-import { Space, Card, Typography, App, Table, Alert, Modal, Form, Input } from 'antd';
->>>>>>> 7551b6ea
+import { DetailedHTMLProps, FC, HTMLAttributes, ReactNode, use, useState } from 'react';
+import { Space, Card, Typography, App, Table, Alert, Modal, Form, Input, theme } from 'antd';
 import styles from './user-profile.module.scss';
 import { RightOutlined } from '@ant-design/icons';
-import { getCsrfToken, signOut } from 'next-auth/react';
+import { signOut } from 'next-auth/react';
 import ConfirmationButton from '@/components/confirmation-button';
 import UserDataModal from './user-data-modal';
 import { User } from '@/lib/data/user-schema';
