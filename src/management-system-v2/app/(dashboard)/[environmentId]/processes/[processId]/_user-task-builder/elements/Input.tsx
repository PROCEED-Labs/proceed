import { useEffect, useId, useState } from 'react';

import { Select, Input as AntInput } from 'antd';
import { EditOutlined } from '@ant-design/icons';

import { UserComponent, useNode } from '@craftjs/core';

import { ContextMenu, Overlay, Setting, VariableSetting } from './utils';
import EditableText from '../_utils/EditableText';
import useBuilderStateStore from '../use-builder-state-store';
import { useCanEdit } from '../../modeler';
import useProcessVariables from '../../use-process-variables';

import { textFormatMap, typeLabelMap } from '../../use-process-variables';

type InputProps = {
  label?: string;
  type?: 'text' | 'number' | 'email' | 'url' | 'file';
  defaultValue?: string;
  labelPosition?: 'top' | 'left' | 'none';
  variable?: string;
};

export const ExportInput: UserComponent<InputProps> = ({
  label = '',
  type = 'text',
  defaultValue = '',
  labelPosition = 'top',
  variable,
}) => {
  const inputId = useId();

  const value = defaultValue || (variable && `{{${variable}}}`);

  const input = (
    <input
      id={inputId}
      className={variable ? `variable-${variable}` : undefined}
      type={type}
      defaultValue={value}
      name={variable}
    />
  );

  return (
    <ContextMenu menu={[]}>
      <div
        className={`user-task-form-input input-for-${variable}`}
        style={{
          display: 'flex',
          flexDirection: labelPosition === 'top' ? 'column' : 'row',
          alignItems: labelPosition === 'left' ? 'baseline' : undefined,
        }}
      >
        {labelPosition !== 'none' && (
          <div style={{ marginRight: labelPosition === 'left' ? '8px' : 0, position: 'relative' }}>
            <EditableText
              style={{ whiteSpace: 'nowrap' }}
              value={label}
              active={false}
              onStopEditing={() => {}}
              tagName="label"
              htmlFor={inputId}
              onClick={() => {}}
              onChange={() => {}}
            />
          </div>
        )}

<<<<<<< HEAD
        {/* Workaround for custom style file upload found here: https://stackoverflow.com/a/25825731 */}
        {type === 'file' ? (
          <>
            <label className="file-upload" htmlFor={inputId}>
              Upload File
              {input}
            </label>
            <div className="selected-files"></div>
          </>
        ) : (
          input
        )}
=======
        <input
          id={inputId}
          className={variable ? `variable-${variable}` : undefined}
          type={type}
          defaultValue={value}
          name={variable}
        />
        <div className="validation-error"></div>
>>>>>>> df4cf6ad
      </div>
    </ContextMenu>
  );
};

const Input: UserComponent<InputProps> = ({
  label = '',
  type = 'text',
  defaultValue = '',
  labelPosition = 'top',
  variable,
}) => {
  const {
    connectors: { connect },
    actions: { setProp },
  } = useNode();
  const editingEnabled = useCanEdit();

  const inputId = useId();

  const [labelHovered, setLabelHovered] = useState(false);
  const [textEditing, setTextEditing] = useState(false);
  const [editingDefault, setEditingDefault] = useState(false);

  const blockDragging = useBuilderStateStore((state) => state.blockDragging);
  const unblockDragging = useBuilderStateStore((state) => state.unblockDragging);
  useEffect(() => {
    if (editingDefault) {
      blockDragging(inputId);

      return () => {
        unblockDragging(inputId);
      };
    }
  }, [inputId, editingDefault]);

  const input = (
    <input
      id={inputId}
      className={variable ? `variable-${variable}` : undefined}
      disabled={!editingEnabled}
      type={type}
      value={defaultValue}
      name={variable}
      onClick={() => {
        if (!editingEnabled) return;
        setEditingDefault(true);
      }}
      onKeyDown={(e) => {
        if (e.key === 'Enter') e.currentTarget.blur();
      }}
      onBlur={() => setEditingDefault(false)}
      onChange={(e) => setProp((props: InputProps) => (props.defaultValue = e.target.value))}
    />
  );

  return (
    <ContextMenu menu={[]}>
      <div
        ref={(r) => {
          r && connect(r);
        }}
        className="user-task-form-input"
        style={{
          display: 'flex',
          flexDirection: labelPosition === 'top' ? 'column' : 'row',
          alignItems: labelPosition === 'left' ? 'baseline' : undefined,
        }}
      >
        {labelPosition !== 'none' && (
          <div
            style={{ marginRight: labelPosition === 'left' ? '8px' : 0, position: 'relative' }}
            onMouseEnter={() => setLabelHovered(true)}
          >
            <Overlay
              show={editingEnabled && labelHovered && !textEditing}
              onHide={() => setLabelHovered(false)}
              controls={[
                {
                  key: 'edit',
                  icon: <EditOutlined onClick={() => setTextEditing(true)} />,
                },
              ]}
              onDoubleClick={() => setTextEditing(true)}
            >
              <EditableText
                style={{ whiteSpace: 'nowrap' }}
                value={label}
                active={textEditing}
                onStopEditing={() => setTextEditing(false)}
                tagName="label"
                htmlFor={inputId}
                onClick={(e) => e.preventDefault()}
                onChange={(newText) => setProp((props: InputProps) => (props.label = newText))}
              />
            </Overlay>
          </div>
        )}

        {/* Workaround for custom style file upload found here: https://stackoverflow.com/a/25825731 */}
        {type === 'file' ? (
          <>
            <label className="file-upload" htmlFor={inputId}>
              Upload File
              {input}
            </label>
          </>
        ) : (
          input
        )}
      </div>
    </ContextMenu>
  );
};

export const InputSettings = () => {
  const {
    actions: { setProp },
    labelPosition,
    variable,
  } = useNode((node) => ({
    type: node.data.props.type,
    labelPosition: node.data.props.labelPosition,
    variable: node.data.props.variable,
  }));

  const { variables } = useProcessVariables();

  const selectedVariable = variables.find((v) => v.name === variable);

  return (
    <>
      <Setting
        label="Label"
        control={
          <Select
            style={{ display: 'block' }}
            options={[
              { value: 'top', label: 'Above' },
              { value: 'left', label: 'Left' },
              { value: 'none', label: 'Hidden' },
            ]}
            value={labelPosition}
            onChange={(val) =>
              setProp((props: InputProps) => {
                props.labelPosition = val;
              })
            }
          />
        }
      />

      <VariableSetting
        variable={variable}
        allowedTypes={['string', 'number', 'file']}
        onChange={(newVariable, newVariableType, newVariableFormat) => {
          setProp((props: InputProps) => {
            props.variable = newVariable;

            if (newVariableFormat) {
              props.type = newVariableFormat;
              return;
            }

            switch (newVariableType) {
              case 'string':
                props.type = 'text';
                break;
              case 'number':
                props.type = 'number';
                break;
              case 'file':
                props.type = 'file';
                break;
              default:
                props.type = 'text';
            }
          });
        }}
      />
      {selectedVariable ? (
        <>
          <Setting
            label="Type"
            disabled
            control={<AntInput value={typeLabelMap[selectedVariable.dataType]} />}
          />
          {!!selectedVariable.textFormat && (
            <Setting
              label="Format"
              disabled
              control={<AntInput value={textFormatMap[selectedVariable.textFormat]} />}
            />
          )}
        </>
      ) : null}
    </>
  );
};

Input.craft = {
  rules: {
    canDrag: () => false,
  },
  related: {
    settings: InputSettings,
  },
  props: {
    type: 'text',
    label: 'New Input',
    defaultValue: '',
    labelPosition: 'top',
    variable: undefined,
  },
};

export default Input;<|MERGE_RESOLUTION|>--- conflicted
+++ resolved
@@ -58,16 +58,15 @@
               style={{ whiteSpace: 'nowrap' }}
               value={label}
               active={false}
-              onStopEditing={() => {}}
+              onStopEditing={() => { }}
               tagName="label"
               htmlFor={inputId}
-              onClick={() => {}}
-              onChange={() => {}}
+              onClick={() => { }}
+              onChange={() => { }}
             />
           </div>
         )}
 
-<<<<<<< HEAD
         {/* Workaround for custom style file upload found here: https://stackoverflow.com/a/25825731 */}
         {type === 'file' ? (
           <>
@@ -76,20 +75,14 @@
               {input}
             </label>
             <div className="selected-files"></div>
+            <div className="validation-error"></div>
           </>
         ) : (
-          input
+          <>
+            input
+            <div className="validation-error"></div>
+          </>
         )}
-=======
-        <input
-          id={inputId}
-          className={variable ? `variable-${variable}` : undefined}
-          type={type}
-          defaultValue={value}
-          name={variable}
-        />
-        <div className="validation-error"></div>
->>>>>>> df4cf6ad
       </div>
     </ContextMenu>
   );
