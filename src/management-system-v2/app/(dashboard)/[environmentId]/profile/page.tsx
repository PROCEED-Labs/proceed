import { getCurrentUser } from '@/components/auth';
import UserProfile from './user-profile';
import Content from '@/components/content';
<<<<<<< HEAD
import { getUserById } from '@/lib/data/legacy/iam/users';
=======
import { getUserById } from '@/lib/data/DTOs';
>>>>>>> ad9d49b9
import { User } from '@/lib/data/user-schema';

const ProfilePage = async () => {
  const { userId } = await getCurrentUser();

  //TODO take guest into consideration

<<<<<<< HEAD
  const userData = (await getUserById(userId)) as User;
=======
  const userData = await getUserById(userId);
>>>>>>> ad9d49b9

  return (
    <Content>
      <UserProfile userData={userData} />
    </Content>
  );
};

export default ProfilePage;<|MERGE_RESOLUTION|>--- conflicted
+++ resolved
@@ -1,11 +1,7 @@
 import { getCurrentUser } from '@/components/auth';
 import UserProfile from './user-profile';
 import Content from '@/components/content';
-<<<<<<< HEAD
-import { getUserById } from '@/lib/data/legacy/iam/users';
-=======
 import { getUserById } from '@/lib/data/DTOs';
->>>>>>> ad9d49b9
 import { User } from '@/lib/data/user-schema';
 
 const ProfilePage = async () => {
@@ -13,11 +9,7 @@
 
   //TODO take guest into consideration
 
-<<<<<<< HEAD
-  const userData = (await getUserById(userId)) as User;
-=======
   const userData = await getUserById(userId);
->>>>>>> ad9d49b9
 
   return (
     <Content>
