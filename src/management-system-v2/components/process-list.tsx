'use client';

import { Button, Checkbox, Dropdown, MenuProps, Popconfirm, Row, Table, TableColumnsType, Tooltip } from 'antd';
import React, {
  useCallback,
  useState,
  FC,
  PropsWithChildren,
  Key,
  Dispatch,
  SetStateAction,
} from 'react';
import {
  CopyOutlined,
  ExportOutlined,
  EditOutlined,
  DeleteOutlined,
  StarOutlined,
  EyeOutlined,
  MoreOutlined,
} from '@ant-design/icons';
import { useRouter } from 'next/navigation';
import { TableRowSelection } from 'antd/es/table/interface';
import styles from './process-list.module.scss';
import { CheckboxChangeEvent } from 'antd/es/checkbox';
import Preview from './previewProcess';
import useLastClickedStore from '@/lib/use-last-clicked-process-store';
import classNames from 'classnames';
import { generateDateString } from '@/lib/utils';
import ProcessEditButton from './process-edit-button';
import { toCaslResource } from '@/lib/ability/caslAbility';
import { useDeleteAsset, useInvalidateAsset, usePostAsset } from '@/lib/fetch-data';
import { useUserPreferences } from '@/lib/user-preferences';
// import ProcessDeleteModal from './process-delete';
// import ProcessDeleteSingleModal from './process-delete-single';
import { useAbilityStore } from '@/lib/abilityStore';
import { AuthCan } from '@/lib/clientAuthComponents';
import { ProcessListProcess } from './processes';
import ProcessCopyModal from './process-copy';

type ProcessListProps = PropsWithChildren<{
  data?: ProcessListProcess[];
  selection: Key[];
  setSelection: Dispatch<SetStateAction<Key[]>>;
  isLoading?: boolean;
  onExportProcess: Dispatch<SetStateAction<string[]>>;
  search?: string;
  setCopyProcessIds: Dispatch<SetStateAction<string[]>> | Dispatch<SetStateAction<Key[]>>;
  setDeleteProcessIds: Dispatch<SetStateAction<string[]>> | Dispatch<SetStateAction<Key[]>>;
  copyProcessKeys: React.Key[];
  deleteProcessIds: React.Key[];
  //TODO: what type for deleteSelectedProcess?
  // deleteSelectedProcesses: void;
}>;

const ProcessActions = () => {};

const ColumnHeader = [
  'Process Name',
  'Description',
  'Last Edited',
  'Created On',
  'File Size',
  'Owner',
];

const numberOfRows =
  typeof window !== 'undefined' ? Math.floor((window?.innerHeight - 340) / 47) : 10;

const ProcessList: FC<ProcessListProps> = ({
  data,
  selection,
  setSelection,
  isLoading,
  onExportProcess,
  setCopyProcessIds,
  setDeleteProcessIds,
  copyProcessKeys,
  deleteProcessIds,
  // deleteSelectedProcesses
}) => {
  const router = useRouter();

  const invalidateProcesses = useInvalidateAsset('/process');
  const refreshData = useInvalidateAsset('/process');

  const [previewerOpen, setPreviewerOpen] = useState(false);

  const [hovered, setHovered] = useState<ProcessListProcess | undefined>(undefined);

  const [dropdownOpen, setDropdownOpen] = useState(false);

  const favourites = [0];

  const [previewProcess, setPreviewProcess] = useState<ProcessListProcess>();

  const lastProcessId = useLastClickedStore((state) => state.processId);
  const setLastProcessId = useLastClickedStore((state) => state.setProcessId);

  const { preferences, addPreferences } = useUserPreferences();

  const {
    'process-list-columns': selectedColumns,
    // 'ask-before-deleting': openModalWhenDelete,
  } = preferences;

  const ability = useAbilityStore((state) => state.ability);

  const { mutateAsync: createProcess } = usePostAsset('/process');

  const { mutateAsync: deleteProcess } = useDeleteAsset('/process/{definitionId}', {
    onSettled: refreshData,
  });

  const deleteSelectedProcesses = useCallback(() => {
    selection.forEach((id) => {
      deleteProcess({
        params: {
          path: {
            definitionId: id as string,
          },
        },
        parseAs: 'text',
      });
    });
    setSelection([]);
  }, [deleteProcess, selection]);

  const actionBarGenerator = useCallback(
    (record: ProcessListProcess) => {
      return (
        <>
          <Tooltip placement="top" title={'Preview'}>
            <EyeOutlined
              onClick={() => {
                setPreviewProcess(record);
                setPreviewerOpen(true);
              }}
            />
          </Tooltip>
          <Tooltip placement="top" title={'Copy'}>
            <CopyOutlined
              onClick={(e) => {
                e.stopPropagation();
                setCopyProcessIds([record.definitionId])
                setSelection([record.definitionId])
              }}
            />
          </Tooltip>
          <Tooltip placement="top" title={'Export'}>
            <ExportOutlined
              onClick={() => {
                onExportProcess([record.definitionId]);
              }}
            />
          </Tooltip>
          <AuthCan resource={toCaslResource('Process', record)} action="update">
            <ProcessEditButton
              definitionId={record.definitionId}
              wrapperElement={
                <Tooltip placement="top" title={'Edit'}>
                  <EditOutlined />
                </Tooltip>
              }
              onEdited={() => {
                invalidateProcesses();
              }}
            />
          </AuthCan>


          {/*
          TODO: delete with Popconfirm doesn't work, yet */}

          <AuthCan action="delete" resource={toCaslResource('Process', process)}>
            <Tooltip placement="top" title={'Delete'}>
              <Popconfirm
                title="Delete Process"
                description="Are you sure you want to delete this process?"
                onConfirm={() => {
                  setSelection([record.definitionId])
                  deleteSelectedProcesses()
                }}
              >
                <Button icon={<DeleteOutlined />} type="text" />
              </Popconfirm>
            </Tooltip>
          </AuthCan>

          {/* {ability.can('delete', 'Process') && (
            <Tooltip placement="top" title={'Delete'}>
              <DeleteOutlined
                onClick={(e) => {
                  e.stopPropagation();
                  setDeleteProcessIds([record.definitionId]);
                  setSelection([record.definitionId]);
                }}
              />
            </Tooltip>
          )} */}
        </>
      );
    },
    [
      ability,
      createProcess,
      deleteProcess,
      onExportProcess,
      // openModalWhenDelete,
      selection,
      setCopyProcessIds,
      setDeleteProcessIds,
      setSelection,
<<<<<<< HEAD
      deleteProcessIds
=======
      invalidateProcesses,
>>>>>>> a0969e7b
    ],
  );

  // rowSelection object indicates the need for row selection

  const rowSelection: TableRowSelection<ProcessListProcess> = {
    selectedRowKeys: selection,
    onChange: (selectedRowKeys: React.Key[]) => {
      setSelection(selectedRowKeys);
    },
    getCheckboxProps: (record: ProcessListProcess) => ({
      name: record.definitionId,
    }),
    onSelect: (_, __, selectedRows) => {
      // setSelection(selectedRows);
      setSelection(selectedRows.map((row) => row.definitionId));
    },
    onSelectNone: () => {
      setSelection([]);
    },
    onSelectAll: (_, selectedRows) => {
      // setSelection(selectedRows);
      setSelection(selectedRows.map((row) => row.definitionId));
    },
  };

  const onCheckboxChange = (e: CheckboxChangeEvent) => {
    e.stopPropagation();
    const { checked, value } = e.target;
    if (checked) {
      //setSelectedColumns([...selectedColumns, value]);
      addPreferences({ 'process-list-columns': [...selectedColumns, value] });
    } else {
      //setSelectedColumns(selectedColumns.filter((column) => column !== value));
      addPreferences({
        'process-list-columns': selectedColumns.filter((column: any) => column !== value),
      });
    }
  };

  const items: MenuProps['items'] = ColumnHeader.map((title) => ({
    label: (
      <>
        <Checkbox
          checked={selectedColumns.includes(title)}
          onChange={onCheckboxChange}
          onClick={(e) => e.stopPropagation()}
          value={title}
        >
          {title}
        </Checkbox>
      </>
    ),
    key: title,
  }));

  const columns: TableColumnsType<ProcessListProcess> = [
    {
      title: <StarOutlined />,
      dataIndex: 'definitionId',
      key: '',
      width: '40px',
<<<<<<< HEAD
      render: (definitionId, _, index) =>
        favourites?.includes(index) ? (
          <StarOutlined style={{ color: '#FFD700' }} />
        ) : hovered?.definitionId === definitionId ? (
          <StarOutlined />
        ) : (
          ''
        ),
      responsive: ['xs']
=======
      render: (definitionId, _, index) => (
        <StarOutlined
          style={{
            color: favourites?.includes(index) ? '#FFD700' : undefined,
            opacity: hovered?.definitionId === definitionId || favourites?.includes(index) ? 1 : 0,
          }}
        />
      ),
>>>>>>> a0969e7b
    },

    {
      title: 'Process Name',
      dataIndex: 'definitionName',
      key: 'Process Name',
      className: styles.Title,
      sorter: (a, b) => a.definitionName.value.localeCompare(b.definitionName.value),
      onCell: (record, rowIndex) => ({
        onClick: (event) => {
          // TODO: This is a hack to clear the parallel route when selecting
          // another process. (needs upstream fix)
          //   //    TODO:
          //   setSelectedProcess(record);
          //   router.refresh();
          //   router.push(`/processes/${record.definitionId}`);
        },
      }),
      render: (_, record) => (
        <span
          style={{
            width: '10vw',
            overflow: 'hidden',
            whiteSpace: 'nowrap',
            textOverflow: 'ellipsis',
          }}
        >
          {record.definitionName.highlighted}
        </span>
      ),
      responsive: ['xs', 'sm']
    },

    {
      title: 'Description',
      dataIndex: 'description',
      key: 'Description',
      sorter: (a, b) => a.description.value.localeCompare(b.description.value),
      onCell: (record, rowIndex) => ({
        // onClick: (event) => {
        //   // TODO: This is a hack to clear the parallel route when selecting
        //   // another process. (needs upstream fix)
        //   setSelectedProcess(record);
        //   router.refresh();
        //   router.push(`/processes/${record.definitionId}`);
        // },
      }),
      render: (_, record) => (
        <div
          style={{
            maxWidth: '15vw',
            overflow: 'hidden',
            whiteSpace: 'nowrap',
            textOverflow: 'ellipsis',
          }}
        >
          {record.description.highlighted}
        </div>
      ),
      responsive: ['sm']
    },

    {
      title: 'Last Edited',
      dataIndex: 'lastEdited',
      key: 'Last Edited',
      render: (date: Date) => generateDateString(date, true),
      sorter: (a, b) => new Date(b.lastEdited).getTime() - new Date(a.lastEdited).getTime(),
      onCell: (record, rowIndex) => ({
        // onClick: (event) => {
        //   // TODO: This is a hack to clear the parallel route when selecting
        //   // another process. (needs upstream fix)
        //   setSelectedProcess(record);
        //   router.refresh();
        //   router.push(`/processes/${record.definitionId}`);
        // },
      }),
      responsive: ['md']
    },

    {
      title: 'Created On',
      dataIndex: 'createdOn',
      key: 'Created On',
      render: (date: Date) => generateDateString(date, false),
      sorter: (a, b) => new Date(b.createdOn).getTime() - new Date(a.createdOn).getTime(),
      onCell: (record, rowIndex) => ({
        // onClick: (event) => {
        //   // TODO: This is a hack to clear the parallel route when selecting
        //   // another process. (needs upstream fix)
        //   setSelectedProcess(record);
        //   router.refresh();
        //   router.push(`/processes/${record.definitionId}`);
        // },
      }),
      responsive: ['md']
    },

    {
      title: 'File Size',
      key: 'File Size',
      sorter: (a, b) => (a < b ? -1 : 1),
      onCell: (record, rowIndex) => ({
        // onClick: (event) => {
        //   // TODO: This is a hack to clear the parallel route when selecting
        //   // another process. (needs upstream fix)
        //   setSelectedProcess(record);
        //   router.refresh();
        //   router.push(`/processes/${record.definitionId}`);
        // },
      }),
      responsive: ['md']
    },

    {
      title: 'Owner',
      dataIndex: 'owner',
      key: 'Owner',
      sorter: (a, b) => a.owner!.localeCompare(b.owner || ''),
      onCell: (record, rowIndex) => ({
        // onClick: (event) => {
        //   // TODO: This is a hack to clear the parallel route when selecting
        //   // another process. (needs upstream fix)
        //   setSelectedProcess(record);
        //   router.refresh();
        //   router.push(`/processes/${record.definitionId}`);
        // },
      }),
      responsive: ['md']
    },

    {
      fixed: 'right',
      width: 160,
      // add title but only if at least one row is selected
      dataIndex: 'definitionId',
      key: '',
      title: (
        <div style={{ float: 'right' }}>
          <Dropdown
            open={dropdownOpen}
            onOpenChange={(open) => setDropdownOpen(open)}
            menu={{
              items,
            }}
            trigger={['click']}
          >
            <Button type="text">
              <MoreOutlined />
            </Button>
          </Dropdown>
        </div>
      ),
      render: (definitionId, record, index) => (
        <Row
          justify="space-evenly"
          style={{
            opacity: hovered?.definitionId === definitionId ? 1 : 0,
          }}
        >
          {actionBarGenerator(record)}
        </Row>
      ),
    },
  ];

  const columnsFiltered = columns.filter((c) => selectedColumns.includes(c?.key as string));

  return (
    <>
      <Table
        rowSelection={{
          type: 'checkbox',
          ...rowSelection,
        }}
        onRow={(record, rowIndex) => ({
          onClick: (event) => {
            // event.stopPropagation();
            // event.preventDefault();
            /* CTRL */
            if (event.ctrlKey) {
              /* Not selected yet -> Add to selection */
              if (!selection.includes(record?.definitionId)) {
                setSelection([record?.definitionId, ...selection]);
                /* Already in selection -> deselect */
              } else {
                setSelection(selection.filter((id) => id !== record?.definitionId));
              }
              /* SHIFT */
            } else if (event.shiftKey) {
              /* At least one element selected */
              if (selection.length) {
                const iLast = data!.findIndex((process) => process.definitionId === lastProcessId);
                const iCurr = data!.findIndex(
                  (process) => process.definitionId === record?.definitionId,
                );
                /* Identical to last clicked */
                if (iLast === iCurr) {
                  setSelection([record?.definitionId]);
                } else if (iLast < iCurr) {
                  /* Clicked comes after last slected */
                  setSelection(
                    data!.slice(iLast, iCurr + 1).map((process) => process.definitionId),
                  );
                } else if (iLast > iCurr) {
                  /* Clicked comes before last slected */
                  setSelection(
                    data!.slice(iCurr, iLast + 1).map((process) => process.definitionId),
                  );
                }
              } else {
                /* Nothing selected */
                setSelection([record?.definitionId]);
              }
              /* Normal Click */
            } else {
              setSelection([record?.definitionId]);
            }

            /* Always */
            setLastProcessId(record?.definitionId);
          },
          // onClick: (event) => {
          //   if (event.ctrlKey) {
          //     if (!selection.includes(record.definitionId)) {
          //       setSelection([record.definitionId, ...selection]);
          //     } else {
          //       setSelection(selection.filter((id) => id !== record.definitionId));
          //     }
          //   } else {
          //     setSelection([record.definitionId]);
          //   }
          // },
          onDoubleClick: () => {
            // TODO: This is a hack to clear the parallel route when selecting
            // another process. (needs upstream fix)
            router.refresh();
            router.push(`/processes/${record.definitionId}`);
          },
          onMouseEnter: (event) => {
            setHovered(record);
          }, // mouse enter row
          onMouseLeave: (event) => {
            setHovered(undefined);
          }, // mouse leave row
        })}
        /* ---- */
        /* Breaks Side-Panel */
        // sticky
        // scroll={{ x: 1200, y: 500 }}
        /* ---- */
        pagination={{ position: ['bottomCenter'], pageSize: numberOfRows }}
        rowKey="definitionId"
        columns={columnsFiltered}
        dataSource={data}
        loading={isLoading}
        className={classNames('no-select')}
      />

      {previewerOpen && (
        <Preview selectedElement={previewProcess} setOpen={setPreviewerOpen}></Preview>
      )}
      <ProcessCopyModal
        setCopyProcessIds={setCopyProcessIds}
        processKeys={copyProcessKeys}
        setSelection={setSelection}
      />
      {/* <ProcessDeleteModal
        setDeleteProcessIds={setDeleteProcessIds}
        processKeys={deleteProcessIds}
        setSelection={setSelection}
      /> */}
    </>
  );
};

export default ProcessList;<|MERGE_RESOLUTION|>--- conflicted
+++ resolved
@@ -211,11 +211,8 @@
       setCopyProcessIds,
       setDeleteProcessIds,
       setSelection,
-<<<<<<< HEAD
-      deleteProcessIds
-=======
       invalidateProcesses,
->>>>>>> a0969e7b
+      deleteProcess,
     ],
   );
 
@@ -278,17 +275,6 @@
       dataIndex: 'definitionId',
       key: '',
       width: '40px',
-<<<<<<< HEAD
-      render: (definitionId, _, index) =>
-        favourites?.includes(index) ? (
-          <StarOutlined style={{ color: '#FFD700' }} />
-        ) : hovered?.definitionId === definitionId ? (
-          <StarOutlined />
-        ) : (
-          ''
-        ),
-      responsive: ['xs']
-=======
       render: (definitionId, _, index) => (
         <StarOutlined
           style={{
@@ -297,7 +283,6 @@
           }}
         />
       ),
->>>>>>> a0969e7b
     },
 
     {
