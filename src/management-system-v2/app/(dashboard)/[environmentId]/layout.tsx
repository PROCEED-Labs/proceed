--- conflicted
+++ resolved
@@ -89,11 +89,7 @@
       type: 'divider',
     });
   }
-<<<<<<< HEAD
   if (env.ENABLE_EXECUTION) {
-=======
-  if (process.env.NEXT_PUBLIC_ENABLE_EXECUTION) {
->>>>>>> c77ca6ac
     const children: MenuProps['items'] = [];
 
     children.push({
