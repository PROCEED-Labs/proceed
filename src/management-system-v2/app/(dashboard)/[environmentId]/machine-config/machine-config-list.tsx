--- conflicted
+++ resolved
@@ -2,36 +2,46 @@
 
 import styles from '@/components/item-list-view.module.scss';
 
-<<<<<<< HEAD
 import { Button, Grid, Dropdown, TableColumnsType, Row } from 'antd';
 import { FolderOutlined, FileOutlined, ExportOutlined } from '@ant-design/icons';
-=======
-import { Button, Grid, Dropdown, TableColumnsType } from 'antd';
-import { FileOutlined } from '@ant-design/icons';
->>>>>>> 45800051
 import { AiOutlinePlus } from 'react-icons/ai';
 import { useAbilityStore } from '@/lib/abilityStore';
 import Bar from '@/components/bar';
 import SelectionActions from '@/components/selection-actions';
-import { useState } from 'react';
+import { useCallback, useState } from 'react';
 import { MachineConfigMetadata } from '@/lib/data/machine-config-schema';
 import useFuzySearch, { ReplaceKeysWithHighlighted } from '@/lib/useFuzySearch';
 import ElementList from '@/components/item-list-view';
 import { useRouter } from 'next/navigation';
-import { useEnvironment } from '@/components/auth-can';
+import { AuthCan, useEnvironment } from '@/components/auth-can';
+import FolderCreationButton from '@/components/folder-creation-button';
 import MachineConfigCreationButton from '@/components/machine-config-creation-button';
-import { App } from 'antd';
+import { ComponentProps, useTransition } from 'react';
+import { Tooltip, App } from 'antd';
 import SpaceLink from '@/components/space-link';
-import { FolderOutlined as FolderFilled, FileOutlined as FileFilled } from '@ant-design/icons';
+import {
+  CopyOutlined,
+  EditOutlined,
+  DeleteOutlined,
+  FolderOutlined as FolderFilled,
+  FileOutlined as FileFilled,
+} from '@ant-design/icons';
 import { deleteMachineConfigs } from '@/lib/data/legacy/machine-config';
+import ConfirmationButton from '@/components/confirmation-button';
 import { Folder } from '@/lib/data/folder-schema';
+import {
+  deleteFolder,
+  moveIntoFolder,
+  updateFolder as updateFolderServer,
+} from '@/lib/data/folders';
 
 import AddUserControls from '@/components/add-user-controls';
+import FolderModal from '@/components/folder-modal';
 import { useAddControlCallback } from '@/lib/controls-store';
 import { useUserPreferences } from '@/lib/user-preferences';
 import { generateDateString } from '@/lib/utils';
 
-type InputItem = MachineConfigMetadata;
+type InputItem = MachineConfigMetadata | (Folder & { type: 'folder' });
 export type MachineConfigListConfigs = ReplaceKeysWithHighlighted<
   InputItem,
   'name' | 'description'
@@ -39,11 +49,14 @@
 
 const MachineConfigList = ({
   data,
+  folder,
   params,
 }: {
   data: InputItem[];
+  folder: Folder;
   params: {
     environmentId: string;
+    folderId?: string;
   };
 }) => {
   const originalConfigs = data;
@@ -53,6 +66,20 @@
   data = data.filter(function (element) {
     return element !== undefined;
   });
+  if (folder.parentId)
+    data = [
+      {
+        name: '< Parent Folder >',
+        parentId: null,
+        type: 'folder',
+        id: folder.parentId,
+        createdAt: '',
+        createdBy: '',
+        updatedAt: '',
+        environmentId: '',
+      },
+      ...data,
+    ];
   const { filteredData, setSearchQuery: setSearchTerm } = useFuzySearch({
     data: data,
     keys: ['name', 'description'],
@@ -63,7 +90,13 @@
   const { message } = App.useApp();
 
   const [selectedRowElements, setSelectedRowElements] = useState<MachineConfigListConfigs[]>([]);
+  const [updatingFolder, startUpdatingFolderTransition] = useTransition();
+  const [updateFolderModal, setUpdateFolderModal] = useState<Folder | undefined>(undefined);
+  const [copySelection, setCopySelection] = useState<MachineConfigListConfigs[]>([]);
+  const [openCopyModal, setOpenCopyModal] = useState(false);
+  const [openEditModal, setOpenEditModal] = useState(false);
   const [openDeleteModal, setOpenDeleteModal] = useState(false);
+  const [movingItem, startMovingItemTransition] = useTransition();
   const selectedRowKeys = selectedRowElements.map((element) => element.id);
 
   const ability = useAbilityStore((state) => state.ability);
@@ -128,15 +161,24 @@
   const addPreferences = useUserPreferences.use.addPreferences();
   async function deleteItems(items: MachineConfigListConfigs[]) {
     const promises = [];
-    const machineConfigIds = items.map((item) => item.id);
+
+    const folderIds = items.filter((item) => item.type === 'folder').map((item) => item.id);
+    const folderPromise = folderIds.length > 0 ? deleteFolder(folderIds, space.spaceId) : undefined;
+    if (folderPromise) promises.push(folderPromise);
+
+    const machineConfigIds = items.filter((item) => item.type !== 'folder').map((item) => item.id);
     const machineConfigPromise = deleteMachineConfigs(machineConfigIds, space.spaceId);
     if (machineConfigPromise) promises.push(machineConfigPromise);
 
     await Promise.allSettled(promises);
 
     const machineConfigsResult = await machineConfigPromise;
-
-    if (machineConfigsResult && 'error' in machineConfigsResult) {
+    const folderResult = await folderPromise;
+
+    if (
+      (folderResult && 'error' in folderResult) ||
+      (machineConfigsResult && 'error' in machineConfigsResult)
+    ) {
       return message.open({
         type: 'error',
         content: 'Something went wrong',
@@ -147,7 +189,6 @@
     router.refresh();
   }
 
-<<<<<<< HEAD
   function copyItem(items: MachineConfigListConfigs[]) {
     setOpenCopyModal(true);
     setCopySelection(items);
@@ -181,14 +222,49 @@
     });
   };
 
-=======
->>>>>>> 45800051
   if (ability && ability.can('create', 'MachineConfig'))
     defaultDropdownItems.push({
       key: 'create-machine-config',
       label: <MachineConfigCreationButton wrapperElement="Create Machine Configuration" />,
       icon: <FileOutlined />,
     });
+
+  if (ability && ability.can('create', 'Folder'))
+    defaultDropdownItems.push({
+      key: 'create-folder',
+      label: <FolderCreationButton wrapperElement="Create Folder" />,
+      icon: <FolderOutlined />,
+    });
+
+  const updateFolder: ComponentProps<typeof FolderModal>['onSubmit'] = (values) => {
+    if (!folder) return;
+
+    startUpdatingFolderTransition(async () => {
+      try {
+        const response = updateFolderServer(
+          { name: values.name, description: values.description },
+          folder.id,
+        );
+
+        if (response && 'error' in response) throw new Error();
+
+        message.open({ type: 'success', content: 'Folder updated successfully' });
+        setUpdateFolderModal(undefined);
+        router.refresh();
+      } catch (e) {
+        message.open({ type: 'error', content: 'Someting went wrong while updating the folder' });
+      }
+    });
+  };
+
+  // Folders on top
+  filteredData.sort((a, b) => {
+    if (a.type === 'folder' && b.type == 'folder') return 0;
+    if (a.type === 'folder') return -1;
+    if (b.type === 'folder') return 1;
+
+    return 0;
+  });
 
   useAddControlCallback(
     'machineconfig-list',
@@ -201,6 +277,8 @@
   );
   useAddControlCallback('machineconfig-list', 'esc', () => setSelectedRowElements([]));
   useAddControlCallback('machineconfig-list', 'del', () => setOpenDeleteModal(true));
+  useAddControlCallback('machineconfig-list', 'copy', () => setCopySelection(selectedRowElements));
+  useAddControlCallback('machineconfig-list', 'paste', () => setOpenCopyModal(true));
 
   function deleteHandle() {
     deleteItems(selectedRowElements).then((res) => {});
@@ -214,7 +292,11 @@
       key: 'name',
       render: (_, record) => (
         <SpaceLink
-          href={`/machine-config/${record.id}`}
+          href={
+            record.type === 'folder'
+              ? `/machine-config/folder/${record.id}`
+              : `/machine-config/${record.id}`
+          }
           style={{
             color: 'inherit' /* or any color you want */,
             textDecoration: 'none' /* removes underline */,
@@ -234,11 +316,11 @@
               // whiteSpace: 'nowrap',
               // textOverflow: 'ellipsis',
               // TODO: color
-              color: undefined,
-              fontStyle: undefined,
+              color: record.id === folder.parentId ? 'grey' : undefined,
+              fontStyle: record.id === folder.parentId ? 'italic' : undefined,
             }}
           >
-            {<FileFilled />} {record.name.highlighted}
+            {record.type === 'folder' ? <FolderFilled /> : <FileFilled />} {record.name}
           </div>
         </SpaceLink>
       ),
@@ -251,7 +333,11 @@
       // sorter: (a, b) => a.name.value.localeCompare(b.name.value),
       render: (_, record) => (
         <SpaceLink
-          href={`/machine-config/${record.id}`}
+          href={
+            record.type === 'folder'
+              ? `/machine-config/folder/${record.id}`
+              : `/machine-config/${record.id}`
+          }
           style={{
             color: 'inherit' /* or any color you want */,
             textDecoration: 'none' /* removes underline */,
@@ -357,6 +443,15 @@
         }}
       />
       <AddUserControls name={'machineconfig-list'} />
+      <FolderModal
+        open={!!updateFolderModal}
+        close={() => setUpdateFolderModal(undefined)}
+        spaceId={space.spaceId}
+        parentId={folder.id}
+        onSubmit={updateFolder}
+        modalProps={{ title: 'Edit folder', okButtonProps: { loading: updatingFolder } }}
+        initialValues={updateFolderModal}
+      />
     </>
   );
 };
