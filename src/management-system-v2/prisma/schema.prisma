// This is your Prisma schema file,
// learn more about it in the docs: https://pris.ly/d/prisma-schema

// Looking for ways to speed up your queries, or scale easily with your serverless or edge functions?
// Try Prisma Accelerate: https://pris.ly/cli/accelerate-init

generator client {
  provider = "prisma-client-js"
  binaryTargets = ["native", "linux-musl-openssl-3.0.x"]
}

datasource db {
  provider = "postgresql"
  url      = env("DATABASE_URL")
}

model SystemAdmin {
  id           String   @id @default(uuid())
  role         String   @default("admin")
  user         User     @relation(name: "systemAdmin", fields: [userId], references: [id])
  userId       String   @unique
  createdOn    DateTime @default(now())
  lastEditedOn DateTime @updatedAt

  @@map("system_admin")
}

model User {
  id              String         @id @default(uuid())
  firstName       String?
  lastName        String?
  username        String?        @unique
  email           String?        @unique
  phoneNumber     String?
  isGuest         Boolean
  emailVerifiedOn DateTime?
  profileImage    String?
  favourites      String[]
  processes       Process[]
  ownedSpaces     Space[]        @relation("spaceOwner")
  memberIn        Membership[]
  folders         Folder[]
  oauthAccounts   OauthAccount[]
  roleMembers     RoleMember[]
  systemAdmin     SystemAdmin?   @relation("systemAdmin")
  verificationTokens VerificationToken[]   @relation("verificationToken")

  @@map("user")
}

model OauthAccount {
  id                String @id @default(uuid())
  userId            String
  provider          String
  type              String
  providerAccountId String @unique

  user User @relation(fields: [userId], references: [id], onDelete: Cascade)

  @@map("oauth_account")
}

model Process {
  id                   String              @id @default(uuid())
  originalId           String
  name                 String
  description          String
  createdOn            DateTime
  lastEditedOn         DateTime            @updatedAt
  inEditingBy          Json?
  processIds           String[]
  type                 String
  folder               Folder              @relation(fields: [folderId], references: [id], onDelete: Cascade)
  folderId             String
  sharedAs             String
  shareTimestamp       BigInt
  allowIframeTimestamp BigInt
  space                Space               @relation(fields: [environmentId], references: [id], onDelete: Cascade)
  environmentId        String
  versions             Version[]
  bpmn                 String              @db.Xml
  creator              User?               @relation(fields: [creatorId], references: [id], onDelete: Cascade)
  creatorId            String
  //TODO: Departments and Variables add here if needed in future
  artifactProcessReferences   ArtifactProcessReference[]

  @@map("process")
}

model Artifact {
  id           String              @id @default(uuid())
  filePath     String              @unique
  fileName     String              @unique
  deletable    Boolean?            @default(false)
  deletedOn    DateTime?
  artifactType String // user-task, script, image, etc.
  processReferences   ArtifactProcessReference[] // Relation to track references
  versionReferences   ArtifactVersionReference[]
  refCounter   Int                 @default(0)

  @@map("artifact")
}

model ArtifactProcessReference {
  id         String   @id @default(uuid())
  artifact   Artifact @relation(fields: [artifactId], references: [id], onDelete: Cascade)
  artifactId String
  process    Process @relation(fields: [processId], references: [id], onDelete: Cascade)
  processId  String
  createdAt  DateTime @default(now())

  @@unique([artifactId, processId])

  @@map("artifact_process_reference")
}

model ArtifactVersionReference {
  id         String   @id @default(uuid())
  artifact   Artifact @relation(fields: [artifactId], references: [id], onDelete: Cascade)
  artifactId String
  version    Version? @relation(fields: [versionId], references: [id], onDelete: Cascade)
  versionId  String?
  createdAt  DateTime @default(now())
  
  @@unique([artifactId, versionId])

  @@map("artifact_version_reference")
}

model Space {
  id                 String       @id @default(uuid())
  name               String?
  isOrganization     Boolean
  isActive           Boolean?
  description        String?
  contactPhoneNumber String?
  contactEmail       String?
  spaceLogo          String?
  owner              User?        @relation("spaceOwner", fields: [ownerId], references: [id], onDelete: Cascade)
  ownerId            String
  members            Membership[]
  folders            Folder[]
  processes          Process[]
  roles              Role[]
  engines            Engine[]
  settings           SpaceSettings? @relation("spaceSettings")

  @@map("space")
}

model Membership {
  id            String   @id @default(uuid())
  userId        String
  environmentId String
  createdOn     DateTime
  user          User     @relation(fields: [userId], references: [id], onDelete: Cascade)
  space         Space    @relation(fields: [environmentId], references: [id], onDelete: Cascade)

  @@map("membership")
}

model Folder {
  id             String    @id @default(uuid())
  name           String
  description    String
  parentFolder   Folder?   @relation("folderChildren", fields: [parentId], references: [id], onDelete: Cascade)
  parentId       String?
  owner          User?     @relation(fields: [createdBy], references: [id])
  createdBy      String?
  space          Space     @relation(fields: [environmentId], references: [id], onDelete: Cascade)
  environmentId  String
  processes      Process[]
  childrenFolder Folder[]  @relation("folderChildren")
  lastEditedOn   DateTime  @updatedAt
  createdOn      DateTime

  @@map("folder")
}

model Version {
  id                String              @id @default(uuid())
  name              String
  description       String
  process           Process             @relation(fields: [processId], references: [id], onDelete: Cascade)
  processId         String
  versionBasedOn    String?
  createdOn         DateTime            @unique @updatedAt
  bpmnFilePath      String
  artifactVersionReferences ArtifactVersionReference[]

  @@map("version")
}

model Role {
  id            String    @id @default(uuid())
  space         Space     @relation(fields: [environmentId], references: [id], onDelete: Cascade)
  environmentId String
  name          String
  description   String?
  note          String?
  permissions   Json
  expiration    DateTime?
  default       Boolean?
  createdOn     DateTime
  lastEditedOn  DateTime  @updatedAt

  members RoleMember[]

  @@map("role")
}

model RoleMember {
  id        String   @id @default(uuid())
  role      Role     @relation(fields: [roleId], references: [id], onDelete: Cascade)
  roleId    String
  user      User     @relation(fields: [userId], references: [id], onDelete: Cascade)
  userId    String
  createdOn DateTime

  @@map("role_member")
}

model Engine {
  id            String   @id @default(uuid())
  space         Space    @relation(fields: [environmentId], references: [id], onDelete: Cascade)
  environmentId String
  address       String /// Either an http url for an engine or a mqtt url
  name          String?
  createdOn     DateTime @default(now())
  lastEditedOn  DateTime @updatedAt

  @@map("engine")
}

<<<<<<< HEAD
model SpaceSettings {
  id            String     @id @default(uuid())
  space         Space      @relation(name: "spaceSettings", fields: [environmentId], references: [id], onDelete: Cascade)
  environmentId String     @unique
  settings      Json

  @@map("space_settings")
}
=======
model VerificationToken {
  token      String   @id
  identifier String
  expires    DateTime
  user       User?     @relation(name: "verificationToken", fields: [userId], references: [id])
  userId     String? /// If this is set, then the token is for an email change and the idenrtifier is the new email
}
  
>>>>>>> c9a27fe0
<|MERGE_RESOLUTION|>--- conflicted
+++ resolved
@@ -232,7 +232,6 @@
   @@map("engine")
 }
 
-<<<<<<< HEAD
 model SpaceSettings {
   id            String     @id @default(uuid())
   space         Space      @relation(name: "spaceSettings", fields: [environmentId], references: [id], onDelete: Cascade)
@@ -241,7 +240,7 @@
 
   @@map("space_settings")
 }
-=======
+
 model VerificationToken {
   token      String   @id
   identifier String
@@ -249,5 +248,4 @@
   user       User?     @relation(name: "verificationToken", fields: [userId], references: [id])
   userId     String? /// If this is set, then the token is for an email change and the idenrtifier is the new email
 }
-  
->>>>>>> c9a27fe0
+  