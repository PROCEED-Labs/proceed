--- conflicted
+++ resolved
@@ -1,9 +1,5 @@
 import { Editor, Frame } from '@craftjs/core';
-<<<<<<< HEAD
-import React, { ReactElement, ReactNode, useEffect, useId, useState } from 'react';
-=======
-import React, { CSSProperties, ReactElement, useId } from 'react';
->>>>>>> 97a6ba54
+import React, { ReactElement, useEffect, useId, useState } from 'react';
 import ReactDOMServer from 'react-dom/server';
 import { Menu, MenuProps } from 'antd';
 
