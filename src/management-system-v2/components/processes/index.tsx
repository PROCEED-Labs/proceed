'use client';

import styles from './processes.module.scss';
<<<<<<< HEAD
import React, { ComponentProps, useRef, useState, useTransition } from 'react';
=======
>>>>>>> fcd3dd9a
import { GrDocumentUser } from 'react-icons/gr';
import { PiNotePencil } from 'react-icons/pi';
import { IoOpenOutline } from 'react-icons/io5';
import { LuNotebookPen } from 'react-icons/lu';
import { BsFileEarmarkCheck } from 'react-icons/bs';
import { PiDownloadSimple } from 'react-icons/pi';
import { AiOutlinePartition } from 'react-icons/ai';
import { RiFolderTransferLine } from 'react-icons/ri';
import { IoMdCopy } from 'react-icons/io';
import { PiFolderOpen } from 'react-icons/pi';
import {
  Space,
  Button,
  Tooltip,
  Grid,
  App,
  Drawer,
  Dropdown,
  Card,
  Badge,
  Divider,
  MenuProps,
  Typography,
} from 'antd';
<<<<<<< HEAD
=======

import { ComponentProps, useRef, useState, useTransition } from 'react';
>>>>>>> fcd3dd9a
import {
  DeleteOutlined,
  UnorderedListOutlined,
  AppstoreOutlined,
  FolderOutlined,
  FileOutlined,
  FolderFilled,
  ShareAltOutlined,
} from '@ant-design/icons';
import IconView from '@/components/process-icon-list';
import ProcessList from '@/components/process-list';
import MetaData from '@/components/process-info-card';
import Bar from '@/components/bar';
import { ProcessCreationModal } from '@/components/process-creation-button';
import { useUserPreferences } from '@/lib/user-preferences';
import { useAbilityStore } from '@/lib/abilityStore';
<<<<<<< HEAD
import useFuzySearch from '@/lib/useFuzySearch';
import { useRouter } from 'next/navigation';
import {
=======

import useFuzySearch, { ReplaceKeysWithHighlighted } from '@/lib/useFuzySearch';
import { usePathname, useRouter } from 'next/navigation';
import {
  checkIfProcessExistsByName,
>>>>>>> fcd3dd9a
  copyProcesses,
  createVersion,
  deleteProcesses,
  updateProcesses,
} from '@/lib/data/processes';
import ProcessModal from '@/components/process-modal';
import ConfirmationButton from '@/components/confirmation-button';
import ProcessImportButton from '@/components/process-import';
<<<<<<< HEAD
=======
import { Process, ProcessMetadata } from '@/lib/data/process-schema';
>>>>>>> fcd3dd9a
import MetaDataContent from '@/components/process-info-card-content';
import { useEnvironment } from '@/components/auth-can';
import { Folder } from '@/lib/data/folder-schema';
import { FolderCreationModal } from '@/components/folder-creation';
import {
  deleteFolder,
  moveIntoFolder,
  updateFolder as updateFolderServer,
} from '@/lib/data/folders';

import AddUserControls from '@/components/add-user-controls';
import FolderModal from '@/components/folder-modal';
import { useAddControlCallback } from '@/lib/controls-store';
import useFavouritesStore, { useInitialiseFavourites } from '@/lib/useFavouriteProcesses';
import ContextMenuArea from './context-menu';
import { DraggableContext } from './draggable-element';
import SelectionActions from '../selection-actions';
import ProceedLoadingIndicator from '../loading-proceed';
import { wrapServerCall } from '@/lib/wrap-server-call';
import { handleOpenDocumentation } from '@/app/(dashboard)/[environmentId]/processes/processes-helper';
import { spaceURL } from '@/lib/utils';
import VersionCreationButton, { VersionModal } from '../version-creation-button';
<<<<<<< HEAD
=======

import { ShareModal } from '../share-modal/share-modal';
import MoveToFolderModal from '../folder-move-modal';
import { FolderTree } from '../FolderTree';
import { ContextActions, RowActions } from './types';
//import { canDoActionOnResource } from './helpers';
import { useInitialisePotentialOwnerStore } from '@/app/(dashboard)/[environmentId]/processes/[processId]/use-potentialOwner-store';
import { useSession } from 'next-auth/react';
import { toCaslResource } from '@/lib/ability/caslAbility';
import Ability from '@/lib/ability/abilityHelper';

export function canDoActionOnResource(
  items: ProcessListProcess[],
  action: Parameters<Ability['can']>[0],
  ability: Ability,
) {
  for (const item of items) {
    const resource = toCaslResource(item.type === 'folder' ? 'Folder' : 'Process', item);
    if (!ability.can(action, resource)) return false;
  }

  return true;
}

// TODO: improve ordering
export type ProcessActions = {
  deleteItems: (items: ProcessListProcess[]) => void;
  copyItem: (items: ProcessListProcess[]) => void;
  editItem: (item: ProcessListProcess) => void;
  moveItems: (...args: Parameters<typeof moveIntoFolder>) => void;
};
>>>>>>> fcd3dd9a

import { ShareModal } from '../share-modal/share-modal';
import MoveToFolderModal from '../folder-move-modal';
import { FolderTree } from '../FolderTree';
import { ContextActions, InputItem, ProcessActions, ProcessListProcess, RowActions } from './types';
import { canDoActionOnResource } from './helpers';
import { useInitialisePotentialOwnerStore } from '@/app/(dashboard)/[environmentId]/processes/[processId]/use-potentialOwner-store';

const Processes = ({
  processes,
  favourites,
  folder,
  readOnly = false,
  rootFolder,
  pathToFolder = [],
}: {
  processes: InputItem[];
  favourites?: string[];
  folder: Folder;
  readOnly?: boolean;
  rootFolder?: Folder;
  pathToFolder?: string[];
}) => {
  if (folder.parentId)
    processes = [
      {
        name: '< Parent Folder >',
        parentId: null,
        type: 'folder',
        id: folder.parentId,
        createdOn: null,
        createdBy: '',
        lastEditedOn: null,
        environmentId: '',
      },
      ...processes,
    ];

  const app = App.useApp();
  const breakpoint = Grid.useBreakpoint();
  const ability = useAbilityStore((state) => state.ability);
  const space = useEnvironment();
  const router = useRouter();
  const environment = useEnvironment();

  useInitialisePotentialOwnerStore();
<<<<<<< HEAD
=======
  const user = useSession().data?.user;
>>>>>>> fcd3dd9a

  const favs = favourites ?? [];
  useInitialiseFavourites(favs);
  const { removeIfPresent: removeFromFavouriteProcesses } = useFavouritesStore();

  const [selectedRowElements, setSelectedRowElements] = useState<ProcessListProcess[]>([]);
  const selectedRowKeys = selectedRowElements.map((element) => element.id);
  const canDeleteSelected =
    !!selectedRowElements.length &&
    canDoActionOnResource(selectedRowElements, 'delete', ability) &&
    !readOnly;
  const canCreateProcess = ability.can('create', 'Process') && !readOnly;
  const canEditSelected =
    canDoActionOnResource(selectedRowElements, 'update', ability) && !readOnly;

  const addPreferences = useUserPreferences.use.addPreferences();
  const iconView = useUserPreferences.use['icon-view-in-process-list']();
  const { open: metaPanelisOpened, width: metaPanelWidth } =
    useUserPreferences.use['process-meta-data']();

  const [openExportModal, setOpenExportModal] = useState(false);
  const [exportModalTab, setExportModalTab] = useState<'bpmn' | 'share-public-link' | undefined>(
    undefined,
  );
  const [openCopyModal, setOpenCopyModal] = useState(false);
  const [openEditModal, setOpenEditModal] = useState(false);
  const [openDeleteModal, setOpenDeleteModal] = useState(false);
  const [openFolderMoveModal, setOpenFolderMoveModal] = useState(false);
  const [moveTargetFolderId, setMoveTargetFolderId] = useState<string>();
  const [elementsToMove, setElementsToMove] = useState<ProcessListProcess[]>([]);
  const [foldersChangedInMove, setFoldersChangedInMove] = useState<string[]>([]);

  const [copyTargetFolderId, setCopyTargetFolderId] = useState<string>(folder.id);
  const [copyExpandedTreeNodeIds, setCopyExpandedTreeNodeIds] = useState<React.Key[]>(pathToFolder);

  const [showMobileMetaData, setShowMobileMetaData] = useState(false);
  const [updatingFolder, startUpdatingFolderTransition] = useTransition();
  const [updateFolderModal, setUpdateFolderModal] = useState<Folder | undefined>(undefined);
  const [movingItem, startMovingItemTransition] = useTransition();
  const [openCreateProcessModal, setOpenCreateProcessModal] = useState(
    typeof window !== 'undefined' &&
      new URLSearchParams(document.location.search).has('createprocess'),
  );
  const [openCreateFolderModal, setOpenCreateFolderModal] = useState(false);
  const [openVersionModal, setOpenVersionModal] = useState(false);
  const [rowClickedProcess, setRowClickedProcess] = useState<string | undefined>();

  const [copySelection, setCopySelection] = useState<ProcessListProcess[]>([]);

  const { filteredData, setSearchQuery: setSearchTerm } = useFuzySearch({
    data: processes ?? [],
    keys: ['name', 'description'],
    highlightedKeys: ['name', 'description'],
    transformData: (matches) => matches.map((match) => match.item),
  });

  const path = usePathname();
  const currentFolderId = path.includes('/folder/') ? path.split('/folder/').pop() : undefined;

  // Folders on top
  filteredData.sort((a, b) => {
    if (a.type === 'folder' && b.type == 'folder') return 0;
    if (a.type === 'folder') return -1;
    if (b.type === 'folder') return 1;

    return 0;
  });

  const selectableElements = useRef(filteredData);
  selectableElements.current = filteredData;

  useAddControlCallback('process-list', 'selectall', (e) => {
    e.preventDefault();
    setSelectedRowElements(selectableElements.current ?? []);
  });

  useAddControlCallback('process-list', 'esc', () => setSelectedRowElements([]));
  useAddControlCallback(
    'process-list',
    'del',
    () => {
      if (canDeleteSelected) {
        setOpenDeleteModal(true);
        /* Clear copy selection */
        setCopySelection([]);
      }
    },
    { dependencies: [canDeleteSelected] },
  );
  useAddControlCallback(
    'process-list',
    'copy',
    () => {
      setCopySelection(selectedRowElements);
    },
    { dependencies: [selectedRowElements] },
  );

  useAddControlCallback(
    'process-list',
    'paste',
    () => {
      if (copySelection.length) {
        setOpenCopyModal(true);
      }
    },
    { dependencies: [copySelection] },
  );
  useAddControlCallback(
    'process-list',
    'export',
    () => {
      if (selectedRowKeys.length) setOpenExportModal(true);
    },
    { dependencies: [selectedRowKeys.length] },
  );

  function deleteCreateProcessSearchParams() {
    const searchParams = new URLSearchParams(document.location.search);
    if (searchParams.has('createprocess')) {
      searchParams.delete('createprocess');
      router.replace(
        window.location.origin + window.location.pathname + '?' + searchParams.toString(),
      );
    }
  }

  const defaultDropdownItems = [];
  // Create Process,
  if (ability.can('create', 'Process'))
    defaultDropdownItems.push({
      key: 'create-process',
      label: 'Create Process',
      icon: <AiOutlinePartition />,
      onClick: () => setOpenCreateProcessModal(true),
    });
  // Create Folder,
  if (ability.can('create', 'Folder'))
    defaultDropdownItems.push({
      key: 'create-folder',
      label: 'Create Folder',
      onClick: () => setOpenCreateFolderModal(true),
      icon: <FolderOutlined />,
    });
  // Import Process
  if (ability.can('create', 'Process'))
    defaultDropdownItems.push({
      key: 'import-process',
      label: (
        <>
          {/* This is a small workaround, because you cant trigger AntDesigns Upload other than a child button */}
          <ProcessImportButton
            type="default"
            className={styles['Process-Import-Context-Menu']}
            aria-label="import-right-click-context"
          >
            Import Process
          </ProcessImportButton>
        </>
      ),
      icon: <PiFolderOpen />,
    });

  const updateFolder: ComponentProps<typeof FolderModal>['onSubmit'] = (values) => {
    if (!values) return;

    startUpdatingFolderTransition(async () => {
      await wrapServerCall({
        fn: () =>
          updateFolderServer(
            { name: values.name, description: values.description },
            updateFolderModal!.id,
          ),
        onSuccess: () => {
          app.message.open({ type: 'success', content: 'Folder updated' });
          setUpdateFolderModal(undefined);
          router.refresh();
        },
        app,
      });
    });
  };

  async function deleteItems(items: ProcessListProcess[]) {
    const promises = [];

    const folderIds = items.filter((item) => item.type === 'folder').map((item) => item.id);
    const folderPromise = folderIds.length > 0 ? deleteFolder(folderIds, space.spaceId) : undefined;
    if (folderPromise) promises.push(folderPromise);

    const processIds = items.filter((item) => item.type !== 'folder').map((item) => item.id);
    const processPromise = deleteProcesses(processIds, space.spaceId);
    if (processPromise) promises.push(processPromise);

    await Promise.allSettled(promises);

    const processesResult = await processPromise;
    const folderResult = await folderPromise;

    if (processesResult && !('error' in processesResult)) {
      removeFromFavouriteProcesses(selectedRowKeys as string[]);
    }

    if (
      (folderResult && 'error' in folderResult) ||
      (processesResult && 'error' in processesResult)
    ) {
      return app.message.open({
        type: 'error',
        content: 'Something went wrong',
      });
    }

    setSelectedRowElements([]);
    router.refresh();
  }

  function copyItem(items: ProcessListProcess[]) {
    setOpenCopyModal(true);
    setCopySelection(items);
  }

  function closeCopyModal() {
    setOpenCopyModal(false);
    setCopyTargetFolderId(folder.id);
    setCopyExpandedTreeNodeIds(pathToFolder);
  }

  function editItem(item: ProcessListProcess) {
    if (item.type === 'folder') {
      const folder = processes.find((process) => process.id === item.id) as Folder;
      setUpdateFolderModal(folder);
    } else {
      setOpenEditModal(true);
      setSelectedRowElements([item]);
    }
  }

  const moveItems = (...[items, folderId]: Parameters<typeof moveIntoFolder>) => {
    startMovingItemTransition(async () => {
      await wrapServerCall({
        fn: async () => {
          const processesToCheck = items
            .filter((item) => item.type === 'process')
            .map((process) => ({
              name: processes.find((el) => el.id === process.id)!.name,
              folderId: folderId,
            }));

          const existsResults = await checkIfProcessExistsByName({
            batch: true,
            processes: processesToCheck,
            spaceId: space.spaceId,
            userId: user?.id!,
          });
          existsResults.forEach((exists, idx) => {
            if (exists) {
              throw new Error(
                `Errror: Process with name ${processesToCheck[idx].name} already exists in the destination folder`,
              );
            }
          });

          return moveIntoFolder(items, folderId);
        },
        onSuccess: router.refresh,
        onError: (error) => app.message.error(error.message),
        app,
        onError: () => app.message.error('Could not move items'),
      });
    });
  };

  const viewDocumentation = (item: ProcessListProcess) => {
    handleOpenDocumentation(item.id);
  };

  const openEditor = (item: ProcessListProcess) => {
    const url = spaceURL(space, `/processes/${item.id}`);
    router.push(url);
  };

  const changeMetaData = (item: ProcessListProcess) => {
    editItem(item);
  };

  const releaseProcess = (item: ProcessListProcess) => {
    setRowClickedProcess(item.id);
    setOpenVersionModal(true);
  };

  const createVersionFromList = async (values: {
    versionName: string;
    versionDescription: string;
    processId?: string;
  }) => {
    await createVersion(
      values.versionName,
      values.versionDescription,
      values.processId ?? selectedRowKeys[0],
      environment.spaceId,
    );
  };

  const share = (item: ProcessListProcess) => {
    setSelectedRowElements([item]);
    setExportModalTab('share-public-link');
    setOpenExportModal(true);
  };

  const openMoveModal = (items: ProcessListProcess[]) => {
    setElementsToMove(items);
    setMoveTargetFolderId(rootFolder?.id);
    setOpenFolderMoveModal(true);
  };

  const closeFolderMoveModal = () => {
    setMoveTargetFolderId(undefined);
    setOpenFolderMoveModal(false);
  };

  const rowActions: RowActions = {
    viewDocumentation,
    openEditor,
    changeMetaData,
    releaseProcess,
    share,
  };

  const contextActions: ContextActions = {
    viewDocumentation,
    changeMetaData,
    releaseProcess,
    share,
    exportProcess: (items) => {
      setSelectedRowElements(items);
      setExportModalTab('bpmn');
      setOpenExportModal(true);
    },
    moveItems: openMoveModal,
    copyItems: copyItem,
    deleteItems: (items) => {
      setSelectedRowElements(items);
      setOpenDeleteModal(true);
    },
  };

  // Here all the loading states should be ORed together
  const loading = movingItem;

  return (
    <>
      <ContextMenuArea
        processActions={contextActions}
        folder={folder}
        suffix={defaultDropdownItems}
      >
        <div
          className={breakpoint.xs ? styles.MobileView : ''}
          style={{ display: 'flex', justifyContent: 'space-between', height: '100%' }}
        >
          {/* 73% for list / icon view, 27% for meta data panel (if active) */}
          <div style={{ flex: '1' }}>
            <Bar
              leftNode={
                <span style={{ display: 'flex', width: '100%', justifyContent: 'space-between' }}>
                  <span style={{ display: 'flex', justifyContent: 'flex-start' }}>
                    {!breakpoint.xs && !readOnly && (
                      <Space>
                        <Dropdown.Button
                          menu={{
                            items: defaultDropdownItems.filter(
                              (item) => item.key !== 'create-process',
                            ),
                            mode: 'inline',
                          }}
                          type="primary"
                          onClick={() => setOpenCreateProcessModal(true)}
                          trigger={['click']}
                        >
                          <AiOutlinePartition /> Create Process
                        </Dropdown.Button>
                        <ProcessImportButton
                          type="default"
                          icon={<PiFolderOpen />}
                          aria-label="import-button"
                        >
                          Import
                        </ProcessImportButton>
                      </Space>
                    )}

                    {/* DIVIDER BLOCK */}
                    <SelectionActions count={selectedRowKeys.length} readOnly={readOnly}>
                      <Space split={<Divider type="vertical" />}>
                        {selectedRowKeys.length === 1 &&
                          selectedRowElements[0].type == 'process' && (
                            <div>
                              <Tooltip placement="top" title={'View Process Documentation'}>
                                <Button
                                  aria-label="view-documentation"
                                  type="text"
                                  icon={<GrDocumentUser className={styles.Icon} />}
                                  onClick={() => {
                                    handleOpenDocumentation(selectedRowKeys[0]);
                                  }}
                                />
                              </Tooltip>
                              <Tooltip placement="top" title={'Open Editor'}>
                                <Button
                                  type="text"
                                  icon={<PiNotePencil className={styles.Icon} />}
                                  onClick={() => {
                                    const url = spaceURL(space, `/processes/${selectedRowKeys[0]}`);
                                    router.push(url);
                                  }}
                                />
                              </Tooltip>
                              <Tooltip placement="top" title={'Open Editor in new Tab'}>
                                <Button
                                  type="text"
                                  icon={<IoOpenOutline className={styles.Icon} />}
                                  onClick={() => {
                                    const url = spaceURL(space, `/processes/${selectedRowKeys[0]}`);
                                    window.open(url, '_blank');
                                  }}
                                />
                              </Tooltip>
                              {canEditSelected && (
                                <Tooltip placement="top" title={'Change Meta Data'}>
                                  <Button
                                    type="text"
                                    icon={<LuNotebookPen className={styles.Icon} />}
                                    onClick={() => {
                                      editItem(selectedRowElements[0]);
                                    }}
                                  />
                                </Tooltip>
                              )}
                              {canCreateProcess && (
                                <Tooltip placement="top" title={'Release Process'}>
                                  <VersionCreationButton
                                    type="text"
                                    icon={<BsFileEarmarkCheck />}
                                    createVersion={createVersionFromList}
                                  ></VersionCreationButton>
                                </Tooltip>
                              )}
                            </div>
                          )}

                        {!readOnly && (
                          <div>
                            {canEditSelected && (
                              <Tooltip placement="top" title={'Move to Folder'}>
                                <Button
                                  type="text"
                                  icon={<RiFolderTransferLine className={styles.Icon} />}
                                  onClick={() => {
                                    openMoveModal(selectedRowElements);
                                  }}
                                />
                              </Tooltip>
                            )}
                            {canCreateProcess && (
                              <Tooltip placement="top" title={'Copy'}>
                                <Button
                                  type="text"
                                  icon={<IoMdCopy className={styles.Icon} />}
                                  onClick={() => {
                                    setCopySelection(selectedRowElements);
                                    setOpenCopyModal(true);
                                  }}
                                />
                              </Tooltip>
                            )}
                            {canDeleteSelected && (
                              <ConfirmationButton
                                tooltip="Delete"
                                title="Delete Processes"
                                externalOpen={openDeleteModal}
                                onExternalClose={() => setOpenDeleteModal(false)}
                                description="Are you sure you want to delete the selected processes?"
                                onConfirm={() => deleteItems(selectedRowElements)}
                                buttonProps={{
                                  icon: <DeleteOutlined className={styles.Icon} />,
                                  type: 'text',
                                }}
                              />
                            )}
                          </div>
                        )}
                        {/*
                            Vertical Bar | ,
                          */}
                        <div>
                          {selectedRowKeys.length === 1 &&
                            selectedRowElements[0].type == 'process' && (
                              <>
                                <Tooltip placement="top" title={'Share'}>
                                  <Button
                                    aria-label="Share"
                                    type="text"
                                    onClick={() => {
                                      setExportModalTab('share-public-link');
                                      setOpenExportModal(true);
                                    }}
                                    icon={<ShareAltOutlined className={styles.Icon} />}
                                  ></Button>
                                </Tooltip>
                              </>
                            )}
                          <Tooltip placement="top" title={'Download'}>
                            <Button
                              aria-label="Download"
                              type="text"
                              onClick={() => {
                                setExportModalTab('bpmn');
                                setOpenExportModal(true);
                              }}
                              icon={<PiDownloadSimple className={styles.Icon} />}
                            ></Button>
                          </Tooltip>
                        </div>
                      </Space>
                    </SelectionActions>
                  </span>

                  <span>
                    <Space.Compact className={breakpoint.xs ? styles.MobileToggleView : undefined}>
                      <Button
                        style={!iconView ? { color: '#3e93de', borderColor: '#3e93de' } : {}}
                        onClick={() => addPreferences({ 'icon-view-in-process-list': false })}
                      >
                        <UnorderedListOutlined />
                      </Button>
                      <Button
                        style={!iconView ? {} : { color: '#3e93de', borderColor: '#3e93de' }}
                        onClick={() => addPreferences({ 'icon-view-in-process-list': true })}
                      >
                        <AppstoreOutlined />
                      </Button>
                    </Space.Compact>
                  </span>
                </span>
              }
              searchProps={{
                onChange: (e) => setSearchTerm(e.target.value),
                onPressEnter: (e) => setSearchTerm(e.currentTarget.value),
                placeholder: 'Search Processes ...',
              }}
            />

            <DraggableContext
              dragOverlay={(itemId) => {
                const item = processes.find(({ id }) => id === itemId);
                const icon = item?.type === 'folder' ? <FolderOutlined /> : <FileOutlined />;
                return (
                  <Badge
                    count={selectedRowElements.length > 1 ? selectedRowElements.length : undefined}
                  >
                    <Card
                      style={{
                        cursor: 'move',
                      }}
                    >
                      <span
                        style={{
                          width: 'fit-content',
                          display: 'block',
                          whiteSpace: 'nowrap',
                          textOverflow: 'ellipsis',
                          overflow: 'hidden',
                          maxWidth: '40ch',
                        }}
                      >
                        {icon} {item?.name}
                      </span>
                    </Card>
                  </Badge>
                );
              }}
              onItemDropped={(itemId: string, droppedOnId: string) => {
                const active = processes.find(({ id }) => id === itemId);
                const over = processes.find(({ id }) => id === droppedOnId);

                if (!active || !over || over.type !== 'folder') return;

                // don't allow to move selected items into themselves
                if (selectedRowKeys.length > 0 && selectedRowKeys.includes(over.id)) return;

                const items =
                  selectedRowKeys.length > 0
                    ? selectedRowElements.map((element) => ({
                        type: element.type,
                        id: element.id,
                      }))
                    : [{ type: active.type, id: active.id }];

                moveItems(items, over.id);
              }}
            >
              <ProceedLoadingIndicator width={'100%'} scale="60%" loading={loading} small={true}>
                {iconView ? (
                  <IconView
                    data={filteredData}
                    elementSelection={{
                      selectedElements: selectedRowElements,
                      setSelectionElements: setSelectedRowElements,
                    }}
                    setShowMobileMetaData={setShowMobileMetaData}
                  />
                ) : (
                  <div
                    style={{
                      maxWidth: breakpoint.xl
                        ? metaPanelisOpened
                          ? `calc(100vw - ${metaPanelWidth}px - 200px - 20px - 10px - 10px)`
                          : 'calc(100vw - 30px - 200px - 20px - 10px - 10px)'
                        : 'calc(100vw - 75px - 10px - 10px)',
                    }}
                  >
                    <ProcessList
                      data={filteredData}
                      folder={folder}
                      selection={selectedRowKeys}
                      setSelectionElements={setSelectedRowElements}
                      selectedElements={selectedRowElements}
                      // TODO: Replace with server component loading state
                      //isLoading={isLoading}
                      onExportProcess={(id) => {
                        setSelectedRowElements([id]);
                        setOpenExportModal(true);
                      }}
                      setShowMobileMetaData={setShowMobileMetaData}
                      processActions={rowActions}
                    />
                  </div>
                )}
              </ProceedLoadingIndicator>
            </DraggableContext>
          </div>

          {/*Meta Data Panel*/}
          {breakpoint.xl ? (
            <MetaData selectedElement={selectedRowElements.at(-1)} />
          ) : (
            <Drawer
              onClose={() => setShowMobileMetaData(false)}
              title={
                <span>
                  {filteredData?.find((item) => item.id === selectedRowKeys[0])?.name.value!}
                </span>
              }
              open={showMobileMetaData}
            >
              <MetaDataContent selectedElement={selectedRowElements.at(-1)} />
            </Drawer>
          )}
        </div>
      </ContextMenuArea>

      <ShareModal
        open={openExportModal}
        setOpen={setOpenExportModal}
        processes={(
          selectedRowElements.filter((e) => e.type !== 'folder') as Exclude<
            ProcessListProcess,
            { type: 'folder' }
          >[]
        ).map((e) => ({
          ...e,
          name: e.name.value,
        }))}
        defaultOpenTab={exportModalTab}
      />
      <ProcessModal
        open={openCopyModal}
        mode="copy"
        title={`Copy Process${selectedRowKeys.length > 1 ? 'es' : ''}`}
        onCancel={closeCopyModal}
        initialData={copySelection
          .filter((item) => item.type !== 'folder')
          .map((process) => ({
            name: `${process.name.value} (Copy)`,
            description: process.description.value ?? '',
            originalId: process.id,
            folderId: folder.id,
            userDefinedId: process.type === 'process' ? process.userDefinedId : '',
          }))}
        onSubmit={async (values) => {
          const toCopy = values.map((value) => ({
            ...value,
            folderId: copyTargetFolderId || folder.id,
          }));
          const res = await copyProcesses(toCopy, space.spaceId, copyTargetFolderId || folder.id);
          // Errors are handled in the modal.
          if ('error' in res) {
            return res;
          }
          closeCopyModal();
          router.refresh();
        }}
      >
        <div style={{ margin: copySelection.length > 1 ? '5px' : undefined }}>
          <Typography.Title level={5}>Copy To:</Typography.Title>
          <FolderTree
            showRootAsFolder
            selectedKeys={copyTargetFolderId ? [copyTargetFolderId] : []}
            onSelect={(selectedElement) => {
              if (!selectedElement) {
                setCopyTargetFolderId(folder.id);
              } else if (selectedElement.type === 'folder') {
                setCopyTargetFolderId(selectedElement.id);
              }
            }}
            expandedKeys={copyExpandedTreeNodeIds}
            onExpand={setCopyExpandedTreeNodeIds}
          />
        </div>
      </ProcessModal>
      <ProcessModal
        open={openEditModal}
<<<<<<< HEAD
        title={'Process Meta Data'}
=======
        mode="edit"
        title={`Edit Process${selectedRowKeys.length > 1 ? 'es' : ''}`}
>>>>>>> fcd3dd9a
        onCancel={() => setOpenEditModal(false)}
        initialData={filteredData
          .filter((process) => selectedRowKeys.includes(process.id))
          .map((process) => ({
            id: process.id,
            name: process.name.value ?? '',
            description: process.description.value ?? '',
            userDefinedId: process.type === 'process' ? process.userDefinedId : '',
          }))}
        onSubmit={async (values) => {
          const res = await updateProcesses(values, space.spaceId);
          // Errors are handled in the modal.
          if (res && 'error' in res) {
            return res;
          }
          setOpenEditModal(false);
          router.refresh();
        }}
      />
      <FolderModal
        open={!!updateFolderModal}
        close={() => setUpdateFolderModal(undefined)}
        spaceId={space.spaceId}
        parentId={folder.id}
        onSubmit={updateFolder}
        modalProps={{ title: 'Edit folder', okButtonProps: { loading: updatingFolder } }}
        initialValues={updateFolderModal}
      />
      <ProcessCreationModal
        open={openCreateProcessModal}
        setOpen={setOpenCreateProcessModal}
        modalProps={{
          onCancel: deleteCreateProcessSearchParams,
          onOk: deleteCreateProcessSearchParams,
        }}
      />
      <VersionModal
        close={(values) => {
          setOpenVersionModal(false);

          if (values) {
            createVersionFromList({ ...values, processId: rowClickedProcess });
          }
        }}
        show={openVersionModal}
      />
      <FolderCreationModal
        open={openCreateFolderModal}
        close={() => {
          setOpenCreateFolderModal(false);
          if (openFolderMoveModal && moveTargetFolderId) {
            setFoldersChangedInMove([moveTargetFolderId]);
          }
        }}
        parentFolderId={moveTargetFolderId}
      />
      <MoveToFolderModal
        changedFolders={foldersChangedInMove}
        selectedElements={elementsToMove}
        onCreateFolder={() => {
          setOpenCreateFolderModal(true);
        }}
        open={openFolderMoveModal}
        onCancel={closeFolderMoveModal}
        onMove={() => {
          const items = elementsToMove.map((element) => ({
            type: element.type,
            id: element.id,
          }));

          if (moveTargetFolderId) moveItems(items, moveTargetFolderId);
          closeFolderMoveModal();
        }}
        onSelectFolder={(folderID: string) => {
          setMoveTargetFolderId(folderID);
        }}
      />

      <AddUserControls name={'process-list'} />
    </>
  );
};

export default Processes;<|MERGE_RESOLUTION|>--- conflicted
+++ resolved
@@ -1,10 +1,6 @@
 'use client';
 
 import styles from './processes.module.scss';
-<<<<<<< HEAD
-import React, { ComponentProps, useRef, useState, useTransition } from 'react';
-=======
->>>>>>> fcd3dd9a
 import { GrDocumentUser } from 'react-icons/gr';
 import { PiNotePencil } from 'react-icons/pi';
 import { IoOpenOutline } from 'react-icons/io5';
@@ -29,11 +25,8 @@
   MenuProps,
   Typography,
 } from 'antd';
-<<<<<<< HEAD
-=======
 
 import { ComponentProps, useRef, useState, useTransition } from 'react';
->>>>>>> fcd3dd9a
 import {
   DeleteOutlined,
   UnorderedListOutlined,
@@ -50,17 +43,11 @@
 import { ProcessCreationModal } from '@/components/process-creation-button';
 import { useUserPreferences } from '@/lib/user-preferences';
 import { useAbilityStore } from '@/lib/abilityStore';
-<<<<<<< HEAD
-import useFuzySearch from '@/lib/useFuzySearch';
-import { useRouter } from 'next/navigation';
-import {
-=======
 
 import useFuzySearch, { ReplaceKeysWithHighlighted } from '@/lib/useFuzySearch';
 import { usePathname, useRouter } from 'next/navigation';
 import {
   checkIfProcessExistsByName,
->>>>>>> fcd3dd9a
   copyProcesses,
   createVersion,
   deleteProcesses,
@@ -69,10 +56,7 @@
 import ProcessModal from '@/components/process-modal';
 import ConfirmationButton from '@/components/confirmation-button';
 import ProcessImportButton from '@/components/process-import';
-<<<<<<< HEAD
-=======
 import { Process, ProcessMetadata } from '@/lib/data/process-schema';
->>>>>>> fcd3dd9a
 import MetaDataContent from '@/components/process-info-card-content';
 import { useEnvironment } from '@/components/auth-can';
 import { Folder } from '@/lib/data/folder-schema';
@@ -95,8 +79,6 @@
 import { handleOpenDocumentation } from '@/app/(dashboard)/[environmentId]/processes/processes-helper';
 import { spaceURL } from '@/lib/utils';
 import VersionCreationButton, { VersionModal } from '../version-creation-button';
-<<<<<<< HEAD
-=======
 
 import { ShareModal } from '../share-modal/share-modal';
 import MoveToFolderModal from '../folder-move-modal';
@@ -128,14 +110,9 @@
   editItem: (item: ProcessListProcess) => void;
   moveItems: (...args: Parameters<typeof moveIntoFolder>) => void;
 };
->>>>>>> fcd3dd9a
-
-import { ShareModal } from '../share-modal/share-modal';
-import MoveToFolderModal from '../folder-move-modal';
-import { FolderTree } from '../FolderTree';
-import { ContextActions, InputItem, ProcessActions, ProcessListProcess, RowActions } from './types';
-import { canDoActionOnResource } from './helpers';
-import { useInitialisePotentialOwnerStore } from '@/app/(dashboard)/[environmentId]/processes/[processId]/use-potentialOwner-store';
+
+type InputItem = ProcessMetadata | (Folder & { type: 'folder' });
+export type ProcessListProcess = ReplaceKeysWithHighlighted<InputItem, 'name' | 'description'>;
 
 const Processes = ({
   processes,
@@ -175,10 +152,7 @@
   const environment = useEnvironment();
 
   useInitialisePotentialOwnerStore();
-<<<<<<< HEAD
-=======
   const user = useSession().data?.user;
->>>>>>> fcd3dd9a
 
   const favs = favourites ?? [];
   useInitialiseFavourites(favs);
@@ -447,7 +421,6 @@
         onSuccess: router.refresh,
         onError: (error) => app.message.error(error.message),
         app,
-        onError: () => app.message.error('Could not move items'),
       });
     });
   };
@@ -902,12 +875,8 @@
       </ProcessModal>
       <ProcessModal
         open={openEditModal}
-<<<<<<< HEAD
-        title={'Process Meta Data'}
-=======
         mode="edit"
         title={`Edit Process${selectedRowKeys.length > 1 ? 'es' : ''}`}
->>>>>>> fcd3dd9a
         onCancel={() => setOpenEditModal(false)}
         initialData={filteredData
           .filter((process) => selectedRowKeys.includes(process.id))
