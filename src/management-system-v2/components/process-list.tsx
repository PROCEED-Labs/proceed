'use client';

import {
  Button,
  Checkbox,
  Dropdown,
  MenuProps,
  Popconfirm,
  Row,
  Table,
  TableColumnsType,
  Tooltip,
} from 'antd';
import React, {
  useCallback,
  useState,
  FC,
  PropsWithChildren,
  Key,
  Dispatch,
  SetStateAction,
} from 'react';
import {
  CopyOutlined,
  ExportOutlined,
  EditOutlined,
  DeleteOutlined,
  StarOutlined,
  EyeOutlined,
  MoreOutlined,
} from '@ant-design/icons';
import { useRouter } from 'next/navigation';
import { TableRowSelection } from 'antd/es/table/interface';
import styles from './process-list.module.scss';
import { CheckboxChangeEvent } from 'antd/es/checkbox';
import Preview from './previewProcess';
import useLastClickedStore from '@/lib/use-last-clicked-process-store';
import classNames from 'classnames';
import { generateDateString } from '@/lib/utils';
import ProcessEditButton from './process-edit-button';
import { toCaslResource } from '@/lib/ability/caslAbility';
import { useDeleteAsset, useInvalidateAsset, usePostAsset } from '@/lib/fetch-data';
import { useUserPreferences } from '@/lib/user-preferences';
<<<<<<< HEAD
// import ProcessDeleteModal from './process-delete';
// import ProcessDeleteSingleModal from './process-delete-single';
=======
>>>>>>> 3d2a50e1
import { useAbilityStore } from '@/lib/abilityStore';
import { AuthCan } from '@/components/auth-can';
import { ProcessListProcess } from './processes';
import ProcessCopyModal from './process-copy';
import ConfirmationButton from './confirmation-button';

type ProcessListProps = PropsWithChildren<{
  data?: ProcessListProcess[];
  selection: Key[];
  setSelection: Dispatch<SetStateAction<Key[]>>;
  isLoading?: boolean;
<<<<<<< HEAD
  onExportProcess: Dispatch<SetStateAction<string[]>>;
  search?: string;
  setCopyProcessIds: Dispatch<SetStateAction<string[]>> | Dispatch<SetStateAction<Key[]>>;
  setDeleteProcessIds: Dispatch<SetStateAction<string[]>> | Dispatch<SetStateAction<Key[]>>;
  copyProcessKeys: React.Key[];
  deleteProcessIds: React.Key[];
  //TODO: what type for deleteSelectedProcess?
  deleteSelectedProcesses: () => void;
=======
  onExportProcess: (processId: string) => void;
  onDeleteProcess: (processId: string) => void;
>>>>>>> 3d2a50e1
}>;

const ColumnHeader = [
  'Process Name',
  'Description',
  'Last Edited',
  'Created On',
  'File Size',
  'Owner',
];

const numberOfRows =
  typeof window !== 'undefined' ? Math.floor((window?.innerHeight - 340) / 47) : 10;

const ProcessList: FC<ProcessListProps> = ({
  data,
  selection,
  setSelection,
  isLoading,
  onExportProcess,
<<<<<<< HEAD
  setCopyProcessIds,
  setDeleteProcessIds,
  copyProcessKeys,
  deleteProcessIds,
  deleteSelectedProcesses,
=======
  onDeleteProcess,
>>>>>>> 3d2a50e1
}) => {
  const router = useRouter();

  const refreshData = useInvalidateAsset('/process');

  const [previewerOpen, setPreviewerOpen] = useState(false);

  const [hovered, setHovered] = useState<ProcessListProcess | undefined>(undefined);

  const [dropdownOpen, setDropdownOpen] = useState(false);

  const favourites = [0];

  const [previewProcess, setPreviewProcess] = useState<ProcessListProcess>();

  const lastProcessId = useLastClickedStore((state) => state.processId);
  const setLastProcessId = useLastClickedStore((state) => state.setProcessId);

<<<<<<< HEAD
  const { preferences, addPreferences } = useUserPreferences();

  const {
    'process-list-columns': selectedColumns,
    // 'ask-before-deleting': openModalWhenDelete,
  } = preferences;
=======
  const addPreferences = useUserPreferences.use.addPreferences();
  const selectedColumns = useUserPreferences.use['process-list-columns']();
  const openModalWhenDeleteSingle = useUserPreferences.use['ask-before-deleting-single']();
>>>>>>> 3d2a50e1

  const ability = useAbilityStore((state) => state.ability);

  const { mutateAsync: createProcess } = usePostAsset('/process');

  const { mutateAsync: deleteProcess } = useDeleteAsset('/process/{definitionId}', {
    onSettled: refreshData,
  });

  // const deleteSelectedProcesses = useCallback(() => {
  //   selection.forEach((id) => {
  //     deleteProcess({
  //       params: {
  //         path: {
  //           definitionId: id as string,
  //         },
  //       },
  //       parseAs: 'text',
  //     });
  //   });
  //   setSelection([]);
  // }, [deleteProcess, selection, setSelection]);

  const actionBarGenerator = useCallback(
    (record: ProcessListProcess) => {
      return (
        <>
          <Tooltip placement="top" title={'Preview'}>
            <EyeOutlined
              onClick={() => {
                setPreviewProcess(record);
                setPreviewerOpen(true);
              }}
            />
          </Tooltip>
          <Tooltip placement="top" title={'Copy'}>
            <CopyOutlined
<<<<<<< HEAD
              onClick={(e) => {
                e.stopPropagation();
                setCopyProcessIds([record.definitionId]);
                setSelection([record.definitionId]);
=======
              onClick={() => {
                createProcess({
                  body: {
                    ...{
                      ...record,
                      description: record.description.value,
                      definitionName: record.definitionName.value,
                    },
                    bpmn: record.bpmn || '',
                    variables: [
                      {
                        name: `${record.definitionName.value} Copy`,
                        type: '',
                      },
                    ],
                  },
                });
>>>>>>> 3d2a50e1
              }}
            />
          </Tooltip>
          <Tooltip placement="top" title={'Export'}>
            <ExportOutlined
              onClick={() => {
                onExportProcess(record.definitionId);
              }}
            />
          </Tooltip>
          <AuthCan resource={toCaslResource('Process', record)} action="update">
            <ProcessEditButton
              process={record}
              wrapperElement={
                <Tooltip placement="top" title={'Edit'}>
                  <EditOutlined />
                </Tooltip>
              }
            />
          </AuthCan>

          {/*TODO: errors regarding query */}

          <AuthCan action="delete" resource={toCaslResource('Process', process)}>
            <Tooltip placement="top" title={'Delete'}>
              {/* <Popconfirm
                title="Delete Process"
                description="Are you sure you want to delete this process?"
                onConfirm={() => {
                  setSelection([record.definitionId])
                  deleteSelectedProcesses()
                }}
              >
                <Button icon={<DeleteOutlined />} type="text" />
              </Popconfirm> */}
              <ConfirmationButton
                title="Delete Process"
                description="Are you sure you want to delete the selected process?"
                onConfirm={() => deleteSelectedProcesses()}
                buttonProps={{
                  icon: <DeleteOutlined />,
                  type: 'text',
                }}
              />
            </Tooltip>
          </AuthCan>

          {/* {ability.can('delete', 'Process') && (
            <Tooltip placement="top" title={'Delete'}>
              <DeleteOutlined
                onClick={(e) => {
                  e.stopPropagation();
<<<<<<< HEAD
                  setDeleteProcessIds([record.definitionId]);
                  setSelection([record.definitionId]);
=======
                  if (openModalWhenDeleteSingle) {
                    onDeleteProcess(record.definitionId);
                  } else {
                    deleteProcess({
                      params: {
                        path: {
                          definitionId: record.definitionId as string,
                        },
                      },
                    });
                  }

                  setSelection(selection.filter((id) => id !== record.definitionId));
>>>>>>> 3d2a50e1
                }}
              />
            </Tooltip>
          )} */}
        </>
      );
    },
    [
      ability,
      createProcess,
      deleteProcess,
      onDeleteProcess,
      onExportProcess,
<<<<<<< HEAD
      // openModalWhenDelete,
      selection,
      setCopyProcessIds,
      setDeleteProcessIds,
      setSelection,
      invalidateProcesses,
      deleteProcess,
      deleteSelectedProcesses,
=======
      openModalWhenDeleteSingle,
      router,
      selection,
      setSelection,
>>>>>>> 3d2a50e1
    ],
  );

  // rowSelection object indicates the need for row selection

  const rowSelection: TableRowSelection<ProcessListProcess> = {
    selectedRowKeys: selection,
    onChange: (selectedRowKeys: React.Key[]) => {
      setSelection(selectedRowKeys);
    },
    getCheckboxProps: (record: ProcessListProcess) => ({
      name: record.definitionId,
    }),
    onSelect: (_, __, selectedRows) => {
      // setSelection(selectedRows);
      setSelection(selectedRows.map((row) => row.definitionId));
    },
    onSelectNone: () => {
      setSelection([]);
    },
    onSelectAll: (_, selectedRows) => {
      // setSelection(selectedRows);
      setSelection(selectedRows.map((row) => row.definitionId));
    },
  };

  const onCheckboxChange = (e: CheckboxChangeEvent) => {
    e.stopPropagation();
    const { checked, value } = e.target;
    if (checked) {
      //setSelectedColumns([...selectedColumns, value]);
      addPreferences({ 'process-list-columns': [...selectedColumns, value] });
    } else {
      //setSelectedColumns(selectedColumns.filter((column) => column !== value));
      addPreferences({
        'process-list-columns': selectedColumns.filter((column: any) => column !== value),
      });
    }
  };

  const items: MenuProps['items'] = ColumnHeader.map((title) => ({
    label: (
      <>
        <Checkbox
          checked={selectedColumns.includes(title)}
          onChange={onCheckboxChange}
          onClick={(e) => e.stopPropagation()}
          value={title}
        >
          {title}
        </Checkbox>
      </>
    ),
    key: title,
  }));

  const columns: TableColumnsType<ProcessListProcess> = [
    {
      title: <StarOutlined />,
      dataIndex: 'definitionId',
      key: '',
      width: '40px',
      render: (definitionId, _, index) => (
        <StarOutlined
          style={{
            color: favourites?.includes(index) ? '#FFD700' : undefined,
            opacity: hovered?.definitionId === definitionId || favourites?.includes(index) ? 1 : 0,
          }}
        />
      ),
    },

    {
      title: 'Process Name',
      dataIndex: 'definitionName',
      key: 'Process Name',
      className: styles.Title,
      sorter: (a, b) => a.definitionName.value.localeCompare(b.definitionName.value),
      onCell: (record, rowIndex) => ({
        onClick: (event) => {
          // TODO: This is a hack to clear the parallel route when selecting
          // another process. (needs upstream fix)
          //   //    TODO:
          //   setSelectedProcess(record);
          //   router.refresh();
          //   router.push(`/processes/${record.definitionId}`);
        },
      }),
      render: (_, record) => (
        <span
          style={{
            width: '10vw',
            overflow: 'hidden',
            whiteSpace: 'nowrap',
            textOverflow: 'ellipsis',
          }}
        >
          {record.definitionName.highlighted}
        </span>
      ),
      responsive: ['xs', 'sm'],
    },

    {
      title: 'Description',
      dataIndex: 'description',
      key: 'Description',
      sorter: (a, b) => a.description.value.localeCompare(b.description.value),
      onCell: (record, rowIndex) => ({
        // onClick: (event) => {
        //   // TODO: This is a hack to clear the parallel route when selecting
        //   // another process. (needs upstream fix)
        //   setSelectedProcess(record);
        //   router.refresh();
        //   router.push(`/processes/${record.definitionId}`);
        // },
      }),
      render: (_, record) => (
        <div
          style={{
            maxWidth: '15vw',
            overflow: 'hidden',
            whiteSpace: 'nowrap',
            textOverflow: 'ellipsis',
          }}
        >
          {record.description.highlighted}
        </div>
      ),
      responsive: ['sm'],
    },

    {
      title: 'Last Edited',
      dataIndex: 'lastEdited',
      key: 'Last Edited',
      render: (date: Date) => generateDateString(date, true),
      sorter: (a, b) => new Date(b.lastEdited).getTime() - new Date(a.lastEdited).getTime(),
      onCell: (record, rowIndex) => ({
        // onClick: (event) => {
        //   // TODO: This is a hack to clear the parallel route when selecting
        //   // another process. (needs upstream fix)
        //   setSelectedProcess(record);
        //   router.refresh();
        //   router.push(`/processes/${record.definitionId}`);
        // },
      }),
      responsive: ['md'],
    },

    {
      title: 'Created On',
      dataIndex: 'createdOn',
      key: 'Created On',
      render: (date: Date) => generateDateString(date, false),
      sorter: (a, b) => new Date(b.createdOn).getTime() - new Date(a.createdOn).getTime(),
      onCell: (record, rowIndex) => ({
        // onClick: (event) => {
        //   // TODO: This is a hack to clear the parallel route when selecting
        //   // another process. (needs upstream fix)
        //   setSelectedProcess(record);
        //   router.refresh();
        //   router.push(`/processes/${record.definitionId}`);
        // },
      }),
      responsive: ['md'],
    },

    {
      title: 'File Size',
      key: 'File Size',
      sorter: (a, b) => (a < b ? -1 : 1),
      onCell: (record, rowIndex) => ({
        // onClick: (event) => {
        //   // TODO: This is a hack to clear the parallel route when selecting
        //   // another process. (needs upstream fix)
        //   setSelectedProcess(record);
        //   router.refresh();
        //   router.push(`/processes/${record.definitionId}`);
        // },
      }),
      responsive: ['md'],
    },

    {
      title: 'Owner',
      dataIndex: 'owner',
      key: 'Owner',
      sorter: (a, b) => a.owner!.localeCompare(b.owner || ''),
      onCell: (record, rowIndex) => ({
        // onClick: (event) => {
        //   // TODO: This is a hack to clear the parallel route when selecting
        //   // another process. (needs upstream fix)
        //   setSelectedProcess(record);
        //   router.refresh();
        //   router.push(`/processes/${record.definitionId}`);
        // },
      }),
      responsive: ['md'],
    },

    {
      fixed: 'right',
      width: 160,
      // add title but only if at least one row is selected
      dataIndex: 'definitionId',
      key: '',
      title: (
        <div style={{ float: 'right' }}>
          <Dropdown
            open={dropdownOpen}
            onOpenChange={(open) => setDropdownOpen(open)}
            menu={{
              items,
            }}
            trigger={['click']}
          >
            <Button type="text">
              <MoreOutlined />
            </Button>
          </Dropdown>
        </div>
      ),
      render: (definitionId, record, index) => (
        <Row
          justify="space-evenly"
          style={{
            opacity: hovered?.definitionId === definitionId ? 1 : 0,
          }}
        >
          {actionBarGenerator(record)}
        </Row>
      ),
    },
  ];

  const columnsFiltered = columns.filter((c) => selectedColumns.includes(c?.key as string));

  return (
    <>
      <Table
        rowSelection={{
          type: 'checkbox',
          ...rowSelection,
        }}
        onRow={(record, rowIndex) => ({
          onClick: (event) => {
            // event.stopPropagation();
            // event.preventDefault();
            /* CTRL */
            if (event.ctrlKey) {
              /* Not selected yet -> Add to selection */
              if (!selection.includes(record?.definitionId)) {
                setSelection([record?.definitionId, ...selection]);
                /* Already in selection -> deselect */
              } else {
                setSelection(selection.filter((id) => id !== record?.definitionId));
              }
              /* SHIFT */
            } else if (event.shiftKey) {
              /* At least one element selected */
              if (selection.length) {
                const iLast = data!.findIndex((process) => process.definitionId === lastProcessId);
                const iCurr = data!.findIndex(
                  (process) => process.definitionId === record?.definitionId,
                );
                /* Identical to last clicked */
                if (iLast === iCurr) {
                  setSelection([record?.definitionId]);
                } else if (iLast < iCurr) {
                  /* Clicked comes after last slected */
                  setSelection(
                    data!.slice(iLast, iCurr + 1).map((process) => process.definitionId),
                  );
                } else if (iLast > iCurr) {
                  /* Clicked comes before last slected */
                  setSelection(
                    data!.slice(iCurr, iLast + 1).map((process) => process.definitionId),
                  );
                }
              } else {
                /* Nothing selected */
                setSelection([record?.definitionId]);
              }
              /* Normal Click */
            } else {
              setSelection([record?.definitionId]);
            }

            /* Always */
            setLastProcessId(record?.definitionId);
          },
          // onClick: (event) => {
          //   if (event.ctrlKey) {
          //     if (!selection.includes(record.definitionId)) {
          //       setSelection([record.definitionId, ...selection]);
          //     } else {
          //       setSelection(selection.filter((id) => id !== record.definitionId));
          //     }
          //   } else {
          //     setSelection([record.definitionId]);
          //   }
          // },
          onDoubleClick: () => {
            // TODO: This is a hack to clear the parallel route when selecting
            // another process. (needs upstream fix)
            router.refresh();
            router.push(`/processes/${record.definitionId}`);
          },
          onMouseEnter: (event) => {
            setHovered(record);
          }, // mouse enter row
          onMouseLeave: (event) => {
            setHovered(undefined);
          }, // mouse leave row
        })}
        /* ---- */
        /* Breaks Side-Panel */
        // sticky
        // scroll={{ x: 1200, y: 500 }}
        /* ---- */
        pagination={{ position: ['bottomCenter'], pageSize: numberOfRows }}
        rowKey="definitionId"
        columns={columnsFiltered}
        dataSource={data}
        loading={isLoading}
        className={classNames('no-select')}
      />

      {previewerOpen && (
        <Preview selectedElement={previewProcess} setOpen={setPreviewerOpen}></Preview>
      )}
<<<<<<< HEAD
      <ProcessCopyModal
        setCopyProcessIds={setCopyProcessIds}
        processKeys={copyProcessKeys}
        setSelection={setSelection}
      />
      {/* <ProcessDeleteModal
        setDeleteProcessIds={setDeleteProcessIds}
        processKeys={deleteProcessIds}
        setSelection={setSelection}
      /> */}
=======
>>>>>>> 3d2a50e1
    </>
  );
};

export default ProcessList;<|MERGE_RESOLUTION|>--- conflicted
+++ resolved
@@ -1,16 +1,6 @@
 'use client';
 
-import {
-  Button,
-  Checkbox,
-  Dropdown,
-  MenuProps,
-  Popconfirm,
-  Row,
-  Table,
-  TableColumnsType,
-  Tooltip,
-} from 'antd';
+import { Button, Checkbox, Dropdown, MenuProps, Row, Table, TableColumnsType, Tooltip } from 'antd';
 import React, {
   useCallback,
   useState,
@@ -37,19 +27,10 @@
 import useLastClickedStore from '@/lib/use-last-clicked-process-store';
 import classNames from 'classnames';
 import { generateDateString } from '@/lib/utils';
-import ProcessEditButton from './process-edit-button';
 import { toCaslResource } from '@/lib/ability/caslAbility';
-import { useDeleteAsset, useInvalidateAsset, usePostAsset } from '@/lib/fetch-data';
 import { useUserPreferences } from '@/lib/user-preferences';
-<<<<<<< HEAD
-// import ProcessDeleteModal from './process-delete';
-// import ProcessDeleteSingleModal from './process-delete-single';
-=======
->>>>>>> 3d2a50e1
-import { useAbilityStore } from '@/lib/abilityStore';
 import { AuthCan } from '@/components/auth-can';
 import { ProcessListProcess } from './processes';
-import ProcessCopyModal from './process-copy';
 import ConfirmationButton from './confirmation-button';
 
 type ProcessListProps = PropsWithChildren<{
@@ -57,19 +38,10 @@
   selection: Key[];
   setSelection: Dispatch<SetStateAction<Key[]>>;
   isLoading?: boolean;
-<<<<<<< HEAD
-  onExportProcess: Dispatch<SetStateAction<string[]>>;
-  search?: string;
-  setCopyProcessIds: Dispatch<SetStateAction<string[]>> | Dispatch<SetStateAction<Key[]>>;
-  setDeleteProcessIds: Dispatch<SetStateAction<string[]>> | Dispatch<SetStateAction<Key[]>>;
-  copyProcessKeys: React.Key[];
-  deleteProcessIds: React.Key[];
-  //TODO: what type for deleteSelectedProcess?
-  deleteSelectedProcesses: () => void;
-=======
   onExportProcess: (processId: string) => void;
   onDeleteProcess: (processId: string) => void;
->>>>>>> 3d2a50e1
+  onEditProcess: (processId: string) => void;
+  onCopyProcess: (processId: string) => void;
 }>;
 
 const ColumnHeader = [
@@ -90,67 +62,23 @@
   setSelection,
   isLoading,
   onExportProcess,
-<<<<<<< HEAD
-  setCopyProcessIds,
-  setDeleteProcessIds,
-  copyProcessKeys,
-  deleteProcessIds,
-  deleteSelectedProcesses,
-=======
   onDeleteProcess,
->>>>>>> 3d2a50e1
+  onEditProcess,
+  onCopyProcess,
 }) => {
   const router = useRouter();
-
-  const refreshData = useInvalidateAsset('/process');
-
   const [previewerOpen, setPreviewerOpen] = useState(false);
-
   const [hovered, setHovered] = useState<ProcessListProcess | undefined>(undefined);
-
   const [dropdownOpen, setDropdownOpen] = useState(false);
-
-  const favourites = [0];
-
   const [previewProcess, setPreviewProcess] = useState<ProcessListProcess>();
 
   const lastProcessId = useLastClickedStore((state) => state.processId);
   const setLastProcessId = useLastClickedStore((state) => state.setProcessId);
 
-<<<<<<< HEAD
-  const { preferences, addPreferences } = useUserPreferences();
-
-  const {
-    'process-list-columns': selectedColumns,
-    // 'ask-before-deleting': openModalWhenDelete,
-  } = preferences;
-=======
   const addPreferences = useUserPreferences.use.addPreferences();
   const selectedColumns = useUserPreferences.use['process-list-columns']();
-  const openModalWhenDeleteSingle = useUserPreferences.use['ask-before-deleting-single']();
->>>>>>> 3d2a50e1
-
-  const ability = useAbilityStore((state) => state.ability);
-
-  const { mutateAsync: createProcess } = usePostAsset('/process');
-
-  const { mutateAsync: deleteProcess } = useDeleteAsset('/process/{definitionId}', {
-    onSettled: refreshData,
-  });
-
-  // const deleteSelectedProcesses = useCallback(() => {
-  //   selection.forEach((id) => {
-  //     deleteProcess({
-  //       params: {
-  //         path: {
-  //           definitionId: id as string,
-  //         },
-  //       },
-  //       parseAs: 'text',
-  //     });
-  //   });
-  //   setSelection([]);
-  // }, [deleteProcess, selection, setSelection]);
+
+  const favourites = [0];
 
   const actionBarGenerator = useCallback(
     (record: ProcessListProcess) => {
@@ -164,35 +92,16 @@
               }}
             />
           </Tooltip>
-          <Tooltip placement="top" title={'Copy'}>
-            <CopyOutlined
-<<<<<<< HEAD
-              onClick={(e) => {
-                e.stopPropagation();
-                setCopyProcessIds([record.definitionId]);
-                setSelection([record.definitionId]);
-=======
-              onClick={() => {
-                createProcess({
-                  body: {
-                    ...{
-                      ...record,
-                      description: record.description.value,
-                      definitionName: record.definitionName.value,
-                    },
-                    bpmn: record.bpmn || '',
-                    variables: [
-                      {
-                        name: `${record.definitionName.value} Copy`,
-                        type: '',
-                      },
-                    ],
-                  },
-                });
->>>>>>> 3d2a50e1
-              }}
-            />
-          </Tooltip>
+          <AuthCan resource={toCaslResource('Process', record)} action="create">
+            <Tooltip placement="top" title={'Copy'}>
+              <CopyOutlined
+                onClick={(e) => {
+                  e.stopPropagation();
+                  onCopyProcess(record.definitionId);
+                }}
+              />
+            </Tooltip>
+          </AuthCan>
           <Tooltip placement="top" title={'Export'}>
             <ExportOutlined
               onClick={() => {
@@ -201,34 +110,23 @@
             />
           </Tooltip>
           <AuthCan resource={toCaslResource('Process', record)} action="update">
-            <ProcessEditButton
-              process={record}
-              wrapperElement={
-                <Tooltip placement="top" title={'Edit'}>
-                  <EditOutlined />
-                </Tooltip>
-              }
-            />
+            <Tooltip placement="top" title={'Edit'}>
+              <EditOutlined
+                onClick={() => {
+                  onEditProcess(record.definitionId);
+                }}
+              />
+            </Tooltip>
           </AuthCan>
 
           {/*TODO: errors regarding query */}
 
           <AuthCan action="delete" resource={toCaslResource('Process', process)}>
             <Tooltip placement="top" title={'Delete'}>
-              {/* <Popconfirm
-                title="Delete Process"
-                description="Are you sure you want to delete this process?"
-                onConfirm={() => {
-                  setSelection([record.definitionId])
-                  deleteSelectedProcesses()
-                }}
-              >
-                <Button icon={<DeleteOutlined />} type="text" />
-              </Popconfirm> */}
               <ConfirmationButton
                 title="Delete Process"
                 description="Are you sure you want to delete the selected process?"
-                onConfirm={() => deleteSelectedProcesses()}
+                onConfirm={() => onDeleteProcess(record.definitionId)}
                 buttonProps={{
                   icon: <DeleteOutlined />,
                   type: 'text',
@@ -236,59 +134,10 @@
               />
             </Tooltip>
           </AuthCan>
-
-          {/* {ability.can('delete', 'Process') && (
-            <Tooltip placement="top" title={'Delete'}>
-              <DeleteOutlined
-                onClick={(e) => {
-                  e.stopPropagation();
-<<<<<<< HEAD
-                  setDeleteProcessIds([record.definitionId]);
-                  setSelection([record.definitionId]);
-=======
-                  if (openModalWhenDeleteSingle) {
-                    onDeleteProcess(record.definitionId);
-                  } else {
-                    deleteProcess({
-                      params: {
-                        path: {
-                          definitionId: record.definitionId as string,
-                        },
-                      },
-                    });
-                  }
-
-                  setSelection(selection.filter((id) => id !== record.definitionId));
->>>>>>> 3d2a50e1
-                }}
-              />
-            </Tooltip>
-          )} */}
         </>
       );
     },
-    [
-      ability,
-      createProcess,
-      deleteProcess,
-      onDeleteProcess,
-      onExportProcess,
-<<<<<<< HEAD
-      // openModalWhenDelete,
-      selection,
-      setCopyProcessIds,
-      setDeleteProcessIds,
-      setSelection,
-      invalidateProcesses,
-      deleteProcess,
-      deleteSelectedProcesses,
-=======
-      openModalWhenDeleteSingle,
-      router,
-      selection,
-      setSelection,
->>>>>>> 3d2a50e1
-    ],
+    [onCopyProcess, onDeleteProcess, onEditProcess, onExportProcess],
   );
 
   // rowSelection object indicates the need for row selection
@@ -620,19 +469,6 @@
       {previewerOpen && (
         <Preview selectedElement={previewProcess} setOpen={setPreviewerOpen}></Preview>
       )}
-<<<<<<< HEAD
-      <ProcessCopyModal
-        setCopyProcessIds={setCopyProcessIds}
-        processKeys={copyProcessKeys}
-        setSelection={setSelection}
-      />
-      {/* <ProcessDeleteModal
-        setDeleteProcessIds={setDeleteProcessIds}
-        processKeys={deleteProcessIds}
-        setSelection={setSelection}
-      /> */}
-=======
->>>>>>> 3d2a50e1
     </>
   );
 };
