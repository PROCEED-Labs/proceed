--- conflicted
+++ resolved
@@ -201,8 +201,7 @@
     });
   }
 
-<<<<<<< HEAD
-  if (msConfig.PROCEED_PUBLIC_IAM_ACTIVATE) {
+  if (msConfig.PROCEED_PUBLIC_IAM_ACTIVE) {
     layoutMenuItems.push({
       key: 'iam-personal',
       label: 'Personal',
@@ -249,10 +248,7 @@
     });
   }
 
-  if (systemAdmin && msConfig.PROCEED_PUBLIC_IAM_ACTIVATE) {
-=======
   if (systemAdmin && msConfig.PROCEED_PUBLIC_IAM_ACTIVE) {
->>>>>>> 9601631f
     layoutMenuItems.push({
       key: 'ms-admin',
       label: <Link href="/admin">MS Administration</Link>,
