--- conflicted
+++ resolved
@@ -70,94 +70,9 @@
         instances: [],
       });
     });
-<<<<<<< HEAD
-  });
-  describe('GET/DELETE /process/{definitionId}', () => {
-    beforeAll(async () => {
-      const getResponse = await request.get('/process/otherId');
-      expect(getResponse.status).toBe(404);
-    });
-    afterAll(async () => {
-      const response = await request.delete('/process/definitionId');
-      expect(response.status).toBe(200);
-      const getResponse = await request.get('/process/definitionId');
-      expect(getResponse.status).toBe(404);
-      await request.delete('/process/_64552049-90bf-4f5b-96dd-e00747261755');
-    });
-    describe('GET /process/{definitionId}/versions', () => {
-      it('returns an array containing all the known versions of a process', async () => {
-        const getResponse = await request.get('/process/definitionId/versions');
-        expect(getResponse.status).toBe(200);
-        expect(getResponse.body).toStrictEqual([123]);
-      });
-      describe('GET /process/{definitionId}/versions/{version}', () => {
-        it('returns the information about a specific version of a process', async () => {
-          const getResponse = await request.get('/process/definitionId/versions/123');
-          expect(getResponse.status).toBe(200);
-          expect(getResponse.body).toStrictEqual({
-            bpmn,
-            definitionName: 'basicStatic',
-            deploymentMethod: 'dynamic',
-            deploymentDate: expect.any(Number),
-            needs: { html: ['userTaskFileName'], imports: [], images: [] },
-            version: 123,
-          });
-        });
-      });
-    });
-    it('returns process bpmn on GET on existing process', async () => {
-      const response = await request.get('/process/definitionId');
-      expect(response.status).toBe(200);
-      expect(response.body).toStrictEqual({
-        definitionId: 'definitionId',
-        versions: [
-          {
-            bpmn,
-            definitionName: 'basicStatic',
-            deploymentMethod: 'dynamic',
-            deploymentDate: expect.any(Number),
-            needs: { html: ['userTaskFileName'], imports: [], images: [] },
-            version: 123,
-          },
-        ],
-        instances: [],
-      });
-    });
-    describe('/process/{definitionId}/user-tasks/{userTaskFileName}', () => {
-      beforeAll(async () => {
-        const response = await request.get('/process/definitionId/user-tasks/userTaskFileName');
-        expect(response.status).toBe(404);
-      });
-      it('saves the user task html on PUT request', async () => {
-        const putResponse = await request
-          .put('/process/definitionId/user-tasks/userTaskFileName')
-          .send({ html: '<html><head></head><body><form></form></body></html>' });
-        expect(putResponse.status).toBe(200);
-        const getResponse = await request.get('/process/definitionId/user-tasks/userTaskFileName');
-        expect(getResponse.status).toBe(200);
-        expect(getResponse.body).toStrictEqual(expect.any(Object));
-      });
-      it('adds an image that is referenced in the html to the dependencies of versions that use the user task', async () => {
-        const putResponse = await request
-          .put(
-            '/process/_64552049-90bf-4f5b-96dd-e00747261755/user-tasks/User_Task_1qjpbcl-1671026484009'
-          )
-          .send({
-            html: '<html><head></head><body><form><img src="/resources/process/_64552049-90bf-4f5b-96dd-e00747261755/images/User_Task_1qjpbcl_image72fe83de-2c44-4d1f-ae71-6b323bee7f1c.png"></img></form></body></html>',
-          });
-        expect(putResponse.status).toBe(200);
-        const getResponse = await request.get(
-          '/process/_64552049-90bf-4f5b-96dd-e00747261755/user-tasks/User_Task_1qjpbcl-1671026484009'
-        );
-        expect(getResponse.status).toBe(200);
-        expect(getResponse.body).toStrictEqual(expect.any(Object));
-
-        const response = await request.get('/process/_64552049-90bf-4f5b-96dd-e00747261755');
-=======
     describe('/process/{definitionId}', () => {
       it('returns process bpmn on GET on existing process', async () => {
         const response = await request.get('/process/definitionId');
->>>>>>> a2ab0948
         expect(response.status).toBe(200);
         expect(response.body).toStrictEqual({
           definitionId: 'definitionId',
