--- conflicted
+++ resolved
@@ -1,13 +1,8 @@
 'use client';
 
 import styles from './processes.module.scss';
-<<<<<<< HEAD
 import { ComponentProps, useEffect, useRef, useState, useTransition } from 'react';
-import { Space, Button, Tooltip, Grid, App, Drawer, Dropdown, Card, Badge } from 'antd';
-=======
-import { ComponentProps, useRef, useState, useTransition } from 'react';
 import { Space, Button, Tooltip, Grid, App, Drawer, Dropdown, Card, Badge, message } from 'antd';
->>>>>>> c8cb6cad
 import {
   CopyOutlined,
   EditOutlined,
@@ -557,15 +552,9 @@
                     style={{
                       maxWidth: breakpoint.xl
                         ? metaPanelisOpened
-<<<<<<< HEAD
-                          ? `calc(87vw - ${tableWidthOffSet}px)`
-                          : `calc(85.5vw + ${siderOffSet}px)`
-                        : '100%',
-=======
                           ? `calc(100vw - ${metaPanelWidth}px - 200px - 20px - 10px - 10px)`
                           : 'calc(100vw - 30px - 200px - 20px - 10px - 10px)'
                         : 'calc(100vw - 75px - 10px - 10px)',
->>>>>>> c8cb6cad
                     }}
                   >
                     <ProcessList
