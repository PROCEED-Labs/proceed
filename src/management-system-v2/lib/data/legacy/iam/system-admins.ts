import { v4 } from 'uuid';
import store from '../store.js';
import {
  SystemAdmin,
  SystemAdminCreationInput,
  SystemAdminCreationInputSchema,
  SystemAdminSchema,
  SystemAdminUpdateInput,
  SystemAdminUpdateInputSchema,
} from '../../system-admin-schema';
import { enableUseDB } from 'FeatureFlags';
import db from '@/lib/data';
import { IoReturnDownBack } from 'react-icons/io5';
// @ts-ignore
let firstInit = !global.systemAdminsMetaObjects;

export let systemAdminsMetaObjects: {
  [adminId: string]: SystemAdmin | undefined;
} =
  // @ts-ignore
  global.systemAdminsMetaObjects || (global.systemAdminsMetaObjects = {});

let inited = false;

/**
 * Initializes the system admins meta information objects
 */
export function init() {
  if (!firstInit || inited) return;
  inited = true;

  const storedAdmins = store.get('systemAdmins') as SystemAdmin[];
  storedAdmins.forEach((admin) => (systemAdminsMetaObjects[admin.id] = admin));
}
init();

<<<<<<< HEAD
export async function getSystemAdmins() {
  const sysAdmins = enableUseDB
    ? await db.systemAdmin.findMany({})
    : Object.values(systemAdminsMetaObjects);
  return sysAdmins as SystemAdmin[];
}

export async function getAdminById(id: string) {
  return enableUseDB
    ? await db.systemAdmin.findUnique({ where: { id: id } })
    : systemAdminsMetaObjects[id];
}

export async function getSystemAdminByUserId(userId: string) {
  if (enableUseDB) {
    return (await db.systemAdmin.findUnique({ where: { userId: userId } })) as SystemAdmin;
  } else {
    for (const admin of Object.values(systemAdminsMetaObjects)) {
      if (admin!.userId === userId) return admin;
    }
  }
}

export async function addSystemAdmin(adminInput: SystemAdminCreationInput) {
  // TODO: decide if permissions should be checkded here
=======
/**
 * Returns all system admins in form of an array
 */
export async function getSystemAdmins() {
  const sysAdmins = Object.values(systemAdminsMetaObjects);
  return sysAdmins as SystemAdmin[];
}

/**
 * Returns a system admin based on the admin ID
 */
export async function getAdminById(id: string) {
  return systemAdminsMetaObjects[id];
}

/**
 * Returns a system admin based on the user ID
 */
export async function getSystemAdminByUserId(userId: string) {
  for (const admin of Object.values(systemAdminsMetaObjects)) {
    if (admin!.userId === userId) return admin;
  }
}

/**
 * Adds a new system admin
 *
 * @throws {Error}
 */
export async function addSystemAdmin(adminInput: SystemAdminCreationInput) {
  // TODO: decide if permissions should be checked here
>>>>>>> ad9d49b9

  const now = new Date();
  const admin = SystemAdminSchema.parse({
    ...SystemAdminCreationInputSchema.parse(adminInput),
    id: v4(),
    createdOn: now,
    lastEditedOn: now,
  });
  if (enableUseDB) {
    await db.systemAdmin.create({ data: { ...admin } });
  } else {
    if (systemAdminsMetaObjects[admin.id]) throw new Error('System admin id already exists');

    systemAdminsMetaObjects[admin.id] = admin;
    store.add('systemAdmins', admin);
  }

  return admin;
}

<<<<<<< HEAD
=======
/**
 * Updates a system admin by ID
 *
 * @throws {Error}
 */
>>>>>>> ad9d49b9
export async function updateSystemAdmin(
  adminId: string,
  adminUpdate: Partial<SystemAdminUpdateInput>,
) {
<<<<<<< HEAD
  // TODO: decide if permissions should be checkded here
  const adminData = enableUseDB ? await getAdminById(adminId) : systemAdminsMetaObjects[adminId];
=======
  // TODO: decide if permissions should be checked here
  const adminData = systemAdminsMetaObjects[adminId];
>>>>>>> ad9d49b9
  if (!adminData) throw new Error('System admin not found');

  const newAdminData = {
    ...adminData,
    ...SystemAdminUpdateInputSchema.partial().parse(adminUpdate),
    lastEditedOn: new Date(),
  } as SystemAdmin;
<<<<<<< HEAD
  if (enableUseDB) {
    await db.systemAdmin.update({ where: { id: adminId }, data: { ...newAdminData } });
  } else {
    store.update('systemAdmins', adminId, newAdminData);
    systemAdminsMetaObjects[adminId] = newAdminData;
  }
=======

  store.update('systemAdmins', adminId, newAdminData);
  systemAdminsMetaObjects[adminId] = newAdminData;
>>>>>>> ad9d49b9

  return newAdminData;
}

<<<<<<< HEAD
export async function deleteSystemAdmin(adminId: string) {
  // TODO: decide if permissions should be checkded here
  const adminData = enableUseDB ? await getAdminById(adminId) : systemAdminsMetaObjects[adminId];
=======
/**
 * Deletes a system admin by ID
 *
 * @throws {Error}
 */
export async function deleteSystemAdmin(adminId: string) {
  // TODO: decide if permissions should be checked here
  const adminData = systemAdminsMetaObjects[adminId];
>>>>>>> ad9d49b9
  if (!adminData) throw new Error('System admin not found');
  if (enableUseDB) {
    await db.systemAdmin.delete({ where: { id: adminId } });
  } else {
    delete systemAdminsMetaObjects[adminId];
    store.remove('systemAdmins', adminId);
  }
}<|MERGE_RESOLUTION|>--- conflicted
+++ resolved
@@ -8,9 +8,7 @@
   SystemAdminUpdateInput,
   SystemAdminUpdateInputSchema,
 } from '../../system-admin-schema';
-import { enableUseDB } from 'FeatureFlags';
-import db from '@/lib/data';
-import { IoReturnDownBack } from 'react-icons/io5';
+
 // @ts-ignore
 let firstInit = !global.systemAdminsMetaObjects;
 
@@ -34,33 +32,6 @@
 }
 init();
 
-<<<<<<< HEAD
-export async function getSystemAdmins() {
-  const sysAdmins = enableUseDB
-    ? await db.systemAdmin.findMany({})
-    : Object.values(systemAdminsMetaObjects);
-  return sysAdmins as SystemAdmin[];
-}
-
-export async function getAdminById(id: string) {
-  return enableUseDB
-    ? await db.systemAdmin.findUnique({ where: { id: id } })
-    : systemAdminsMetaObjects[id];
-}
-
-export async function getSystemAdminByUserId(userId: string) {
-  if (enableUseDB) {
-    return (await db.systemAdmin.findUnique({ where: { userId: userId } })) as SystemAdmin;
-  } else {
-    for (const admin of Object.values(systemAdminsMetaObjects)) {
-      if (admin!.userId === userId) return admin;
-    }
-  }
-}
-
-export async function addSystemAdmin(adminInput: SystemAdminCreationInput) {
-  // TODO: decide if permissions should be checkded here
-=======
 /**
  * Returns all system admins in form of an array
  */
@@ -92,7 +63,6 @@
  */
 export async function addSystemAdmin(adminInput: SystemAdminCreationInput) {
   // TODO: decide if permissions should be checked here
->>>>>>> ad9d49b9
 
   const now = new Date();
   const admin = SystemAdminSchema.parse({
@@ -101,37 +71,26 @@
     createdOn: now,
     lastEditedOn: now,
   });
-  if (enableUseDB) {
-    await db.systemAdmin.create({ data: { ...admin } });
-  } else {
-    if (systemAdminsMetaObjects[admin.id]) throw new Error('System admin id already exists');
 
-    systemAdminsMetaObjects[admin.id] = admin;
-    store.add('systemAdmins', admin);
-  }
+  if (systemAdminsMetaObjects[admin.id]) throw new Error('System admin id already exists');
+
+  systemAdminsMetaObjects[admin.id] = admin;
+  store.add('systemAdmins', admin);
 
   return admin;
 }
 
-<<<<<<< HEAD
-=======
 /**
  * Updates a system admin by ID
  *
  * @throws {Error}
  */
->>>>>>> ad9d49b9
 export async function updateSystemAdmin(
   adminId: string,
   adminUpdate: Partial<SystemAdminUpdateInput>,
 ) {
-<<<<<<< HEAD
-  // TODO: decide if permissions should be checkded here
-  const adminData = enableUseDB ? await getAdminById(adminId) : systemAdminsMetaObjects[adminId];
-=======
   // TODO: decide if permissions should be checked here
   const adminData = systemAdminsMetaObjects[adminId];
->>>>>>> ad9d49b9
   if (!adminData) throw new Error('System admin not found');
 
   const newAdminData = {
@@ -139,27 +98,13 @@
     ...SystemAdminUpdateInputSchema.partial().parse(adminUpdate),
     lastEditedOn: new Date(),
   } as SystemAdmin;
-<<<<<<< HEAD
-  if (enableUseDB) {
-    await db.systemAdmin.update({ where: { id: adminId }, data: { ...newAdminData } });
-  } else {
-    store.update('systemAdmins', adminId, newAdminData);
-    systemAdminsMetaObjects[adminId] = newAdminData;
-  }
-=======
 
   store.update('systemAdmins', adminId, newAdminData);
   systemAdminsMetaObjects[adminId] = newAdminData;
->>>>>>> ad9d49b9
 
   return newAdminData;
 }
 
-<<<<<<< HEAD
-export async function deleteSystemAdmin(adminId: string) {
-  // TODO: decide if permissions should be checkded here
-  const adminData = enableUseDB ? await getAdminById(adminId) : systemAdminsMetaObjects[adminId];
-=======
 /**
  * Deletes a system admin by ID
  *
@@ -168,12 +113,8 @@
 export async function deleteSystemAdmin(adminId: string) {
   // TODO: decide if permissions should be checked here
   const adminData = systemAdminsMetaObjects[adminId];
->>>>>>> ad9d49b9
   if (!adminData) throw new Error('System admin not found');
-  if (enableUseDB) {
-    await db.systemAdmin.delete({ where: { id: adminId } });
-  } else {
-    delete systemAdminsMetaObjects[adminId];
-    store.remove('systemAdmins', adminId);
-  }
+
+  delete systemAdminsMetaObjects[adminId];
+  store.remove('systemAdmins', adminId);
 }