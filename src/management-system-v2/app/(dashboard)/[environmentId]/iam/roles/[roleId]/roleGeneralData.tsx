--- conflicted
+++ resolved
@@ -10,12 +10,12 @@
 import { useRouter } from 'next/navigation';
 import { Role, RoleInputSchema } from '@/lib/data/role-schema';
 import { useEnvironment } from '@/components/auth-can';
-<<<<<<< HEAD
 import useParseZodErrors, { antDesignInputProps } from '@/lib/useParseZodErrors';
 import FormSubmitButton from '@/components/form-submit-button';
 import { FolderTree } from '@/components/FolderTree';
 import { ProcessListItemIcon } from '@/components/process-list';
 import { Folder } from '@/lib/data/folder-schema';
+import { wrapServerCall } from '@/lib/wrap-server-call';
 
 const InputSchema = RoleInputSchema.omit({ environmentId: true, permissions: true });
 
@@ -89,13 +89,7 @@
   role: _role,
   roleParentFolder,
 }) => {
-  const { message } = App.useApp();
-=======
-import { wrapServerCall } from '@/lib/wrap-server-call';
-
-const RoleGeneralData: FC<{ role: Role }> = ({ role: _role }) => {
   const app = App.useApp();
->>>>>>> acd8f3f2
   const ability = useAbilityStore((store) => store.ability);
   const [form] = Form.useForm();
   const router = useRouter();
