import eventHandler from './eventHandler.js';
import store from './store.js';
import logger from './logging.js';
import {
  saveProcess,
  saveProcessVersion,
  deleteProcess,
  getImage,
  getImages,
  saveImage,
  deleteImage,
  getUserTaskIds,
  getUserTaskHTML,
  getUserTasksHTML,
  saveUserTaskHTML,
  deleteUserTaskHTML,
  getBPMN,
  getProcessVersion,
  updateProcess as overwriteProcess,
  getUpdatedProcessesJSON,
  getImageFileNames,
} from './fileHandling.js';
import { mergeIntoObject } from '../../helpers/javascriptHelpers';
import { getProcessInfo, getDefaultProcessMetaInfo } from '../../helpers/processHelpers';

import bpmnHelperEx from '@proceed/bpmn-helper';
import Ability from '@/lib/ability/abilityHelper.js';
import { OptionalKeys } from '@/lib/typescript-utils.js';
import {
  ProcessMetadata,
  ProcessInput,
  ProcessInputSchema,
  Process,
  ProcessServerInput,
  ProcessServerInputSchema,
} from '../process-schema';

let firstInit = false;
// @ts-ignore
if (!global.processMetaObjects) {
  firstInit = true;
}

let processMetaObjects: {
  [ProcessId: string]: Omit<ProcessMetadata, 'bpmn'>;
} =
  // @ts-ignore
  global.processMetaObjects || (global.processMetaObjects = {});

const { getDefinitionsVersionInformation } = bpmnHelperEx;

export function getProcessMetaObjects() {
  return processMetaObjects;
}

/** Returns all processes for a user */
export async function getProcesses(ability: Ability, includeBPMN = false) {
  const processes = Object.values(processMetaObjects);

  const userProcesses = await Promise.all(
    ability
      .filter('view', 'Process', processes)
      .map(async (process) =>
        !includeBPMN ? process : { ...process, bpmn: getProcessBpmn(process.id) },
      ),
  );

  return userProcesses;
}

export async function getProcess(processDefinitionsId: string, includeBPMN = false) {
  const process = processMetaObjects[processDefinitionsId];
  if (!process) {
    throw new Error(`Process with id ${processDefinitionsId} could not be found!`);
  }

  const bpmn = includeBPMN ? await getProcessBpmn(processDefinitionsId) : null;
  return { ...process, bpmn };
}

/**
 * Throws if process with given id doesn't exist
 *
 * @param {String} processDefinitionsId
 */
export function checkIfProcessExists(processDefinitionsId: string) {
  if (!processMetaObjects[processDefinitionsId]) {
    throw new Error(`Process with id ${processDefinitionsId} does not exist!`);
  }
}

/** Handles adding a process, makes sure all necessary information gets parsed from bpmn */
export async function addProcess(processInput: ProcessServerInput & { bpmn: string }) {
  // const processData = ProcessInputSchema.parse(processInput) as OptionalKeys<ProcessInput, 'bpmn'>;
  const { bpmn } = processInput;

  const processData = ProcessServerInputSchema.parse(processInput);

  if (!bpmn) {
    throw new Error("Can't create a process without a bpmn!");
  }

  // create meta info object
  const metadata = {
    ...getDefaultProcessMetaInfo(),
    ...processData,
    ...(await getProcessInfo(bpmn)),
  };

  const { id: processDefinitionsId } = metadata;

  // check if there is an id collision
  if (processMetaObjects[processDefinitionsId]) {
    throw new Error(`A process with the id ${processDefinitionsId} already exists!`);
  }

  // save process info
  processMetaObjects[processDefinitionsId] = metadata;

  // write meta data to store
  store.add('processes', removeExcessiveInformation(metadata));
  // save bpmn
  await saveProcess(processDefinitionsId, bpmn);

  eventHandler.dispatch('processAdded', { process: metadata });

  return metadata;
}

/** Updates an existing process with the given bpmn */
export async function updateProcess(
  processDefinitionsId: string,
  newInfoInput: Partial<ProcessInput> & { bpmn?: string },
) {
  const { bpmn: newBpmn } = newInfoInput;

  const newInfo = ProcessInputSchema.partial().parse(newInfoInput);
  checkIfProcessExists(processDefinitionsId);

  let metaChanges = {
    ...newInfo,
  };

  if (newBpmn) {
    // get new info from bpmn
    metaChanges = {
      ...metaChanges,
      ...(await getProcessInfo(newBpmn)),
    };
  }

  const newMetaData = await updateProcessMetaData(processDefinitionsId, metaChanges);

  if (newBpmn) {
    await overwriteProcess(processDefinitionsId, newBpmn);

    eventHandler.dispatch('backend_processXmlChanged', {
      definitionsId: processDefinitionsId,
      newXml: newBpmn,
    });
  }

  return newMetaData;
}

/** Direct updates to process meta data, should mostly be used for internal changes (puppeteer client, electron) to avoid
 * parsing the bpmn unnecessarily */
export async function updateProcessMetaData(
  processDefinitionsId: string,
  metaChanges: Partial<Omit<ProcessMetadata, 'bpmn'>>,
) {
<<<<<<< HEAD
  const metaChanges = ProcessInputSchema.partial().parse(metaChangesInput);
=======
>>>>>>> cd7e91e8
  checkIfProcessExists(processDefinitionsId);

  const newMetaData = {
    ...processMetaObjects[processDefinitionsId],
    lastEdited: new Date().toUTCString(),
  };

  mergeIntoObject(newMetaData, metaChanges, true, true, true);

  /* // add shared_with if process is shared
  if (metaChanges.shared_with) {
    newMetaData.shared_with = metaChanges.shared_with;
  }

  // remove shared_with if not shared anymore
  if (newMetaData.shared_with && metaChanges.shared_with && metaChanges.shared_with.length === 0) {
    delete newMetaData.shared_with;
  } */

  newMetaData.shared = metaChanges.shared;
  newMetaData.sharedAs = metaChanges.sharedAs;
  if (metaChanges.shareTimeStamp) newMetaData.shareTimeStamp = metaChanges.shareTimeStamp;

  processMetaObjects[processDefinitionsId] = newMetaData;

  store.update('processes', processDefinitionsId, removeExcessiveInformation(newMetaData));

  eventHandler.dispatch('processUpdated', {
    oldId: processDefinitionsId,
    updatedInfo: newMetaData,
  });

  return newMetaData;
}

/** Removes an existing process */
export async function removeProcess(processDefinitionsId: string) {
  if (!processMetaObjects[processDefinitionsId]) {
    return;
  }

  // remove process directory
  deleteProcess(processDefinitionsId);
  // remove from store
  store.remove('processes', processDefinitionsId);
  delete processMetaObjects[processDefinitionsId];

  eventHandler.dispatch('processRemoved', { processDefinitionsId });
}

/** Stores a new version of an existing process */
export async function addProcessVersion(processDefinitionsId: string, bpmn: string) {
  // get the version from the given bpmn
  let versionInformation = await getDefinitionsVersionInformation(bpmn);

  if (!versionInformation) {
    throw new Error('The given bpmn does not contain a version.');
  }

  const existingProcess = processMetaObjects[processDefinitionsId];
  if (!existingProcess) {
    // TODO: create the process and use the given version as the "HEAD"
    throw new Error('The process for which you try to create a version does not exist');
  }

  if (
    existingProcess.type !== 'project' &&
    (!versionInformation.name || !versionInformation.description)
  ) {
    throw new Error(
      'A bpmn that should be stored as a version of a process has to contain both a version name and a version description!',
    );
  }

  // don't add a version a second time
  if (existingProcess.versions.some(({ version }) => version == versionInformation.version)) {
    return;
  }

  // save the new version in the directory of the process

  await saveProcessVersion(processDefinitionsId, versionInformation.version || 0, bpmn);

  // add information about the new version to the meta information and inform others about its existance
  const newVersions = existingProcess.versions ? [...existingProcess.versions] : [];

  //@ts-ignore
  newVersions.push(versionInformation);
  newVersions.sort((a, b) => b.version - a.version);

  await updateProcessMetaData(processDefinitionsId, { versions: newVersions });
}

/** Returns the bpmn of a specific process version */
export function getProcessVersionBpmn(processDefinitionsId: string, version: number) {
  let existingProcess = processMetaObjects[processDefinitionsId];
  if (!existingProcess) {
    throw new Error('The process for which you try to get a version does not exist');
  }

  if (
    !existingProcess.versions ||
    !existingProcess.versions.some((existingVersionInfo) => existingVersionInfo.version == version)
  ) {
    throw new Error('The version you are trying to get does not exist');
  }

  return getProcessVersion(processDefinitionsId, version);
}

/** Removes information from the meta data that would not be correct after a restart */
function removeExcessiveInformation(processInfo: Omit<ProcessMetadata, 'bpmn'>) {
  const newInfo = { ...processInfo };
  delete newInfo.inEditingBy;
  return newInfo;
}

/** Returns the process definition for the process with the given id */
export function getProcessBpmn(processDefinitionsId: string) {
  checkIfProcessExists(processDefinitionsId);

  try {
    const bpmn = getBPMN(processDefinitionsId);
    return bpmn;
  } catch (err) {
    logger.debug(`Error reading bpmn of process. Reason:\n${err}`);
    throw new Error('Unable to find process bpmn!');
  }
}

/** Returns the filenames of html data for all user tasks in the given process */
export async function getProcessUserTasks(processDefinitionsId: string) {
  checkIfProcessExists(processDefinitionsId);

  try {
    const userTaskIds = await getUserTaskIds(processDefinitionsId);
    return userTaskIds;
  } catch (err) {
    logger.debug(`Error reading user task ids. Reason:\n${err}`);
    throw new Error('Unable to read user task filenames');
  }
}

/** Returns the html for a specific user task in a process */
export async function getProcessUserTaskHtml(processDefinitionsId: string, taskFileName: string) {
  checkIfProcessExists(processDefinitionsId);

  try {
    const userTaskHtml = await getUserTaskHTML(processDefinitionsId, taskFileName);
    return userTaskHtml;
  } catch (err) {
    logger.debug(`Error getting html of user task. Reason:\n${err}`);
    throw new Error('Unable to get html for user task!');
  }
}

/** Return object mapping from user tasks fileNames to their html */
export async function getProcessUserTasksHtml(processDefinitionsId: string) {
  checkIfProcessExists(processDefinitionsId);

  try {
    const userTasksHtml = await getUserTasksHTML(processDefinitionsId);
    return userTasksHtml;
  } catch (err) {
    logger.debug(`Error getting user task html. Reason:\n${err}`);
    throw new Error('Failed getting html for all user tasks');
  }
}

export async function saveProcessUserTask(
  processDefinitionsId: string,
  userTaskFileName: string,
  html: string,
) {
  checkIfProcessExists(processDefinitionsId);

  try {
    await saveUserTaskHTML(processDefinitionsId, userTaskFileName, html);
    eventHandler.dispatch('backend_processTaskHtmlChanged', {
      processDefinitionsId,
      userTaskFileName,
      html,
    });
  } catch (err) {
    logger.debug(`Error storing user task data. Reason:\n${err}`);
    throw new Error('Failed to store the user task data');
  }
}

/** Removes a stored user task from disk */
export async function deleteProcessUserTask(
  processDefinitionsId: string,
  userTaskFileName: string,
) {
  checkIfProcessExists(processDefinitionsId);

  try {
    await deleteUserTaskHTML(processDefinitionsId, userTaskFileName);
    eventHandler.dispatch('backend_processTaskHtmlChanged', {
      processDefinitionsId,
      userTaskFileName,
    });
  } catch (err) {
    logger.debug(`Error removing user task html. Reason:\n${err}`);
  }
}

export async function getProcessImage(processDefinitionsId: string, imageFileName: string) {
  checkIfProcessExists(processDefinitionsId);

  try {
    const image = await getImage(processDefinitionsId, imageFileName);

    return image;
  } catch (err) {
    logger.debug(`Error getting image. Reason:\n${err}`);
    throw new Error('Unable to get image!');
  }
}

/** Return Array with fileNames of images for given process */
export async function getProcessImageFileNames(processDefinitionsId: string) {
  checkIfProcessExists(processDefinitionsId);

  try {
    const imageFilenames = await getImageFileNames(processDefinitionsId);
    return imageFilenames;
  } catch (err) {
    logger.debug(`Error getting image filenames. Reason:\n${err}`);
    throw new Error('Failed getting all image filenames in process');
  }
}

/** Return object mapping from images fileNames to their image */
export async function getProcessImages(processDefinitionsId: string) {
  checkIfProcessExists(processDefinitionsId);

  try {
    const images = await getImages(processDefinitionsId);
    return images;
  } catch (err) {
    logger.debug(`Error getting images. Reason:\n${err}`);
    throw new Error('Failed getting all images in process');
  }
}

export async function saveProcessImage(
  processDefinitionsId: string,
  imageFileName: string,
  image: string,
) {
  checkIfProcessExists(processDefinitionsId);

  try {
    await saveImage(processDefinitionsId, imageFileName, image);
    eventHandler.dispatch('backend_processImageChanged', {
      processDefinitionsId,
      imageFileName,
      image,
    });
  } catch (err) {
    logger.debug(`Error storing image. Reason:\n${err}`);
    throw new Error('Failed to store image');
  }
}

export async function deleteProcessImage(processDefinitionsId: string, imageFileName: string) {
  checkIfProcessExists(processDefinitionsId);

  try {
    await deleteImage(processDefinitionsId, imageFileName);
  } catch (err) {
    logger.debug(`Error deleting image. Reason:\n${err}`);
    throw new Error('Failed to delete image');
  }
}

/** Stores the id of the socket wanting to block the process from being deleted inside the process object */
export function blockProcess(socketId: string, processDefinitionsId: string) {
  checkIfProcessExists(processDefinitionsId);

  const process = { ...processMetaObjects[processDefinitionsId] };

  const blocker = { id: socketId, task: undefined };
  let { inEditingBy } = process;
  if (!inEditingBy) {
    inEditingBy = [blocker];
  } else {
    const existingBlocker = inEditingBy.find((b) => b.id == blocker.id);
    if (!existingBlocker) {
      inEditingBy.push(blocker);
    }
  }
  updateProcessMetaData(processDefinitionsId, { inEditingBy });
}

/** Removes the id of the socket wanting to unblock the process from the process object */
export function unblockProcess(socketId: string, processDefinitionsId: string) {
  checkIfProcessExists(processDefinitionsId);

  const process = processMetaObjects[processDefinitionsId];

  if (!process.inEditingBy) {
    return;
  }

  const inEditingBy = process.inEditingBy.filter((blocker) => blocker.id !== socketId);

  updateProcessMetaData(processDefinitionsId, { inEditingBy });
}

export function blockTask(socketId: string, processDefinitionsId: string, taskId: string) {
  checkIfProcessExists(processDefinitionsId);

  const process = processMetaObjects[processDefinitionsId];

  if (!process.inEditingBy) {
    return;
  }

  let blocker = process.inEditingBy.find((b) => b.id === socketId);

  let { inEditingBy } = process;

  if (!blocker) {
    blocker = { id: socketId, task: taskId };
    inEditingBy.push(blocker);
  } else {
    blocker.task = taskId;
  }

  updateProcessMetaData(processDefinitionsId, { inEditingBy });
}

export function unblockTask(socketId: string, processDefinitionsId: string, taskId: string) {
  checkIfProcessExists(processDefinitionsId);

  const process = processMetaObjects[processDefinitionsId];

  if (!process.inEditingBy) {
    return;
  }

  let blocker = process.inEditingBy.find((b) => b.id === socketId);

  if (blocker && blocker.task === taskId) {
    blocker.task = undefined;

    updateProcessMetaData(processDefinitionsId, { inEditingBy: process.inEditingBy });
  }
}

/** Will remove all instance adaptation processes that are stored */
function removeAdaptationProcesses(processes: ProcessMetadata[]) {
  for (const process of processes) {
    // delete the process data if it is an adaptation process
    if (process.type === 'process-instance') {
      deleteProcess(process.id);
    }
  }

  return processes.filter((p) => p.type !== 'process-instance');
}

/**
 * initializes the process meta information objects
 */
export async function init() {
  // Avoids recreating the processMetaObjects in server actions' module scope if they already exist.
  if (!firstInit) {
    return;
  }

  // get processes that were persistently stored
  const storedProcesses = store.get('processes');
  let updatedProcesses = (await getUpdatedProcessesJSON(storedProcesses)) as ProcessMetadata[];

  // remove all adaptation process that might still be stored for some reason
  updatedProcesses = removeAdaptationProcesses(updatedProcesses);

  store.set('processes', 'processes', updatedProcesses);
  const processes = updatedProcesses.map((uP) => ({ ...uP, inEditingBy: [] }));
  processes.forEach((process) => (processMetaObjects[process.id] = process));
}<|MERGE_RESOLUTION|>--- conflicted
+++ resolved
@@ -169,10 +169,6 @@
   processDefinitionsId: string,
   metaChanges: Partial<Omit<ProcessMetadata, 'bpmn'>>,
 ) {
-<<<<<<< HEAD
-  const metaChanges = ProcessInputSchema.partial().parse(metaChangesInput);
-=======
->>>>>>> cd7e91e8
   checkIfProcessExists(processDefinitionsId);
 
   const newMetaData = {
