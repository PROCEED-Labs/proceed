--- conflicted
+++ resolved
@@ -311,7 +311,252 @@
 }
 
 /**
-<<<<<<< HEAD
+ * Saves the form data of a user task
+ *
+ * @param {String} processDefinitionsId the id of the process that contains the user task
+ * @param {String} taskId the id of the specific user task
+ * @param {String} html the html data of the user task
+ */
+export async function saveUserTaskHTML(processDefinitionsId, taskId, html) {
+  const userTaskDir = getUserTaskDir(processDefinitionsId);
+
+  fse.ensureDirSync(userTaskDir);
+
+  fse.writeFileSync(path.join(userTaskDir, `${taskId}.html`), html);
+}
+
+/**
+ * Returns the image with the given filename in a process
+ *
+ * @param {String} processDefinitionsId
+ * @param {String} imageFileName
+ */
+export async function getImage(processDefinitionsId, imageFileName) {
+  const imagesDir = getImagesDir(processDefinitionsId);
+  const imagePath = path.join(imagesDir, imageFileName);
+  const image = fse.readFileSync(imagePath);
+  return image;
+}
+
+/**
+ * Returns all image filenames in a process
+ *
+ * @param {String} processDefinitionsId
+ *
+ * @returns {Promise<string[]>}
+ *    @resolves {Array} Array containing all fileNames for images
+ */
+export function getImageFileNames(processDefinitionsId) {
+  return new Promise((resolve, reject) => {
+    const imagesDir = getImagesDir(processDefinitionsId);
+
+    if (!fse.existsSync(imagesDir)) {
+      resolve([]);
+    }
+
+    fse.readdir(imagesDir, (err, files) => {
+      if (err) {
+        reject(err);
+        return;
+      }
+
+      resolve(files);
+    });
+  });
+}
+
+/**
+ * Returns all images in a process
+ *
+ * @param {String} processDefinitionsId
+ *
+ * @returns {Promise}
+ *    @resolves {Object} Object containing a fileName to image mapping
+ */
+export function getImages(processDefinitionsId) {
+  return new Promise((resolve, reject) => {
+    const imagesDir = getImagesDir(processDefinitionsId);
+
+    if (!fse.existsSync(imagesDir)) {
+      resolve({});
+    }
+
+    fse.readdir(imagesDir, (err, files) => {
+      if (err) {
+        reject(err);
+        return;
+      }
+
+      const images = {};
+
+      if (files) {
+        files.forEach(async (file) => {
+          const imageFilePath = path.join(imagesDir, file);
+          const imageFileContent = fse.readFileSync(imageFilePath);
+
+          images[file] = imageFileContent;
+        });
+      }
+
+      resolve(images);
+    });
+  });
+}
+
+/**
+ * Saves an image used in a process
+ *
+ * @param {String} processDefinitionsId the id of the process that contains the image
+ * @param {String} imageId the id of the specific image
+ * @param {Buffer} image an image
+ */
+export async function saveImage(processDefinitionsId, imageFileName, image) {
+  const imagesDir = getImagesDir(processDefinitionsId);
+
+  fse.ensureDirSync(imagesDir);
+
+  fse.writeFileSync(path.join(imagesDir, `${imageFileName}`), image);
+
+  eventHandler.dispatch('image_changed', { processDefinitionsId, imageFileName, image });
+}
+
+/**
+ * Deletes an image used in a process
+ *
+ * @param {String} processDefinitionsId the id of the process that contains the image
+ * @param {String} imageId the id of the specific image
+ */
+export async function deleteImage(processDefinitionsId, imageFileName) {
+  const imagesDir = getImagesDir(processDefinitionsId);
+  const filePath = path.join(imagesDir, `${imageFileName}`);
+  fse.unlinkSync(filePath);
+}
+
+/**
+ * Returns the form data for a user task with the given id in a process
+ *
+ * @param {String} processDefinitionsId
+ * @param {String} taskId
+ */
+export function getUserTaskJSON(processDefinitionsId, taskId) {
+  const userTaskDir = getUserTaskDir(processDefinitionsId);
+  const userTaskFile = `${taskId}.json`;
+  const userTaskPath = path.join(userTaskDir, userTaskFile);
+  return fse.readFileSync(userTaskPath, 'utf-8');
+}
+
+/**
+ * Returns the html for a user task with the given id in a process
+ *
+ * @param {String} processDefinitionsId
+ * @param {String} taskId
+ */
+export function getUserTaskHTML(processDefinitionsId, taskId) {
+  const userTaskDir = getUserTaskDir(processDefinitionsId);
+  const userTaskFile = `${taskId}.html`;
+  const userTaskPath = path.join(userTaskDir, userTaskFile);
+  return fse.readFileSync(userTaskPath, 'utf-8');
+}
+
+/**
+ * Returns the form data for all user tasks in a process
+ *
+ * @param {String} processDefinitionsId
+ *
+ * @returns {Promise}
+ *    @resolves {Object} Object containing a taskId to form data mapping
+ */
+export function getUserTasksJSON(processDefinitionsId) {
+  return new Promise((resolve, reject) => {
+    const userTaskDir = getUserTaskDir(processDefinitionsId);
+
+    if (!fse.existsSync(userTaskDir)) {
+      resolve({});
+    }
+
+    fse.readdir(userTaskDir, (err, files) => {
+      if (err) {
+        reject(err);
+        return;
+      }
+
+      const userTasksJSON = {};
+
+      if (files) {
+        files
+          .filter((path) => path.endsWith('json'))
+          .forEach(async (file) => {
+            const filePath = path.join(userTaskDir, file);
+            const fileContents = fse.readFileSync(filePath, 'utf-8');
+            const [taskId] = file.split('.');
+
+            userTasksJSON[taskId] = fileContents;
+          });
+      }
+
+      resolve(userTasksJSON);
+    });
+  });
+}
+
+/**
+ * Returns the html for all user tasks in a process
+ *
+ * @param {String} processDefinitionsId
+ *
+ * @returns {Promise}
+ *    @resolves {Object} Object containing a taskId to task html mapping
+ */
+export function getUserTasksHTML(processDefinitionsId) {
+  return new Promise((resolve, reject) => {
+    const userTaskDir = getUserTaskDir(processDefinitionsId);
+
+    if (!fse.existsSync(userTaskDir)) {
+      resolve({});
+    }
+
+    fse.readdir(userTaskDir, (err, files) => {
+      if (err) {
+        reject(err);
+        return;
+      }
+
+      const userTasksHTML = {};
+
+      if (files) {
+        files
+          .filter((path) => path.endsWith('html'))
+          .forEach(async (file) => {
+            const htmlFilePath = path.join(userTaskDir, file);
+            const htmlFileContents = fse.readFileSync(htmlFilePath, 'utf-8');
+            const [taskId] = file.split('.');
+
+            userTasksHTML[taskId] = htmlFileContents;
+          });
+      }
+
+      resolve(userTasksHTML);
+    });
+  });
+}
+
+export async function deleteUserTaskJSON(processDefinitionsId, taskId) {
+  const userTaskDir = getUserTaskDir(processDefinitionsId);
+  const taskFile = `${taskId}.json`;
+  const filePath = path.join(userTaskDir, taskFile);
+
+  fse.unlinkSync(filePath);
+}
+
+export async function deleteUserTaskHTML(processDefinitionsId, taskId) {
+  const userTaskDir = getUserTaskDir(processDefinitionsId);
+  const taskFile = `${taskId}.html`;
+  const filePath = path.join(userTaskDir, taskFile);
+
+  fse.unlinkSync(filePath);
+}
+
+/**
  * Returns the ids of all script tasks of the process with the given id
  *
  * @param {String} processDefinitionsId
@@ -336,257 +581,6 @@
   const scriptTaskDir = getScriptTaskDir(processDefinitionsId);
   fse.ensureDirSync(scriptTaskDir);
   fse.writeFileSync(path.join(scriptTaskDir, taskFileNameWithExtension), script);
-=======
- * Saves the form data of a user task
- *
- * @param {String} processDefinitionsId the id of the process that contains the user task
- * @param {String} taskId the id of the specific user task
- * @param {String} html the html data of the user task
- */
-export async function saveUserTaskHTML(processDefinitionsId, taskId, html) {
-  const userTaskDir = getUserTaskDir(processDefinitionsId);
-
-  fse.ensureDirSync(userTaskDir);
-
-  fse.writeFileSync(path.join(userTaskDir, `${taskId}.html`), html);
->>>>>>> bed686d5
-}
-
-/**
- * Returns the image with the given filename in a process
- *
- * @param {String} processDefinitionsId
- * @param {String} imageFileName
- */
-export async function getImage(processDefinitionsId, imageFileName) {
-  const imagesDir = getImagesDir(processDefinitionsId);
-  const imagePath = path.join(imagesDir, imageFileName);
-  const image = fse.readFileSync(imagePath);
-  return image;
-}
-
-/**
- * Returns all image filenames in a process
- *
- * @param {String} processDefinitionsId
- *
- * @returns {Promise<string[]>}
- *    @resolves {Array} Array containing all fileNames for images
- */
-export function getImageFileNames(processDefinitionsId) {
-  return new Promise((resolve, reject) => {
-    const imagesDir = getImagesDir(processDefinitionsId);
-
-    if (!fse.existsSync(imagesDir)) {
-      resolve([]);
-    }
-
-    fse.readdir(imagesDir, (err, files) => {
-      if (err) {
-        reject(err);
-        return;
-      }
-
-      resolve(files);
-    });
-  });
-}
-
-/**
- * Returns all images in a process
- *
- * @param {String} processDefinitionsId
- *
- * @returns {Promise}
- *    @resolves {Object} Object containing a fileName to image mapping
- */
-export function getImages(processDefinitionsId) {
-  return new Promise((resolve, reject) => {
-    const imagesDir = getImagesDir(processDefinitionsId);
-
-    if (!fse.existsSync(imagesDir)) {
-      resolve({});
-    }
-
-    fse.readdir(imagesDir, (err, files) => {
-      if (err) {
-        reject(err);
-        return;
-      }
-
-      const images = {};
-
-      if (files) {
-        files.forEach(async (file) => {
-          const imageFilePath = path.join(imagesDir, file);
-          const imageFileContent = fse.readFileSync(imageFilePath);
-
-          images[file] = imageFileContent;
-        });
-      }
-
-      resolve(images);
-    });
-  });
-}
-
-/**
- * Saves an image used in a process
- *
- * @param {String} processDefinitionsId the id of the process that contains the image
- * @param {String} imageId the id of the specific image
- * @param {Buffer} image an image
- */
-export async function saveImage(processDefinitionsId, imageFileName, image) {
-  const imagesDir = getImagesDir(processDefinitionsId);
-
-  fse.ensureDirSync(imagesDir);
-
-  fse.writeFileSync(path.join(imagesDir, `${imageFileName}`), image);
-
-  eventHandler.dispatch('image_changed', { processDefinitionsId, imageFileName, image });
-}
-
-/**
- * Deletes an image used in a process
- *
- * @param {String} processDefinitionsId the id of the process that contains the image
- * @param {String} imageId the id of the specific image
- */
-export async function deleteImage(processDefinitionsId, imageFileName) {
-  const imagesDir = getImagesDir(processDefinitionsId);
-  const filePath = path.join(imagesDir, `${imageFileName}`);
-  fse.unlinkSync(filePath);
-}
-
-/**
- * Returns the form data for a user task with the given id in a process
- *
- * @param {String} processDefinitionsId
- * @param {String} taskId
- */
-export function getUserTaskJSON(processDefinitionsId, taskId) {
-  const userTaskDir = getUserTaskDir(processDefinitionsId);
-  const userTaskFile = `${taskId}.json`;
-  const userTaskPath = path.join(userTaskDir, userTaskFile);
-  return fse.readFileSync(userTaskPath, 'utf-8');
-}
-
-/**
- * Returns the html for a user task with the given id in a process
- *
- * @param {String} processDefinitionsId
- * @param {String} taskId
- */
-export function getUserTaskHTML(processDefinitionsId, taskId) {
-  const userTaskDir = getUserTaskDir(processDefinitionsId);
-  const userTaskFile = `${taskId}.html`;
-  const userTaskPath = path.join(userTaskDir, userTaskFile);
-  return fse.readFileSync(userTaskPath, 'utf-8');
-}
-
-/**
- * Returns the form data for all user tasks in a process
- *
- * @param {String} processDefinitionsId
- *
- * @returns {Promise}
- *    @resolves {Object} Object containing a taskId to form data mapping
- */
-<<<<<<< HEAD
-export async function getUserTasksJSON(processDefinitionsId) {
-  const userTaskDir = getUserTaskDir(processDefinitionsId);
-  return getFilesFromTaskDir(userTaskDir);
-=======
-export function getUserTasksJSON(processDefinitionsId) {
-  return new Promise((resolve, reject) => {
-    const userTaskDir = getUserTaskDir(processDefinitionsId);
-
-    if (!fse.existsSync(userTaskDir)) {
-      resolve({});
-    }
-
-    fse.readdir(userTaskDir, (err, files) => {
-      if (err) {
-        reject(err);
-        return;
-      }
-
-      const userTasksJSON = {};
-
-      if (files) {
-        files
-          .filter((path) => path.endsWith('json'))
-          .forEach(async (file) => {
-            const filePath = path.join(userTaskDir, file);
-            const fileContents = fse.readFileSync(filePath, 'utf-8');
-            const [taskId] = file.split('.');
-
-            userTasksJSON[taskId] = fileContents;
-          });
-      }
-
-      resolve(userTasksJSON);
-    });
-  });
->>>>>>> bed686d5
-}
-
-/**
- * Returns the html for all user tasks in a process
- *
- * @param {String} processDefinitionsId
- *
- * @returns {Promise}
- *    @resolves {Object} Object containing a taskId to task html mapping
- */
-export function getUserTasksHTML(processDefinitionsId) {
-  return new Promise((resolve, reject) => {
-    const userTaskDir = getUserTaskDir(processDefinitionsId);
-
-    if (!fse.existsSync(userTaskDir)) {
-      resolve({});
-    }
-
-    fse.readdir(userTaskDir, (err, files) => {
-      if (err) {
-        reject(err);
-        return;
-      }
-
-      const userTasksHTML = {};
-
-      if (files) {
-        files
-          .filter((path) => path.endsWith('html'))
-          .forEach(async (file) => {
-            const htmlFilePath = path.join(userTaskDir, file);
-            const htmlFileContents = fse.readFileSync(htmlFilePath, 'utf-8');
-            const [taskId] = file.split('.');
-
-            userTasksHTML[taskId] = htmlFileContents;
-          });
-      }
-
-      resolve(userTasksHTML);
-    });
-  });
-}
-
-export async function deleteUserTaskJSON(processDefinitionsId, taskId) {
-  const userTaskDir = getUserTaskDir(processDefinitionsId);
-  const taskFile = `${taskId}.json`;
-  const filePath = path.join(userTaskDir, taskFile);
-
-  fse.unlinkSync(filePath);
-}
-
-export async function deleteUserTaskHTML(processDefinitionsId, taskId) {
-  const userTaskDir = getUserTaskDir(processDefinitionsId);
-  const taskFile = `${taskId}.html`;
-  const filePath = path.join(userTaskDir, taskFile);
-
-  fse.unlinkSync(filePath);
 }
 
 /**
