import { getFolderById } from './folders';
import eventHandler from '../legacy/eventHandler.js';
import logger from '../legacy/logging.js';
import {
  getProcessInfo,
  getDefaultProcessMetaInfo,
  BpmnAttributeType,
  transformBpmnAttributes,
} from '../../helpers/processHelpers';
import {
  getDefinitionsVersionInformation,
  generateUserTaskFileName,
  generateScriptTaskFileName,
  generateBpmnId,
} from '@proceed/bpmn-helper';
import Ability from '@/lib/ability/abilityHelper';
import { ProcessMetadata, ProcessServerInput, ProcessServerInputSchema } from '../process-schema';
import { getRootFolder } from './folders';
import { toCaslResource } from '@/lib/ability/caslAbility';
import db from '@/lib/data/db';

import {
  deleteProcessArtifact,
  getArtifactMetaData,
  saveProcessArtifact,
} from '../file-manager-facade';
import { toCustomUTCString } from '@/lib/helpers/timeHelper';
import { asyncMap } from '@/lib/helpers/javascriptHelpers';
import { copyFile, retrieveFile } from '../file-manager/file-manager';
import { ArtifactType, generateProcessFilePath } from '@/lib/helpers/fileManagerHelpers';
import { Prisma } from '@prisma/client';

/**
 * Returns all processes in an environment
 * If you want the processes for a specific user, you have to provide his ability
 * */
export async function getProcesses(environmentId: string, ability?: Ability, includeBPMN = false) {
  const spaceProcesses = await db.process.findMany({
    where: {
      environmentId,
    },
    select: {
      id: true,
      originalId: true,
      name: true,
      description: true,
      createdOn: true,
      lastEditedOn: true,
      inEditingBy: true,
      processIds: true,
      type: true,
      folderId: true,
      sharedAs: true,
      shareTimestamp: true,
      allowIframeTimestamp: true,
      environmentId: true,
      creatorId: true,
      //departments: true,
      //variables: true,
      versions: true,
      bpmn: includeBPMN,
    },
  });

  //TODO: add pagination

  return ability ? ability.filter('view', 'Process', spaceProcesses) : spaceProcesses;
}

export async function getProcess(processDefinitionsId: string, includeBPMN = false) {
  const process = await db.process.findUnique({
    where: {
      id: processDefinitionsId,
    },
    select: {
      id: true,
      originalId: true,
      name: true,
      description: true,
      createdOn: true,
      lastEditedOn: true,
      inEditingBy: true,
      processIds: true,
      userDefinedId: true,
      type: true,
      folderId: true,
      sharedAs: true,
      shareTimestamp: true,
      allowIframeTimestamp: true,
      environmentId: true,
      creatorId: true,
      //departments: true,
      //variables: true,
      versions: true,
    },
  });
  if (!process) {
    throw new Error(`Process with id ${processDefinitionsId} could not be found!`);
  }

  // Convert BigInt fields to number
  // const convertedVersions = process.versions.map((version) => ({
  //   ...version,
  //   version: typeof version.version === 'bigint' ? Number(version.version) : version.version,
  //   versionBasedOn:
  //     typeof version.versionBasedOn === 'bigint'
  //       ? Number(version.versionBasedOn)
  //       : version.versionBasedOn,
  // }));

  const convertedProcess = {
    ...process,
    //versions: convertedVersions,
    bpmn: includeBPMN ? await getProcessBpmn(processDefinitionsId) : null,
    shareTimestamp:
      typeof process.shareTimestamp === 'bigint'
        ? Number(process.shareTimestamp)
        : process.shareTimestamp,
    allowIframeTimestamp:
      typeof process.allowIframeTimestamp === 'bigint'
        ? Number(process.allowIframeTimestamp)
        : process.allowIframeTimestamp,
    // TODO: implement inEditingBy
  };

  return convertedProcess as typeof convertedProcess & {
    inEditingBy?: { id: string; task?: string }[];
  };
}

/**
 * Throws if process with given id doesn't exist
 *
 * @param {String} processDefinitionsId
 */
export async function checkIfProcessExists(
  processDefinitionsId: string,
  throwError: boolean = true,
) {
  const existingProcess = await db.process.findUnique({
    where: {
      id: processDefinitionsId,
    },
  });
  if (!existingProcess && throwError) {
    throw new Error(`Process with id ${processDefinitionsId} does not exist!`);
  }
  return existingProcess;
}

export async function checkIfProcessAlreadyExistsForAUserInASpaceByName(
  processName: string,
  spaceId: string,
  userId: string,
  folderId: string,
) {
  try {
    const existingProcess = await db.process.findUnique({
      where: {
        name_environmentId_creatorId_folderId: {
          name: processName,
          environmentId: spaceId,
          creatorId: userId,
          folderId: folderId,
        },
      },
    });

    return !!existingProcess;
  } catch (err: any) {
    throw new Error('Error checking if process exists by name:', err.message);
  }
}

export async function checkIfProcessAlreadyExistsForAUserInASpaceByNameWithBatching(
  processes: { name: string; folderId: string }[],
  spaceId: string,
  userId: string,
) {
  try {
    const existingProcesses = await db.process.findMany({
      where: {
        AND: [
          { environmentId: spaceId },
          { creatorId: userId },
          {
            OR: processes.map(({ name, folderId }) => ({
              name,
              folderId,
            })),
          },
        ],
      },
      select: {
        name: true,
        folderId: true,
      },
    });

    // Turn into a Set or Map for fast lookup
    const existingSet = new Set(existingProcesses.map((p) => `${p.name}:::${p.folderId}`));

    // Return an array of booleans per process
    return processes.map(({ name, folderId }) => {
      return existingSet.has(`${name}:::${folderId}`);
    });
  } catch (err: any) {
    throw new Error(`Error checking process names in batch: ${err.message}`);
  }
}

/** Handles adding a process, makes sure all necessary information gets parsed from bpmn */
export async function addProcess(
  processInput: ProcessServerInput & { bpmn: string },
  referencedProcessId?: string,
  tx?: Prisma.TransactionClient,
): Promise<ProcessMetadata> {
  if (!tx) {
    return await db.$transaction(async (trx: Prisma.TransactionClient) => {
      return await addProcess(processInput, referencedProcessId, trx);
    });
  }
  const { bpmn } = processInput;

  const processData = ProcessServerInputSchema.parse(processInput);

  if (!bpmn) {
    throw new Error("Can't create a process without a bpmn!");
  }

  // create meta info object
  const metadata = {
    ...getDefaultProcessMetaInfo(),
    ...processData,
    ...(await getProcessInfo(bpmn)),
  };

  if (!metadata.folderId) {
    metadata.folderId = (await getRootFolder(metadata.environmentId)).id;
  }

  const folderData = await getFolderById(metadata.folderId);
  if (!folderData) throw new Error('Folder not found');
  // TODO check folder permissions here, they're checked in movefolder,
  // but by then the folder was already created

  const { id: processDefinitionsId } = metadata;

  // check if there is an id collision
  const existingProcess = await db.process.findUnique({
    where: {
      id: processDefinitionsId,
    },
  });
  if (existingProcess) {
    throw new Error(`Process with id ${processDefinitionsId} already exists!`);
  }

  const bpmnWithPlaceholders = await transformBpmnAttributes(
    bpmn,
    BpmnAttributeType.DB_PLACEHOLDER,
  );

  // save process info
  try {
    await tx.process.create({
      data: {
        id: metadata.id,
        originalId: metadata.originalId ?? '',
        name: metadata.name,
        description: metadata.description,
        createdOn: new Date().toISOString(),
        lastEditedOn: new Date().toISOString(),
        type: metadata.type,
        processIds: { set: metadata.processIds },
        folderId: metadata.folderId,
        sharedAs: metadata.sharedAs,
        shareTimestamp: metadata.shareTimestamp,
        allowIframeTimestamp: metadata.allowIframeTimestamp,
        environmentId: metadata.environmentId,
        creatorId: metadata.creatorId,
        userDefinedId: metadata.userDefinedId,
        //departments: { set: metadata.departments },
        //variables: { set: metadata.variables },
        bpmn: bpmnWithPlaceholders,
      },
    });
  } catch (error) {
    console.error('Error adding new process: ', error);
  }

  //if referencedProcessId is present, the process was copied from a shared process
  if (referencedProcessId) {
    const artifacts = await tx.artifact.findMany({
      where: { processReferences: { some: { id: referencedProcessId } } },
    });

    for (const artifact of artifacts) {
      await tx.artifact.update({
        where: { id: artifact.id },
        data: { processReferences: { connect: [{ id: processDefinitionsId }] } },
      });
    }
  }

  eventHandler.dispatch('processAdded', { process: metadata });

  return metadata;
}

/** Updates an existing process with the given bpmn */
export async function updateProcess(
  processDefinitionsId: string,
  newInfoInput: Partial<ProcessServerInput> & { bpmn?: string },
) {
  const { bpmn: newBpmn } = newInfoInput;
  const newInfo = ProcessServerInputSchema.partial().parse(newInfoInput);
  checkIfProcessExists(processDefinitionsId);
  const currentParent = (await getProcess(processDefinitionsId)).folderId;

  let metaChanges = {
    ...newInfo,
  };

  if (newBpmn) {
    // get new info from bpmn
    metaChanges = {
      ...metaChanges,
      ...(await getProcessInfo(newBpmn)),
    };
  }

  // Update folders
  if (metaChanges.folderId && metaChanges.folderId !== currentParent) {
    moveProcess({ processDefinitionsId, newFolderId: metaChanges.folderId });
    //delete metaChanges.folderId;
  }

  const newMetaData = await updateProcessMetaData(processDefinitionsId, metaChanges);
  if (newBpmn) {
    try {
      await db.process.update({
        where: { id: processDefinitionsId },
        data: { bpmn: await transformBpmnAttributes(newBpmn, BpmnAttributeType.DB_PLACEHOLDER) },
      });
    } catch (error) {
      console.error('Error updating bpmn: ', error);
    }

    eventHandler.dispatch('backend_processXmlChanged', {
      definitionsId: processDefinitionsId,
      newXml: newBpmn,
    });
  }

  return newMetaData;
}

export async function moveProcess({
  processDefinitionsId,
  newFolderId,
  ability,
  dontUpdateOldFolder = false,
  tx,
}: {
  processDefinitionsId: string;
  newFolderId: string;
  dontUpdateOldFolder?: boolean;
  ability?: Ability;
  tx?: Prisma.TransactionClient;
}) {
  const dbMutator = tx || db;
  try {
    const process = await getProcess(processDefinitionsId);
    if (!process) {
      throw new Error('Process not found');
    }

    const oldFolderId = process.folderId;
    const [oldFolder, newFolder] = await Promise.all([
      db.folder.findUnique({
        where: { id: oldFolderId! },
        include: { childrenFolder: true },
      }),
      db.folder.findUnique({
        where: { id: newFolderId },
        include: { childrenFolder: true },
      }),
    ]);

    if (!oldFolder) {
      throw new Error("Consistency Error: Process' old folder not found");
    }
    if (!newFolder) {
      throw new Error('New folder not found');
    }

    // Permission checks
    if (
      ability &&
      !(
        ability.can('update', toCaslResource('Process', process)) &&
        ability.can('update', toCaslResource('Folder', oldFolder)) &&
        ability.can('update', toCaslResource('Folder', newFolder))
      )
    ) {
      throw new Error('Unauthorized');
    }

    // Update process' folderId in the database
    const updatedProcess = await dbMutator.process.update({
      where: { id: processDefinitionsId },
      data: {
        folderId: newFolderId,
      },
    });
    return updatedProcess;
  } catch (error) {
    console.error('Error moving process:', error);
  }
}

/** Direct updates to process meta data, should mostly be used for internal changes (puppeteer client, electron) to avoid
 * parsing the bpmn unnecessarily */
export async function updateProcessMetaData(
  processDefinitionsId: string,
  metaChanges: Partial<Omit<ProcessMetadata, 'bpmn'>>,
) {
  try {
    const existingProcess = await checkIfProcessExists(processDefinitionsId);

    const updatedProcess = await db.process.update({
      where: { id: processDefinitionsId },
      data: {
        ...(metaChanges as any),
        id: processDefinitionsId, // make sure the id is not changed
        originalId: existingProcess?.originalId || metaChanges.originalId, // originalId is only changed is not set yet
      },
    });

    eventHandler.dispatch('processUpdated', {
      oldId: processDefinitionsId,
      updatedInfo: updatedProcess,
    });

    return updatedProcess;
  } catch (error) {
    console.error('Error updating process metadata:', error);
  }
}

/** Removes an existing process */
export async function removeProcess(processDefinitionsId: string, tx?: Prisma.TransactionClient) {
  if (!tx) {
    return await db.$transaction(async (trx: Prisma.TransactionClient) => {
      await removeProcess(processDefinitionsId, trx);
    });
  }

  const process = await tx.process.findUnique({
    where: { id: processDefinitionsId },
    include: { artifactProcessReferences: { include: { artifact: true } } },
  });

  if (!process) {
    throw new Error(`Process with id: ${processDefinitionsId} not found`);
  }

  await Promise.all(
    process.artifactProcessReferences.map((artifactRef) => {
      return deleteProcessArtifact(artifactRef.artifact.filePath, true, processDefinitionsId, tx);
    }),
  );

  await tx.process.delete({ where: { id: processDefinitionsId } });

  eventHandler.dispatch('processRemoved', { processDefinitionsId });
}

/** Stores a new version of an existing process */
export async function addProcessVersion(
  processDefinitionsId: string,
  bpmn: string,
  versionedProcessStartFormFilenames?: string[],
  versionedUserTaskFilenames?: string[],
  versionedScriptTaskFilenames?: string[],
) {
  // get the version from the given bpmn

  let versionInformation = await getDefinitionsVersionInformation(bpmn);
  if (!versionInformation) {
    throw new Error('The given bpmn does not contain a version.');
  }

  const existingProcess = await getProcess(processDefinitionsId);
  if (!existingProcess) {
    // TODO: create the process and use the given version as the "HEAD"
    throw new Error('The process for which you try to create a version does not exist');
  }

  if (
    existingProcess.type !== 'project' &&
    (!versionInformation.name || !versionInformation.description)
  ) {
    throw new Error(
      'A bpmn that should be stored as a version of a process has to contain both a version name and a version description!',
    );
  }

  // don't add a version a second time

  if (
    existingProcess.versions.some(
      ({ createdOn }) => toCustomUTCString(createdOn) == versionInformation.versionCreatedOn,
    )
  ) {
    return;
  }
  // save the new version in the directory of the process
  const res = await saveProcessArtifact(
    processDefinitionsId,
    `${versionInformation.versionCreatedOn}/${processDefinitionsId}.bpmn`,
    'application/xml',
    Buffer.from(bpmn),
    { useDefaultArtifactsTable: false, generateNewFileName: false },
  );

  if (!res.filePath) {
    throw new Error('Error saving version bpmn');
  }

  try {
    const version = await db.version.create({
      data: {
        id: versionInformation.versionId,
        name: versionInformation.name ?? '',
        description: versionInformation.description ?? '',
        versionBasedOn: versionInformation.versionBasedOn!,
        process: { connect: { id: processDefinitionsId } },
        bpmnFilePath: res.filePath,
      },
    });

    if (version) {
      if (versionedProcessStartFormFilenames) {
        await asyncMap(versionedProcessStartFormFilenames, async (fileName) => {
          for (const extension of ['.json', '.html']) {
            const res = await getArtifactMetaData(`${fileName}${extension}`, false);
            if (res) {
              await db.artifactVersionReference.create({
                data: { artifactId: res.id, versionId: version.id },
              });
            }
          }
        });
      }
      if (versionedUserTaskFilenames) {
        await asyncMap(versionedUserTaskFilenames, async (fileName) => {
          for (const extension of ['.json', '.html']) {
            const res = await getArtifactMetaData(`${fileName}${extension}`, false);
            if (res) {
              await db.artifactVersionReference.create({
                data: { artifactId: res.id, versionId: version.id },
              });
            }
          }
        });
      }
      if (versionedScriptTaskFilenames) {
        await asyncMap(versionedScriptTaskFilenames, async (filename) => {
          for (const extension of ['.js', '.ts', '.xml']) {
            const res = await getArtifactMetaData(`${filename}${extension}`, false);
            if (res) {
              await db.artifactVersionReference.create({
                data: { artifactId: res.id, versionId: version.id },
              });
            }
          }
        });
      }
    }

    await versionProcessArtifactRefs(processDefinitionsId, version.id);
  } catch (error) {
    console.error('Error creating version: ', error);
    throw new Error('Error creating the version');
  }

  // add information about the new version to the meta information and inform others about its existence
  const newVersions = existingProcess.versions ? [...existingProcess.versions] : [];

  //@ts-ignore
  newVersions.push(versionInformation);
  newVersions.sort((a, b) => (b.createdOn > a.createdOn ? 1 : -1));
}

/** Returns the bpmn of a specific process version */
export async function getProcessVersionBpmn(processDefinitionsId: string, versionId: string) {
  let existingProcess = await getProcess(processDefinitionsId);
  if (!existingProcess) {
    throw new Error('The process for which you try to get a version does not exist');
  }
  const existingVersion = existingProcess.versions?.find(
    (existingVersionInfo) => existingVersionInfo.id === versionId,
  );

  if (!existingVersion) {
    throw new Error('The version you are trying to get does not exist');
  }

  const versn = await db.version.findUnique({
    where: { id: versionId },
  });

  return ((await retrieveFile(versn?.bpmnFilePath!, false)) as Buffer).toString('utf8');
}

/** Removes information from the meta data that would not be correct after a restart */
function removeExcessiveInformation(processInfo: Omit<ProcessMetadata, 'bpmn'>) {
  const newInfo = { ...processInfo };
  delete newInfo.inEditingBy;
  return newInfo;
}

/** Returns the process definition for the process with the given id */
export async function getProcessBpmn(processDefinitionsId: string) {
  try {
    const process = await db.process.findUnique({
      where: {
        id: processDefinitionsId,
      },
      select: {
        creator: { select: { id: true, firstName: true, lastName: true, username: true } },
        space: { select: { id: true, name: true } },
        bpmn: true,
        userDefinedId: true,
        createdOn: true,
        id: true,
        name: true,
        originalId: true,
      },
    });

    if (!process) {
      throw new Error('Process not found');
    }

    const processWithStringDate = {
      ...process,
      createdOn: process.createdOn.toISOString(),
    };
    let bpmnWithDBValue = await transformBpmnAttributes(
      processWithStringDate!,
      BpmnAttributeType.ACTUAL_VALUE,
    );
    return bpmnWithDBValue;
  } catch (err) {
    logger.debug(`Error reading bpmn of process. Reason:\n${err}`);
    throw new Error('Unable to find process bpmn!');
  }
}

// TODO: usertask logic and image handling -> in file manager branch

/** Returns the filenames of the data for all user tasks in the given process */
export async function getProcessUserTasks(processDefinitionsId: string) {
  // TODO
}

/** Returns the filenames of the data for all script tasks in the given process */
export async function getProcessScriptTasks(processDefinitionsId: string) {
  // TODO
}

export async function getProcessHtmlFormJSON(processDefinitionsId: string, fileName: string) {
  checkIfProcessExists(processDefinitionsId);

  try {
<<<<<<< HEAD
    let res = await db.artifactProcessReference.findFirst({
      where: { processId: processDefinitionsId, artifact: { fileName: `${fileName}.json` } },
      select: { artifact: true },
    });
    if (!res)
      res = await db.artifactVersionReference.findFirst({
        where: {
          version: { processId: processDefinitionsId },
          artifact: { fileName: `${fileName}.json` },
        },
        select: { artifact: true },
      });
    if (res?.artifact) {
      const jsonAsBuffer = (await retrieveProcessArtifact(
        processDefinitionsId,
        res.artifact.filePath,
        true,
        true,
      )) as Buffer;
=======
    const res = await db.artifact.findUnique({ where: { fileName: `${userTaskName}.json` } });
    if (res) {
      const jsonAsBuffer = (await retrieveFile(res.filePath, true)) as Buffer;
>>>>>>> 9601631f
      return jsonAsBuffer.toString('utf8');
    }
  } catch (err) {
    logger.debug(`Error getting data of process html form ${fileName}. Reason\n${err}`);
    throw new Error(`Unable to get data for process html form ${fileName}!`);
  }
}

export async function checkIfHtmlFormExists(processDefinitionsId: string, fileName: string) {
  try {
    const jsonArtifact = await db.artifact.findUnique({
      where: { fileName: `${fileName}.json` },
    });
    const htmlArtifact = await db.artifact.findUnique({
      where: { fileName: `${fileName}.html` },
    });
    return jsonArtifact || htmlArtifact ? { json: jsonArtifact, html: htmlArtifact } : null;
  } catch (error) {
    console.error(`Error checking if html form ${fileName} exists:`, error);
    throw new Error(`Failed to check if html form ${fileName} exists.`);
  }
}

export async function checkIfScriptTaskFileExists(
  processDefinitionsId: string,
  scriptFilenameWithExtension: string,
) {
  try {
    // const artifact = await db.artifact.findFirst({
    //   where: {
    //     artifactType: 'user-tasks',
    //     fileName: `${userTaskId}.json`,
    //     references: {
    //       some: {
    //         processId: processDefinitionsId,
    //       },
    //     },
    //   },
    //   include: {
    //     references: {
    //       where: {
    //         processId: processDefinitionsId,
    //       },
    //       select: {
    //         id: true,
    //         processId: true,
    //       },
    //     },
    //   },
    // });
    const artifact = await db.artifact.findUnique({
      where: { fileName: scriptFilenameWithExtension },
    });
    return artifact;
  } catch (error) {
    console.error('Error checking if script task file exists:', error);
    throw new Error('Failed to check if script task file exists.');
  }
}

export async function getHtmlForm(processDefinitionsId: string, fileName: string) {
  checkIfProcessExists(processDefinitionsId);
  try {
    const res = await db.artifact.findFirst({
      where: {
        fileName: `${fileName}.html`,
        OR: [
          {
            processReferences: {
              some: {
                processId: processDefinitionsId,
              },
            },
          },
          {
            versionReferences: {
              some: { version: { processId: processDefinitionsId } },
            },
          },
        ],
      },
      select: {
        filePath: true,
      },
    });

    if (!res) {
      throw new Error(`Unable to get html for ${fileName} from the database!`);
    }

    const html = (await retrieveFile(res.filePath, false)).toString('utf-8');
    return html;
  } catch (err) {
    logger.debug(`Error getting html for ${fileName} from the database. Reason:\n${err}`);
    throw new Error('Unable to get html for start form!');
  }
}

export async function getProcessScriptTaskScript(processDefinitionsId: string, fileName: string) {
  checkIfProcessExists(processDefinitionsId);
  try {
    const res = await db.artifact.findFirst({
      where: {
        fileName,
        OR: [
          {
            processReferences: {
              some: {
                processId: processDefinitionsId,
              },
            },
          },
          {
            versionReferences: {
              some: { version: { processId: processDefinitionsId } },
            },
          },
        ],
      },
      select: {
        filePath: true,
      },
    });

    if (!res) {
      throw new Error('Unable to get script for script task!');
    }

    const script = (await retrieveFile(res.filePath, false)).toString('utf-8');
    return script;
  } catch (err) {
    logger.debug(`Error getting script of script task. Reason:\n${err}`);
    throw new Error('Unable to get script for script task!');
  }
}

export async function saveProcessHtmlForm(
  processDefinitionsId: string,
  fileName: string,
  json: string,
  html: string,
  versionCreatedOn?: string,
) {
  checkIfProcessExists(processDefinitionsId);
  try {
    const res = await checkIfHtmlFormExists(processDefinitionsId, fileName);
    const content = new TextEncoder().encode(json);
<<<<<<< HEAD
    const { fileName: saveFileName } = await saveProcessArtifact(
=======
    const { filePath: fileName } = await saveProcessArtifact(
>>>>>>> 9601631f
      processDefinitionsId,
      `${fileName}.json`,
      'application/json',
      content,
      {
        generateNewFileName: false,
        versionCreatedOn,
        replaceFileContentOnly: res?.json?.filePath ? true : false,
        context: 'html-forms',
      },
    );

    await saveProcessArtifact(
      processDefinitionsId,
      `${fileName}.html`,
      'text/html',
      new TextEncoder().encode(html),
      {
        generateNewFileName: false,
        versionCreatedOn: versionCreatedOn,
        replaceFileContentOnly: res?.html?.filePath ? true : false,
        context: 'html-forms',
      },
    );
    return saveFileName;
  } catch (err) {
    logger.debug(`Error storing html form data for ${fileName}. Reason:\n${err}`);
    throw new Error('Failed to store the html form data.');
  }
}

export async function saveProcessScriptTask(
  processDefinitionsId: string,
  filenameWithExtension: string,
  script: string,
  versionCreatedOn?: string,
) {
  checkIfProcessExists(processDefinitionsId);
  try {
    const res = await checkIfScriptTaskFileExists(processDefinitionsId, filenameWithExtension);

    await saveProcessArtifact(
      processDefinitionsId,
      filenameWithExtension,
      'application/javascript',
      new TextEncoder().encode(script),
      {
        generateNewFileName: false,
        versionCreatedOn: versionCreatedOn,
        replaceFileContentOnly: res?.filePath ? true : false,
        context: 'script-tasks',
      },
    );
    return filenameWithExtension;
  } catch (err) {
    logger.debug(`Error storing script task data. Reason:\n${err}`);
    throw new Error('Failed to store the script task data');
  }
}

/** Removes a stored user task from disk */
export async function deleteHtmlForm(processDefinitionsId: string, fileName: string) {
  checkIfProcessExists(processDefinitionsId);
  try {
    const res = await checkIfHtmlFormExists(processDefinitionsId, fileName);

    let isDeleted = false;

    if (res?.json) {
      isDeleted = await deleteProcessArtifact(res.json.filePath, true);
    }
    if (res?.html) {
      isDeleted = (await deleteProcessArtifact(res.html.filePath, true)) || isDeleted;
    }

    return isDeleted;
  } catch (err) {
    logger.debug(`Error removing html form data. Reason:\n${err}`);
  }
}

/** Removes a stored script task from disk */
export async function deleteProcessScriptTask(
  processDefinitionsId: string,
  taskFileNameWithExtension: string,
) {
  checkIfProcessExists(processDefinitionsId);
  try {
    const res = await checkIfScriptTaskFileExists(processDefinitionsId, taskFileNameWithExtension);
    if (res) {
      return await deleteProcessArtifact(res.filePath, true);
    }
  } catch (err) {
    logger.debug(`Error removing script task file. Reason:\n${err}`);
  }
}

export async function copyProcessArtifactReferences(
  targetProcessId: string,
  destinationProcessId: string,
) {
  const refs = await db.artifactProcessReference.findMany({
    where: {
      processId: targetProcessId,
      artifact: { OR: [{ artifactType: 'images' }, { artifactType: 'others' }] },
    },
  });
  try {
    await asyncMap(refs, (targetRef) =>
      db.artifactProcessReference.create({
        data: {
          artifactId: targetRef.artifactId,
          processId: destinationProcessId,
        },
      }),
    );
  } catch (error) {
    throw new Error('error copying process artifact references');
  }
}

export async function versionProcessArtifactRefs(processId: string, versionId: string) {
  const refs = await db.artifactProcessReference.findMany({
    where: {
      processId: processId,
      artifact: { OR: [{ artifactType: 'images' }, { artifactType: 'others' }] },
    },
  });
  try {
    await asyncMap(refs, (targetRef) =>
      db.artifactVersionReference.create({
        data: {
          artifactId: targetRef.artifactId,
          versionId: versionId,
        },
      }),
    );
  } catch (error) {
    throw new Error('error copying process artifact references');
  }
}

// copy html-forms & script tasks....
export async function copyProcessFiles(sourceProcessId: string, destinationProcessId: string) {
  const refs = await db.artifactProcessReference.findMany({
    where: {
      processId: sourceProcessId,
      artifact: { NOT: [{ artifactType: 'images' }, { artifactType: 'others' }] },
    },
    select: {
      artifactId: true,
      artifact: { select: { filePath: true, fileName: true, artifactType: true } },
    },
  });

  const filenameMapping: Map<string, string> = new Map<string, string>();

  const oldNewFilenameMapping = await asyncMap(refs, async (ref) => {
    const { artifactId, artifact } = ref;
    const sourceFilePath = artifact.filePath;
    const fileNameParts = artifact.fileName.split('.');
    const ext = fileNameParts.pop();

    const baseName = fileNameParts.join('.');
    const typePrefix = baseName.split('_').slice(0, 2).join('_');
    const destinationFilePath = generateProcessFilePath(artifact.fileName, destinationProcessId);

    let newFileName;
    if (artifact.artifactType === 'html-forms' || artifact.artifactType === 'script-tasks') {
      newFileName = filenameMapping.get(baseName) || generateBpmnId(typePrefix + '_');
      filenameMapping.set(baseName, newFileName);
    }

    const { status, newFilename, newFilepath } = await copyFile(
      sourceFilePath,
      destinationFilePath,
      { newFilename: `${newFileName}.${ext}` },
    );
    if (status) {
      try {
        const { id: newArtifactId } = await db.artifact.create({
          data: {
            artifactType: artifact.artifactType,
            fileName: newFilename,
            filePath: newFilepath,
          },
        });

        await db.artifactProcessReference.create({
          data: { artifactId: newArtifactId, processId: destinationProcessId },
        });

        console.log(`Successfully copied artifact with ID ${artifactId} to ${newFilename}`);
        return {
          mapping: { oldFilename: artifact.fileName, newFilename: newFilename },
          artifactType: artifact.artifactType,
        };
      } catch (error) {
        console.error(
          `Failed to create new artifact for destination process: ${destinationProcessId}`,
        );
      }
    } else {
      console.warn(`Failed to copy artifact with ID ${artifactId}`);
    }
  });

  return oldNewFilenameMapping;
}

export async function getProcessImage(processDefinitionsId: string, imageFileName: string) {
  checkIfProcessExists(processDefinitionsId);

  try {
    const res = await db.artifact.findFirst({
      where: {
        AND: [
          { fileName: imageFileName },
          { processReferences: { some: { processId: processDefinitionsId } } },
        ],
      },
      select: { filePath: true },
    });
    if (!res) {
      throw new Error(`Unable to get image : ${imageFileName}`);
    }
    const image = (await retrieveFile(res?.filePath, false)) as Buffer;
    return image;
  } catch (err) {
    logger.debug(`Error getting image. Reason:\n${err}`);
    throw new Error(`Unable to get image : ${imageFileName}`);
  }
}

/** Return Array with fileNames of images for given process */
export async function getProcessImageFileNames(processDefinitionsId: string) {
  // TODO
}

/** Return object mapping from images fileNames to their image */
export async function getProcessImages(processDefinitionsId: string) {
  // TODO
}

export async function saveProcessImage(
  processDefinitionsId: string,
  imageFileName: string,
  image: Buffer,
) {
  // TODO
}

export async function deleteProcessImage(processDefinitionsId: string, imageFileName: string) {
  // TODO
}

/** Stores the id of the socket wanting to block the process from being deleted inside the process object */
export async function blockProcess(socketId: string, processDefinitionsId: string) {
  // TODO
}

/** Removes the id of the socket wanting to unblock the process from the process object */
export async function unblockProcess(socketId: string, processDefinitionsId: string) {
  // TODO
}

export async function blockTask(socketId: string, processDefinitionsId: string, taskId: string) {
  // TODO
}

export async function unblockTask(socketId: string, processDefinitionsId: string, taskId: string) {
  // TODO
}

/** Will remove all instance adaptation processes that are stored */
function removeAdaptationProcesses(processes: ProcessMetadata[]) {
  // TODO
}<|MERGE_RESOLUTION|>--- conflicted
+++ resolved
@@ -676,7 +676,6 @@
   checkIfProcessExists(processDefinitionsId);
 
   try {
-<<<<<<< HEAD
     let res = await db.artifactProcessReference.findFirst({
       where: { processId: processDefinitionsId, artifact: { fileName: `${fileName}.json` } },
       select: { artifact: true },
@@ -690,17 +689,7 @@
         select: { artifact: true },
       });
     if (res?.artifact) {
-      const jsonAsBuffer = (await retrieveProcessArtifact(
-        processDefinitionsId,
-        res.artifact.filePath,
-        true,
-        true,
-      )) as Buffer;
-=======
-    const res = await db.artifact.findUnique({ where: { fileName: `${userTaskName}.json` } });
-    if (res) {
-      const jsonAsBuffer = (await retrieveFile(res.filePath, true)) as Buffer;
->>>>>>> 9601631f
+      const jsonAsBuffer = (await retrieveFile(res.artifact.filePath, true)) as Buffer;
       return jsonAsBuffer.toString('utf8');
     }
   } catch (err) {
@@ -848,11 +837,7 @@
   try {
     const res = await checkIfHtmlFormExists(processDefinitionsId, fileName);
     const content = new TextEncoder().encode(json);
-<<<<<<< HEAD
-    const { fileName: saveFileName } = await saveProcessArtifact(
-=======
-    const { filePath: fileName } = await saveProcessArtifact(
->>>>>>> 9601631f
+    const { filePath } = await saveProcessArtifact(
       processDefinitionsId,
       `${fileName}.json`,
       'application/json',
@@ -877,7 +862,7 @@
         context: 'html-forms',
       },
     );
-    return saveFileName;
+    return filePath;
   } catch (err) {
     logger.debug(`Error storing html form data for ${fileName}. Reason:\n${err}`);
     throw new Error('Failed to store the html form data.');
