--- conflicted
+++ resolved
@@ -26,23 +26,16 @@
 }) => {
   const [isProcessModalOpen, setIsProcessModalOpen] = useState(false);
   const router = useRouter();
-<<<<<<< HEAD
-  const environmentId = useEnvironment();
+  const environment = useEnvironment();
   const folderId = useParams<{ folderId: string }>().folderId ?? '';
-=======
-  const environment = useEnvironment();
->>>>>>> b03e802d
 
   const createNewProcess = async (values: { name: string; description: string }[]) => {
     // Invoke the custom handler otherwise use the default server action.
     const process = await (customAction?.(values[0]) ??
-<<<<<<< HEAD
-      addProcesses(values.map((value) => ({ ...value, folderId }))).then((res) =>
-        Array.isArray(res) ? res[0] : res,
-      ));
-=======
-      addProcesses(values, environment.spaceId).then((res) => (Array.isArray(res) ? res[0] : res)));
->>>>>>> b03e802d
+      addProcesses(
+        values.map((value) => ({ ...value, folderId })),
+        environment.spaceId,
+      ).then((res) => (Array.isArray(res) ? res[0] : res)));
     if (process && 'error' in process) {
       return process;
     }
