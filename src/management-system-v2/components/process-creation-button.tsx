'use client';

import React, { ReactNode, useState } from 'react';
import { Button } from 'antd';
import type { ButtonProps } from 'antd';
import ProcessModal from './process-modal';
import { createProcess } from '@/lib/helpers/processHelpers';
import { addProcesses } from '@/lib/data/processes';
import { useRouter } from 'next/navigation';
import { useEnvironment } from './auth-can';

type ProcessCreationButtonProps = ButtonProps & {
  customAction?: (values: { name: string; description: string }) => Promise<any>;
  wrapperElement?: ReactNode;
};

/**
 *
 * Button to create Processes including a Modal for inserting needed values. Alternatively, a custom wrapper element can be used instead of a button.
 */
const ProcessCreationButton: React.FC<ProcessCreationButtonProps> = ({
  wrapperElement,
  customAction,
  ...props
}) => {
  const [isProcessModalOpen, setIsProcessModalOpen] = useState(false);
  const router = useRouter();
  const environmentId = useEnvironment();

  const createNewProcess = async (values: { name: string; description: string }[]) => {
    // Invoke the custom handler otherwise use the default server action.
    const process = await (customAction?.(values[0]) ??
      addProcesses(values).then((res) => (Array.isArray(res) ? res[0] : res)));
    if (process && 'error' in process) {
      return process;
    }
    setIsProcessModalOpen(false);

    if (process && 'id' in process) {
<<<<<<< HEAD
      router.push(`/processes/${process.id}`);
=======
      router.push(`/${environmentId}/processes/${process.id}`);
>>>>>>> 36a08406
    } else {
      router.refresh();
    }
  };

  return (
    <>
      {wrapperElement ? (
        <div
          onClick={() => {
            setIsProcessModalOpen(true);
          }}
        >
          {wrapperElement}
        </div>
      ) : (
        <Button
          {...props}
          onClick={() => {
            setIsProcessModalOpen(true);
          }}
        ></Button>
      )}
      <ProcessModal
        open={isProcessModalOpen}
        title="Create Process"
        okText="Create"
        onCancel={() => setIsProcessModalOpen(false)}
        onSubmit={createNewProcess}
      />
    </>
  );
};

export default ProcessCreationButton;<|MERGE_RESOLUTION|>--- conflicted
+++ resolved
@@ -37,11 +37,7 @@
     setIsProcessModalOpen(false);
 
     if (process && 'id' in process) {
-<<<<<<< HEAD
-      router.push(`/processes/${process.id}`);
-=======
       router.push(`/${environmentId}/processes/${process.id}`);
->>>>>>> 36a08406
     } else {
       router.refresh();
     }
