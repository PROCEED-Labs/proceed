--- conflicted
+++ resolved
@@ -20,11 +20,8 @@
   userId       String   @unique
   createdOn    DateTime @default(now())
   lastEditedOn DateTime @updatedAt
-<<<<<<< HEAD
-=======
 
   @@map("system_admin")
->>>>>>> 01eca250
 }
 
 model User {
@@ -61,52 +58,20 @@
 }
 
 model Process {
-<<<<<<< HEAD
-  id                   String             @id @default(uuid())
-=======
   id                   String              @id @default(uuid())
->>>>>>> 01eca250
   originalId           String
   name                 String
   description          String
   createdOn            DateTime
-<<<<<<< HEAD
-  lastEditedOn         DateTime           @updatedAt
-  inEditingBy          Json?
-  processIds           String[]
-  type                 String
-  folder               Folder             @relation(fields: [folderId], references: [id], onDelete: Cascade)
-=======
   lastEditedOn         DateTime            @updatedAt
   inEditingBy          Json?
   processIds           String[]
   type                 String
   folder               Folder              @relation(fields: [folderId], references: [id], onDelete: Cascade)
->>>>>>> 01eca250
   folderId             String
   sharedAs             String
   shareTimestamp       BigInt
   allowIframeTimestamp BigInt
-<<<<<<< HEAD
-  space                Space              @relation(fields: [environmentId], references: [id], onDelete: Cascade)
-  environmentId        String
-  versions             Version[]
-  bpmn                 String             @db.Xml
-  creator              User?              @relation(fields: [creatorId], references: [id], onDelete: Cascade)
-  creatorId            String
-  //TODO: Departments and Variables add here if needed in future
-  processArtifacts     ProcessArtifacts[]
-}
-
-model ProcessArtifacts {
-  id        String   @id @default(uuid())
-  filePath  String   @unique
-  fileName  String   @unique
-  process   Process  @relation(fields: [processId], references: [id])
-  processId String
-  deletable Boolean? @default(false)
-  deletedOn DateTime @default(now())
-=======
   space                Space               @relation(fields: [environmentId], references: [id], onDelete: Cascade)
   environmentId        String
   versions             Version[]
@@ -159,7 +124,6 @@
   @@map("artifact_version_reference")
 
 
->>>>>>> 01eca250
 }
 
 model Space {
@@ -176,12 +140,9 @@
   folders            Folder[]
   processes          Process[]
   roles              Role[]
-<<<<<<< HEAD
   Engine             Engine[]
-=======
 
   @@map("space")
->>>>>>> 01eca250
 }
 
 model Membership {
@@ -191,15 +152,10 @@
   createdOn     DateTime
   user          User     @relation(fields: [userId], references: [id], onDelete: Cascade)
   space         Space    @relation(fields: [environmentId], references: [id], onDelete: Cascade)
-<<<<<<< HEAD
-}
-
-=======
 
   @@map("membership")
 }
 
->>>>>>> 01eca250
 model Folder {
   id             String    @id @default(uuid())
   name           String
@@ -214,21 +170,6 @@
   childrenFolder Folder[]  @relation("folderChildren")
   lastEditedOn   DateTime  @updatedAt
   createdOn      DateTime
-<<<<<<< HEAD
-}
-
-model Version {
-  id             String   @id @default(uuid())
-  name           String
-  version        BigInt   @unique
-  description    String
-  process        Process  @relation(fields: [processId], references: [id], onDelete: Cascade)
-  processId      String
-  versionBasedOn BigInt?
-  createdOn      DateTime
-  lastEditedOn   DateTime @updatedAt
-  bpmn           String   @db.Xml
-=======
 
   @@map("folder")
 }
@@ -245,7 +186,6 @@
   artifactVersionReferences ArtifactVersionReference[]
 
   @@map("version")
->>>>>>> 01eca250
 }
 
 model Role {
@@ -262,11 +202,8 @@
   lastEditedOn  DateTime  @updatedAt
 
   members RoleMember[]
-<<<<<<< HEAD
-=======
 
   @@map("role")
->>>>>>> 01eca250
 }
 
 model RoleMember {
@@ -276,7 +213,8 @@
   user      User     @relation(fields: [userId], references: [id], onDelete: Cascade)
   userId    String
   createdOn DateTime
-<<<<<<< HEAD
+
+  @@map("role_member")
 }
 
 model Engine {
@@ -287,8 +225,6 @@
   name          String?
   createdOn     DateTime @default(now())
   lastEditedOn  DateTime @updatedAt
-=======
-
-  @@map("role_member")
->>>>>>> 01eca250
+
+  @@map("engine")
 }