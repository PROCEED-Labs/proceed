'use client';

import { FC, ReactNode, useTransition } from 'react';
import { App, Button } from 'antd';
import type { ButtonProps } from 'antd';
import { useParams, useRouter } from 'next/navigation';
import { useEnvironment } from './auth-can';
import { FolderUserInput } from '@/lib/data/folder-schema';
import { createFolder as serverCreateFolder } from '@/lib/data/folders';
import useFolderModal from './folder-modal';

type FolderCreationButtonProps = ButtonProps & {
  wrapperElement?: ReactNode;
};

const FolderCreationButton: FC<FolderCreationButtonProps> = ({ wrapperElement, ...props }) => {
  const { message } = App.useApp();
  const router = useRouter();
  const spaceId = useEnvironment().spaceId;
  const folderId = useParams<{ folderId: string }>().folderId ?? '';
  const [isLoading, startTransition] = useTransition();

  const createFolder = (values: FolderUserInput) => {
    startTransition(async () => {
      try {
<<<<<<< HEAD
        const response = await serverCreateFolder(values);
=======
        const folderInput = parseInput({ ...values, parentId: folderId, environmentId: spaceId });
        if (!folderInput) throw new Error();

        const response = await serverCreateFolder(folderInput);
>>>>>>> b084157a
        if (response && 'error' in response) throw new Error();

        router.refresh();
        message.open({ type: 'success', content: 'Folder Created' });
        close();
      } catch (e) {
        message.open({ type: 'error', content: 'Something went wrong' });
      }
    });
  };

  const { modal, open, close } = useFolderModal({
    spaceId: environmentId,
    parentId: folderId,
    onSubmit: createFolder,
    modalProps: {
      title: 'Create Folder',
      okButtonProps: { loading: isLoading },
    },
  });

  return (
    <>
      {wrapperElement ? (
        <div onClick={open}>{wrapperElement}</div>
      ) : (
        <Button {...props} onClick={open}>
          Create Folder
        </Button>
      )}
      {modal}
    </>
  );
};

export default FolderCreationButton;<|MERGE_RESOLUTION|>--- conflicted
+++ resolved
@@ -5,9 +5,10 @@
 import type { ButtonProps } from 'antd';
 import { useParams, useRouter } from 'next/navigation';
 import { useEnvironment } from './auth-can';
-import { FolderUserInput } from '@/lib/data/folder-schema';
+import { FolderUserInput, FolderUserInputSchema } from '@/lib/data/folder-schema';
 import { createFolder as serverCreateFolder } from '@/lib/data/folders';
 import useFolderModal from './folder-modal';
+import useParseZodErrors from '@/lib/useParseZodErrors';
 
 type FolderCreationButtonProps = ButtonProps & {
   wrapperElement?: ReactNode;
@@ -19,18 +20,15 @@
   const spaceId = useEnvironment().spaceId;
   const folderId = useParams<{ folderId: string }>().folderId ?? '';
   const [isLoading, startTransition] = useTransition();
+  const [errors, parseInput] = useParseZodErrors(FolderUserInputSchema);
 
   const createFolder = (values: FolderUserInput) => {
     startTransition(async () => {
       try {
-<<<<<<< HEAD
-        const response = await serverCreateFolder(values);
-=======
         const folderInput = parseInput({ ...values, parentId: folderId, environmentId: spaceId });
         if (!folderInput) throw new Error();
 
         const response = await serverCreateFolder(folderInput);
->>>>>>> b084157a
         if (response && 'error' in response) throw new Error();
 
         router.refresh();
@@ -43,7 +41,7 @@
   };
 
   const { modal, open, close } = useFolderModal({
-    spaceId: environmentId,
+    spaceId,
     parentId: folderId,
     onSubmit: createFolder,
     modalProps: {
