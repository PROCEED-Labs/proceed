--- conflicted
+++ resolved
@@ -44,7 +44,7 @@
     MQTT_PASSWORD: z.string().optional(),
     MQTT_BASETOPIC: z.string().optional(),
 
-<<<<<<< HEAD
+    PROCEED_PUBLIC_IAM_ACTIVATE: z.string().transform(boolParser).optional(),
     PROCEED_PUBLIC_MAILSERVER_ACTIVE: z.coerce.boolean().optional(),
     PROCEED_PUBLIC_IAM_SIGNIN_MAIL_ACTIVE: z
       .string()
@@ -53,9 +53,6 @@
         message:
           'PROCEED_PUBLIC_MAILSERVER_ACTIVE needs to be set to true, in ordre to use PROCEED_PUBLIC_IAM_SIGNIN_MAIL_ACTIVE',
       }),
-=======
-    PROCEED_PUBLIC_IAM_ACTIVATE: z.string().transform(boolParser).optional(),
->>>>>>> c9a27fe0
   },
   production: {
     NEXTAUTH_SECRET: z.string(),
