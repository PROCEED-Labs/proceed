--- conflicted
+++ resolved
@@ -3,11 +3,8 @@
 import { Descriptions, Divider, Spin } from 'antd';
 import React, { FC, Suspense } from 'react';
 import Viewer from './bpmn-viewer';
-<<<<<<< HEAD
-import { canDoActionOnResource, ProcessListProcess } from './processes';
-=======
+import { canDoActionOnResource } from './processes';
 import { ProcessListProcess } from './processes/types';
->>>>>>> ffe4731f
 import { useUserPreferences } from '@/lib/user-preferences';
 import ProceedLoadingIndicator from './loading-proceed';
 import { generateDateString } from '@/lib/utils';
