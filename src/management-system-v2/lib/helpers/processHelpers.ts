--- conflicted
+++ resolved
@@ -47,15 +47,9 @@
     inEditingBy: [],
     createdOn: date,
     lastEdited: date,
-<<<<<<< HEAD
-    shared: false,
-    sharedAs: 'protected',
-    shareTimestamp: 0,
-=======
     sharedAs: 'protected',
     shareTimestamp: 0,
     allowIframeTimestamp: 0,
->>>>>>> 641d2d9a
     versions: [],
     folderId: '',
   } satisfies ProcessMetadata;
