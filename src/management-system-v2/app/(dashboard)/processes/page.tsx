'use client';
import { FC } from 'react';
import Processes from '@/components/processes';
import Content from '@/components/content';
import Space from '@/components/_space';
import HeaderActions from './header-actions';
import { login } from '@/lib/iam';
import { Button, Result } from 'antd';
import { LoginOutlined } from '@ant-design/icons';
import Auth from '@/lib/AuthCanWrapper';

const ProcessesPage: FC = () => {
  return (
    <Content title="Processes" rightNode={<HeaderActions />}>
<<<<<<< HEAD
      <Space direction="vertical" size="large" style={{ display: 'flex', height: '100%' }}>
=======
      <Space direction="vertical" size="large" style={{ display: 'flex' }}>
>>>>>>> 9030b223
        <Processes />
      </Space>
    </Content>
  );
};

export default Auth(
  {
    action: 'view',
    resource: 'Process',
    fallback: (
      <Result status="403" title="Not allowed" subTitle="You're not allowed to view processes" />
    ),
    notLoggedIn: (
      <Result
        status="403"
        title="You're not logged in"
        subTitle="Sorry, you have to be logged in to use the app"
        extra={
          <Button type="primary" icon={<LoginOutlined />} onClick={login}>
            Login
          </Button>
        }
      />
    ),
  },
  ProcessesPage,
);<|MERGE_RESOLUTION|>--- conflicted
+++ resolved
@@ -12,11 +12,7 @@
 const ProcessesPage: FC = () => {
   return (
     <Content title="Processes" rightNode={<HeaderActions />}>
-<<<<<<< HEAD
       <Space direction="vertical" size="large" style={{ display: 'flex', height: '100%' }}>
-=======
-      <Space direction="vertical" size="large" style={{ display: 'flex' }}>
->>>>>>> 9030b223
         <Processes />
       </Space>
     </Content>
