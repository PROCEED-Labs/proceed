import { enableUseDB } from 'FeatureFlags';
import { Role } from '../data/role-schema';
<<<<<<< HEAD

let getRoleById:
  | typeof import('@/lib/data/db/iam/roles').getRoleById
  | typeof import('@/lib/data/legacy/iam/roles').getRoleById;
let getRoles:
  | typeof import('@/lib/data/db/iam/roles').getRoles
  | typeof import('@/lib/data/legacy/iam/roles').getRoles;
let getRoleMappingByUserId:
  | typeof import('@/lib/data/db/iam/role-mappings').getRoleMappingByUserId
  | typeof import('@/lib/data/legacy/iam/role-mappings').getRoleMappingByUserId;
let isMember:
  | typeof import('@/lib/data/db/iam/memberships').isMember
  | typeof import('@/lib/data/legacy/iam/memberships').isMember;

const loadModules = async () => {
  const [roleModule, roleMappingModule, membershipModule] = await Promise.all([
    enableUseDB ? import('@/lib/data/db/iam/roles') : import('@/lib/data/legacy/iam/roles'),
    enableUseDB
      ? import('@/lib/data/db/iam/role-mappings')
      : import('@/lib/data/legacy/iam/role-mappings'),
    enableUseDB
      ? import('@/lib/data/db/iam/memberships')
      : import('@/lib/data/legacy/iam/memberships'),
  ]);

  getRoleById = roleModule.getRoleById;
  getRoles = roleModule.getRoles;
  getRoleMappingByUserId = roleMappingModule.getRoleMappingByUserId;
  isMember = membershipModule.isMember;
=======
import { getRoleById, getRoles, isMember } from '../data/DTOs';
import { TRoleMappingsModule } from '../data/module-import-types-temp';

let getRoleMappingByUserId: TRoleMappingsModule['getRoleMappingByUserId'];
const loadModules = async () => {
  const [roleMappingModule] = await Promise.all([
    enableUseDB
      ? import('@/lib/data/db/iam/role-mappings')
      : import('@/lib/data/legacy/iam/role-mappings'),
  ]);

  getRoleMappingByUserId = roleMappingModule.getRoleMappingByUserId;
>>>>>>> bf850e15
};

loadModules().catch(console.error);

/** Returns all roles that are applied to a user in a given organization environment */
export async function getAppliedRolesForUser(
  userId: string,
  environmentId: string,
): Promise<Role[]> {
  await loadModules();
  // enforces environment to be an organization
  if (!isMember(environmentId, userId)) throw new Error('User is not a member of this environment');

  const environmentRoles = await getRoles(environmentId);

  const userRoles: Role[] = [];

  const guestRole = environmentRoles.find((role: any) => role.name === '@guest') as Role;
  userRoles.push(guestRole);

  if (userId === '') return userRoles;

  const everyoneRole = environmentRoles.find(
    (role: any) => role.default && role.name === '@everyone',
  ) as Role;
  userRoles.push(everyoneRole);
  const roleMappings = await getRoleMappingByUserId(userId, environmentId);
  const mappedRoles = await Promise.all(roleMappings.map((mapping) => getRoleById(mapping.roleId)));
  userRoles.push(...mappedRoles);

  return userRoles.filter((e) => e !== undefined);
}<|MERGE_RESOLUTION|>--- conflicted
+++ resolved
@@ -1,36 +1,5 @@
 import { enableUseDB } from 'FeatureFlags';
 import { Role } from '../data/role-schema';
-<<<<<<< HEAD
-
-let getRoleById:
-  | typeof import('@/lib/data/db/iam/roles').getRoleById
-  | typeof import('@/lib/data/legacy/iam/roles').getRoleById;
-let getRoles:
-  | typeof import('@/lib/data/db/iam/roles').getRoles
-  | typeof import('@/lib/data/legacy/iam/roles').getRoles;
-let getRoleMappingByUserId:
-  | typeof import('@/lib/data/db/iam/role-mappings').getRoleMappingByUserId
-  | typeof import('@/lib/data/legacy/iam/role-mappings').getRoleMappingByUserId;
-let isMember:
-  | typeof import('@/lib/data/db/iam/memberships').isMember
-  | typeof import('@/lib/data/legacy/iam/memberships').isMember;
-
-const loadModules = async () => {
-  const [roleModule, roleMappingModule, membershipModule] = await Promise.all([
-    enableUseDB ? import('@/lib/data/db/iam/roles') : import('@/lib/data/legacy/iam/roles'),
-    enableUseDB
-      ? import('@/lib/data/db/iam/role-mappings')
-      : import('@/lib/data/legacy/iam/role-mappings'),
-    enableUseDB
-      ? import('@/lib/data/db/iam/memberships')
-      : import('@/lib/data/legacy/iam/memberships'),
-  ]);
-
-  getRoleById = roleModule.getRoleById;
-  getRoles = roleModule.getRoles;
-  getRoleMappingByUserId = roleMappingModule.getRoleMappingByUserId;
-  isMember = membershipModule.isMember;
-=======
 import { getRoleById, getRoles, isMember } from '../data/DTOs';
 import { TRoleMappingsModule } from '../data/module-import-types-temp';
 
@@ -43,7 +12,6 @@
   ]);
 
   getRoleMappingByUserId = roleMappingModule.getRoleMappingByUserId;
->>>>>>> bf850e15
 };
 
 loadModules().catch(console.error);
