import { v4 } from 'uuid';
import {
  User,
  UserSchema,
  OauthAccountSchema,
  OauthAccount,
  AuthenticatedUser,
  AuthenticatedUserSchema,
} from '../../user-schema';
import { addEnvironment } from './environments';
import { OptionalKeys } from '@/lib/typescript-utils.js';
import { getUserOrganizationEnvironments } from './memberships';
import { getRoleMappingByUserId } from './role-mappings';
import { addSystemAdmin, getSystemAdmins } from './system-admins';
import db from '@/lib/data/db';
import { Prisma, PasswordAccount } from '@prisma/client';
import { UserFacingError } from '@/lib/user-error';

export async function getUsers(page: number = 1, pageSize: number = 10) {
  // TODO ability check
  const skip = (page - 1) * pageSize;
  const users = (await db.user.findMany({
    skip,
    take: pageSize,
  })) as User[];

  const totalUsers = await db.user.count();
  const totalPages = Math.ceil(totalUsers / pageSize);

  return {
    users,
    pagination: {
      currentPage: page,
      pageSize,
      totalUsers,
      totalPages,
    },
  };
}

export async function getUserById(
  id: string,
  opts?: { throwIfNotFound?: boolean },
  tx?: Prisma.TransactionClient,
) {
  const dbMutator = tx || db;

  const user = await dbMutator.user.findUnique({ where: { id: id } });

  if (!user && opts && opts.throwIfNotFound) throw new Error('User not found');

  return user as User;
}

export async function getUserByEmail(email: string, opts?: { throwIfNotFound?: boolean }) {
  const user = await db.user.findUnique({ where: { email: email } });

  if (!user && opts?.throwIfNotFound) throw new Error('User not found');

  return user as User;
}

export async function getUserByUsername(username: string, opts?: { throwIfNotFound?: boolean }) {
  const user = await db.user.findUnique({ where: { username } });

  if (!user && opts?.throwIfNotFound) throw new Error('User not found');

  return user as User;
}

export async function addUser(
  inputUser: OptionalKeys<User, 'id'>,
  tx?: Prisma.TransactionClient,
): Promise<User> {
  if (!tx) {
    return await db.$transaction(async (trx: Prisma.TransactionClient) => addUser(inputUser, trx));
  }

  const user = UserSchema.parse(inputUser);

  if (!user.isGuest) {
    const checks = [];
    if (user.username) checks.push(getUserByUsername(user.username));
    if (user.email) checks.push(getUserByEmail(user.email));

    const res = await Promise.all(checks);

    if (res.some((user) => !!user))
      throw new Error('User with this email or username already exists');
  }

  if (!user.id) user.id = v4();

  try {
    const userExists = await tx.user.findUnique({ where: { id: user.id } });
    if (userExists) throw new Error('User already exists');

    await tx.user.create({
      data: {
        ...user,
        isGuest: user.isGuest,
      },
    });

    await addEnvironment({ ownerId: user.id!, isOrganization: false }, undefined, tx);

    if ((await getSystemAdmins()).length === 0 && !user.isGuest)
      await addSystemAdmin(
        {
          role: 'admin',
          userId: user.id!,
        },
        tx,
      );

    if (user.isGuest) {
      await tx.guestSignin.create({
        data: {
          userId: user.id!,
        },
      });
    }
  } catch (error) {
    console.error('Error adding new user: ', error);
  }

  return user as User;
}

export class UserHasToDeleteOrganizationsError extends Error {
  conflictingOrgs: string[];

  constructor(conflictingOrgs: string[], message?: string) {
    super(message ?? 'User has to delete organizations before being deleted');
    this.name = 'UserHasToDeleteOrganizationsError';
    this.conflictingOrgs = conflictingOrgs;
  }
}

export async function deleteUser(userId: string, tx?: Prisma.TransactionClient): Promise<User> {
  // if no tx, start own transaction
  if (!tx) {
    return await db.$transaction(async (trx: Prisma.TransactionClient) => {
      return await deleteUser(userId, trx);
    });
  }

  const dbMutator = tx;
  const user = await db.user.findUnique({ where: { id: userId } });
  if (!user) throw new Error("User doesn't exist");

  const userOrganizations = await getUserOrganizationEnvironments(userId);
  const orgsWithNoNextAdmin: string[] = [];
  for (const environmentId of userOrganizations) {
    const userRoles = await getRoleMappingByUserId(userId, environmentId);

    if (!userRoles.find((role) => role.roleName === '@admin')) continue;

    const adminRole = await db.role.findFirst({
      where: { name: '@admin', environmentId: environmentId },
      include: { members: true },
    });
    if (!adminRole)
      throw new Error(`Consistency error: admin role of environment ${environmentId} not found`);

    if (adminRole.members.length === 1) {
      orgsWithNoNextAdmin.push(environmentId);
    } else {
      /* make the next available admin the owner of the organization, because once the user is deleted,
      the space that the user owns will be deleted: ON DELETE CASCADE */
      await dbMutator.space.update({
        where: { id: environmentId },
        data: { ownerId: adminRole.members.find((member) => member.userId !== userId)?.userId },
      });
    }
  }

  if (orgsWithNoNextAdmin.length > 0)
    throw new UserHasToDeleteOrganizationsError(orgsWithNoNextAdmin);

  if (user.isGuest) {
    await dbMutator.guestSignin.delete({ where: { userId: userId } });
  }

  await dbMutator.user.delete({ where: { id: userId } });

  return user as User;
}

export async function updateUser(
  userId: string,
  inputUser: Partial<AuthenticatedUser>,
  tx?: Prisma.TransactionClient,
) {
  const dbMutator = tx || db;
  const user = await getUserById(userId, { throwIfNotFound: true });
  const isGoingToBeGuest = inputUser.isGuest !== undefined ? inputUser.isGuest : user?.isGuest;
  let updatedUser: Prisma.UserUpdateInput;
  if (isGoingToBeGuest) {
    if (inputUser.username || inputUser.lastName || inputUser.firstName || inputUser.email) {
      throw new Error('Guest users cannot update their user data');
    }
    updatedUser = { isGuest: true };
  } else {
    const newUserData = AuthenticatedUserSchema.partial().parse(inputUser);

    if (newUserData.email) {
      const existingUser = await db.user.findUnique({ where: { email: newUserData.email } });

      if (existingUser && existingUser.id !== userId)
        throw new UserFacingError('User with this email or username already exists');
    }

    if (newUserData.username) {
      const existingUser = await db.user.findUnique({ where: { username: newUserData.username } });

      if (existingUser && existingUser.id !== userId)
        throw new UserFacingError('The username is already taken');
    }

    updatedUser = { ...user, ...newUserData };
  }

  const updatedUserFromDB = await dbMutator.user.update({
    where: { id: userId },
    data: updatedUser,
  });

  return updatedUserFromDB;
}

export async function addOauthAccount(accountInput: Omit<OauthAccount, 'id'>) {
  const newAccount = OauthAccountSchema.parse(accountInput);

  const user = await getUserById(newAccount.userId);
  if (!user) throw new Error('User not found');
  if (user.isGuest) throw new Error('Guest users cannot have oauth accounts');

  const id = v4();

  const account = { ...newAccount, id };

  await db.oauthAccount.create({ data: account });

  return account;
}

export async function deleteOauthAccount(id: string) {
  await db.oauthAccount.delete({
    where: {
      id: id,
    },
  });
}
export async function getOauthAccountByProviderId(provider: string, providerAccountId: string) {
  return await db.oauthAccount.findUnique({
    where: {
      provider: provider,
      providerAccountId: providerAccountId,
    },
  });
}

export async function updateGuestUserLastSigninTime(
  userId: string,
  date: Date,
  tx?: Prisma.TransactionClient,
) {
  const dbMutator = tx || db;
  const user = await getUserById(userId, { throwIfNotFound: true });
  if (!user.isGuest) throw new Error('User is not a guest user');

  return await dbMutator.guestSignin.update({
    where: { userId: userId },
    data: { lastSigninAt: date },
  });
}

export async function deleteInactiveGuestUsers(
  inactiveTimeInMS: number,
  tx?: Prisma.TransactionClient,
): Promise<{ count: number }> {
  // if no tx, start own transaction
  if (!tx) {
    return await db.$transaction(async (trx: Prisma.TransactionClient) => {
      return await deleteInactiveGuestUsers(inactiveTimeInMS, trx);
    });
  }

  const cutoff = new Date(Date.now() - inactiveTimeInMS);
  const staleSignins = await tx.guestSignin.findMany({
    where: {
      lastSigninAt: { lt: cutoff },
    },
    select: { userId: true },
  });
  if (staleSignins.length === 0) return { count: 0 };

  const userIds = staleSignins.map((s) => s.userId);

  await tx.guestSignin.deleteMany({
    where: {
      lastSigninAt: { lt: cutoff },
    },
  });

  return await tx.user.deleteMany({
    where: {
      id: { in: userIds },
      isGuest: true,
    },
  });
}

/** Note: make sure to save a salted hash of the password */
export async function setUserPassword(
  userId: string,
  passwordHash: string,
  tx?: Prisma.TransactionClient,
  isTemporaryPassword: boolean = false,
) {
  const dbMutator = tx || db;

  const user = await dbMutator.user.findUnique({
    where: { id: userId },
    include: { passwordAccount: true },
  });
  if (!user) throw new Error('User not found');

  if (user.passwordAccount) {
    await dbMutator.passwordAccount.update({
      where: { userId },
<<<<<<< HEAD
      data: { password: passwordHash },
    });
  } else {
    await dbMutator.passwordAccount.create({
      data: { userId, password: passwordHash },
=======
      data: { password, isTemporaryPassword },
    });
  } else {
    await dbMutator.passwordAccount.create({
      data: { userId, password, isTemporaryPassword },
>>>>>>> 0116920b
    });
  }
}

export async function getUserPassword(userId: string, tx?: Prisma.TransactionClient) {
  const dbMutator = tx || db;

  return await dbMutator.passwordAccount.findUnique({
    where: { userId },
  });
}

/** returns null if the user exists but has no password */
export async function getUserAndPasswordByUsername(
  username: string,
  tx?: Prisma.TransactionClient,
) {
  const dbMutator = tx || db;

  const userAndPassword = await dbMutator.user.findUnique({
    where: { username },
    include: { passwordAccount: true },
  });

  if (!userAndPassword) return null;
  if (!userAndPassword.passwordAccount) return null;
  return userAndPassword as typeof userAndPassword & { passwordAccount: PasswordAccount };
}<|MERGE_RESOLUTION|>--- conflicted
+++ resolved
@@ -330,19 +330,12 @@
   if (user.passwordAccount) {
     await dbMutator.passwordAccount.update({
       where: { userId },
-<<<<<<< HEAD
-      data: { password: passwordHash },
+      data: { password: passwordHash, isTemporaryPassword },
     });
   } else {
     await dbMutator.passwordAccount.create({
-      data: { userId, password: passwordHash },
-=======
-      data: { password, isTemporaryPassword },
-    });
-  } else {
-    await dbMutator.passwordAccount.create({
-      data: { userId, password, isTemporaryPassword },
->>>>>>> 0116920b
+      data: { userId, password: passwordHash, isTemporaryPassword },
+
     });
   }
 }
