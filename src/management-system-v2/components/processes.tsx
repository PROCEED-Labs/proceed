--- conflicted
+++ resolved
@@ -18,10 +18,7 @@
 } from 'antd';
 import { useQuery } from '@tanstack/react-query';
 import { Process, fetchProcesses } from '@/lib/fetch-data';
-<<<<<<< HEAD
-=======
 import { useGetAsset } from '@/lib/fetch-data';
->>>>>>> aef91ef8
 import { useRouter } from 'next/navigation';
 import {
   EllipsisOutlined,
@@ -69,23 +66,12 @@
 
 const Processes: FC = () => {
   const router = useRouter();
-<<<<<<< HEAD
-  const { data, isLoading, isError, isSuccess } = useQuery({
-    queryKey: ['processes'],
-    queryFn: () => fetchProcesses(),
-  });
+
+  const { data, isLoading, isError, isSuccess } = useGetAsset('/process', {});
 
   const setProcesses = useProcessesStore((state) => state.setProcesses);
   const setSelectedProcess = useProcessesStore((state) => state.setSelectedProcess);
 
-=======
-
-  const { data, isLoading, isError, isSuccess } = useGetAsset('/process', {});
-
-  const setProcesses = useProcessesStore((state) => state.setProcesses);
-  const setSelectedProcess = useProcessesStore((state) => state.setSelectedProcess);
-
->>>>>>> aef91ef8
   const [open, setOpen] = useState(false);
 
   const [selection, setSelection] = useState<Processes>([]);
@@ -93,12 +79,6 @@
   const [selectedRowKeys, setSelectedRowKeys] = useState<React.Key[]>([]);
 
   const [dropdownOpen, setDropdownOpen] = useState(false);
-<<<<<<< HEAD
-  const handleOpenChange = (open) => {
-    setDropdownOpen(open);
-  };
-=======
->>>>>>> aef91ef8
 
   const favourites = [0];
 
@@ -119,11 +99,7 @@
     </>
   );
 
-<<<<<<< HEAD
-  const [selectedColumn, setSelectedColumn] = useState({});
-=======
   const [selectedColumn, setSelectedColumn] = useState<Process>();
->>>>>>> aef91ef8
 
   const actionBarGenerator = (record: Process) => {
     return (
@@ -151,11 +127,7 @@
 
   // rowSelection object indicates the need for row selection
 
-<<<<<<< HEAD
-  const rowSelection = {
-=======
   const rowSelection: TableRowSelection<Process> = {
->>>>>>> aef91ef8
     selectedRowKeys,
     onChange: (selectedRowKeys: React.Key[], selectedRows: Processes) => {
       setSelectedRowKeys(selectedRowKeys);
@@ -193,22 +165,14 @@
   //   },
   // ];
 
-<<<<<<< HEAD
-  const onCheckboxChange = (e) => {
-=======
   const onCheckboxChange = (e: CheckboxChangeEvent) => {
->>>>>>> aef91ef8
     e.stopPropagation();
     const { checked, value } = e.target;
     if (checked) {
       setSelectedColumns((prevSelectedColumns) => [...prevSelectedColumns, value]);
     } else {
       setSelectedColumns((prevSelectedColumns) =>
-<<<<<<< HEAD
         prevSelectedColumns.filter((column) => column !== value)
-=======
-        prevSelectedColumns.filter((column) => column !== value),
->>>>>>> aef91ef8
       );
     }
   };
@@ -225,11 +189,7 @@
   type Column = {
     title: string;
   };
-<<<<<<< HEAD
-  const [selectedColumns, setSelectedColumns] = useState<Column[]>([
-=======
   const [selectedColumns, setSelectedColumns] = useState([
->>>>>>> aef91ef8
     '',
     'Process Name',
     'Description',
@@ -291,7 +251,6 @@
       sorter: (a, b) => a.description.localeCompare(b.description),
       onCell: (record, rowIndex) => ({
         onClick: (event) => {
-<<<<<<< HEAD
           // TODO: This is a hack to clear the parallel route when selecting
           // another process. (needs upstream fix)
           router.refresh();
@@ -336,8 +295,6 @@
       sorter: (a, b) => (a < b ? -1 : 1),
       onCell: (record, rowIndex) => ({
         onClick: (event) => {
-=======
->>>>>>> aef91ef8
           // TODO: This is a hack to clear the parallel route when selecting
           // another process. (needs upstream fix)
           router.refresh();
@@ -345,53 +302,6 @@
         },
       }),
     },
-<<<<<<< HEAD
-=======
-
-    {
-      title: 'Last Edited',
-      dataIndex: 'lastEdited',
-      key: 'Last Edited',
-      render: (date: Date) => date.toLocaleString(),
-      sorter: (a, b) => b.lastEdited.getTime() - a.lastEdited.getTime(),
-      onCell: (record, rowIndex) => ({
-        onClick: (event) => {
-          // TODO: This is a hack to clear the parallel route when selecting
-          // another process. (needs upstream fix)
-          router.refresh();
-          router.push(`/processes/${record.definitionId}`);
-        },
-      }),
-    },
-    {
-      title: 'Created On',
-      dataIndex: 'createdOn',
-      key: 'Created On',
-      render: (date: Date) => date.toLocaleString(),
-      sorter: (a, b) => b.createdOn.getTime() - a.createdOn.getTime(),
-      onCell: (record, rowIndex) => ({
-        onClick: (event) => {
-          // TODO: This is a hack to clear the parallel route when selecting
-          // another process. (needs upstream fix)
-          router.refresh();
-          router.push(`/processes/${record.definitionId}`);
-        },
-      }),
-    },
-    {
-      title: 'File Size',
-      key: 'File Size',
-      sorter: (a, b) => (a < b ? -1 : 1),
-      onCell: (record, rowIndex) => ({
-        onClick: (event) => {
-          // TODO: This is a hack to clear the parallel route when selecting
-          // another process. (needs upstream fix)
-          router.refresh();
-          router.push(`/processes/${record.definitionId}`);
-        },
-      }),
-    },
->>>>>>> aef91ef8
     // {
     //   title: 'Departments',
     //   dataIndex: 'departments',
@@ -448,11 +358,7 @@
         <div style={{ float: 'right' }}>
           <Dropdown
             open={dropdownOpen}
-<<<<<<< HEAD
-            onOpenChange={handleOpenChange}
-=======
             onOpenChange={(open) => setDropdownOpen(open)}
->>>>>>> aef91ef8
             menu={{
               items,
             }}
@@ -481,11 +387,7 @@
     },
   ];
 
-<<<<<<< HEAD
-  const columnsFiltered = columns.filter((c) => selectedColumns.includes(c?.key));
-=======
   const columnsFiltered = columns.filter((c) => selectedColumns.includes(c?.key as string));
->>>>>>> aef91ef8
 
   // <Dropdown menu={{ items }} trigger={['click']}>
   //   <a onClick={(e) => e.preventDefault()}>
@@ -498,19 +400,11 @@
 
   useEffect(() => {
     if (data) {
-<<<<<<< HEAD
-      setProcesses(data);
-    }
-  }, [data]);
-
-  const [filteredData, setFilteredData] = useState([]);
-=======
       setProcesses(data as any);
     }
   }, [data]);
 
   const [filteredData, setFilteredData] = useState<typeof data>([]);
->>>>>>> aef91ef8
   const [searchTerm, setSearchTerm] = useState('');
 
   useEffect(() => {
@@ -554,35 +448,21 @@
                 <Button type="text">
                   <CloseOutlined onClick={deselectAll} />
                 </Button>
-<<<<<<< HEAD
-                Select action for {selection.length}:{' '}
-                <span className={styles.Icons}>{actionBar}</span>
-=======
                 {/* Select action for {selection.length}:{' '}
                 <span className={styles.Icons}>{actionBar}</span> */}
                 {selection.length} selected: <span className={styles.Icons}>{actionBar}</span>
->>>>>>> aef91ef8
               </>
             ) : (
               <div></div>
             )}
           </Col>
-<<<<<<< HEAD
-          <Col md={0} lg={1} xl={2}></Col>
-          <Col className={styles.Headercol} xs={22} sm={22} md={22} lg={9} xl={12}>
-=======
           <Col md={0} lg={1} xl={1}></Col>
           <Col className={styles.Headercol} xs={22} sm={22} md={22} lg={9} xl={13}>
->>>>>>> aef91ef8
             <Search
               size="middle"
               // ref={(ele) => (this.searchText = ele)}
               onChange={(e) => /* console.log(e.target.value) */ setSearchTerm(e.target.value)}
-<<<<<<< HEAD
-              onPressEnter={(e) => setSearchTerm(e.target.value)}
-=======
               onPressEnter={(e) => setSearchTerm(e.currentTarget.value)}
->>>>>>> aef91ef8
               allowClear
               placeholder="Search Processes"
               // value={this.state.searchText}
