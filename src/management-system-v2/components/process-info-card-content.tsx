'use client';

import { Descriptions, Divider, Spin } from 'antd';
import React, { FC, Suspense } from 'react';
import Viewer from './bpmn-viewer';
import { canDoActionOnResource, ProcessListProcess } from './processes';
import { useUserPreferences } from '@/lib/user-preferences';
import ProceedLoadingIndicator from './loading-proceed';
import { generateDateString } from '@/lib/utils';
<<<<<<< HEAD
import { useAbilityStore } from '@/lib/abilityStore';
=======
>>>>>>> c8cb6cad

type MetaDataContentType = {
  selectedElement?: ProcessListProcess;
};

const MetaDataContent: FC<MetaDataContentType> = ({ selectedElement }) => {
  const hydrated = useUserPreferences.use._hydrated();

  const ability = useAbilityStore((state) => state.ability);

  const canDelete = selectedElement && canDoActionOnResource([selectedElement], 'delete', ability);
  const canEdit = selectedElement && canDoActionOnResource([selectedElement], 'update', ability);

  if (!hydrated) return null;

  return (
    // Viewer
    <div
      style={{
        height: '200px',
        width: '100%',
      }}
    >
      {selectedElement ? (
        <>
          {selectedElement.type !== 'folder' && (
            <>
              <Suspense
                fallback={
                  // <Spin size="large" tip="Loading Preview">
                  //   <div style={{ padding: 50 }} />
                  // </Spin>
                  <ProceedLoadingIndicator /* small={true} scale="50%" */ />
                }
              >
                <Viewer definitionId={selectedElement.id} reduceLogo={true} fitOnResize />
              </Suspense>

              <Divider style={{ width: '100%', marginLeft: '-20%' }} />
            </>
          )}

          <h3>Meta Data</h3>
          <h5>
            <b>Last Edited</b>
          </h5>
          <p>{generateDateString(selectedElement.lastEditedOn!, true)}</p>
          <h5>
            <b>Created On</b>
          </h5>
          <p>{generateDateString(selectedElement.createdOn!, true)}</p>
<<<<<<< HEAD
=======
          <h5>
            <b>File Size</b>
          </h5>
          <p>X KB</p>
>>>>>>> c8cb6cad
          <h5>
            <b>Owner</b>
          </h5>
          <p>{/* TODO: once userID-userName Mapping is done */}</p>
          <h5>
            <b>Description</b>
          </h5>
          <p>{selectedElement.description.value}</p>
          {selectedElement.type === 'process' && (
            <>
              <h5>
                <b>ID</b>
              </h5>
              <p>{selectedElement.userDefinedId ?? 'undefined'}</p>
            </>
          )}

          <Divider style={{ width: '100%', marginLeft: '-20%' }} />
          {/* <h3>Access Rights</h3> */}
          <Descriptions
            title={'Access Rights'}
            bordered
            size="small"
            layout="horizontal"
            // colon={false}
          >
            <Descriptions.Item span={3} label="View the Process:">
              ✅
            </Descriptions.Item>
            <Descriptions.Item span={3} label="Edit the Process:">
              {canEdit ? '✅' : '❌'}
            </Descriptions.Item>
            <Descriptions.Item span={3} label="Delete the Process">
              {canDelete ? '✅' : '❌'}
            </Descriptions.Item>
          </Descriptions>
        </>
      ) : (
        <div>Please select a process.</div>
      )}
    </div>
  );
};

export default MetaDataContent;<|MERGE_RESOLUTION|>--- conflicted
+++ resolved
@@ -7,10 +7,7 @@
 import { useUserPreferences } from '@/lib/user-preferences';
 import ProceedLoadingIndicator from './loading-proceed';
 import { generateDateString } from '@/lib/utils';
-<<<<<<< HEAD
 import { useAbilityStore } from '@/lib/abilityStore';
-=======
->>>>>>> c8cb6cad
 
 type MetaDataContentType = {
   selectedElement?: ProcessListProcess;
@@ -62,13 +59,6 @@
             <b>Created On</b>
           </h5>
           <p>{generateDateString(selectedElement.createdOn!, true)}</p>
-<<<<<<< HEAD
-=======
-          <h5>
-            <b>File Size</b>
-          </h5>
-          <p>X KB</p>
->>>>>>> c8cb6cad
           <h5>
             <b>Owner</b>
           </h5>
