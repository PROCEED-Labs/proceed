import { getCurrentEnvironment, getCurrentUser } from '@/components/auth';
import Wrapper from './wrapper';
import styles from './page.module.scss';
import Modeler from './modeler';
import { toCaslResource } from '@/lib/ability/caslAbility';
import AddUserControls from '@/components/add-user-controls';
import { getProcess, getProcesses } from '@/lib/data/DTOs';
import { getProcessBPMN } from '@/lib/data/processes';

type ProcessProps = {
  params: { processId: string; environmentId: string };
  searchParams: { version?: string };
};

const Process = async ({ params: { processId, environmentId }, searchParams }: ProcessProps) => {
  // TODO: check if params is correct after fix release. And maybe don't need
  // refresh in processes.tsx anymore?
  //console.log('processId', processId);
  //console.log('query', searchParams);
  const selectedVersionId = searchParams.version ? +searchParams.version : undefined;
  const { ability } = await getCurrentEnvironment(environmentId);
  const { userId } = await getCurrentUser();
  // Only load bpmn if no version selected.
  const process = await getProcess(processId, !selectedVersionId);
<<<<<<< HEAD
  const processes = await getProcesses(userId, ability);
=======
  const processes = await getProcesses(userId, ability, false);
>>>>>>> ad9d49b9

  if (!ability.can('view', toCaslResource('Process', process))) {
    throw new Error('Forbidden.');
  }

  const selectedVersionBpmn = selectedVersionId
<<<<<<< HEAD
    ? await getProcessVersionBpmn(processId, selectedVersionId)
=======
    ? await getProcessBPMN(processId, environmentId, selectedVersionId)
>>>>>>> ad9d49b9
    : process.bpmn;
  const selectedVersion = selectedVersionId
    ? process.versions.find((version: { version: number }) => version.version === selectedVersionId)
    : undefined;

  // Since the user is able to minimize and close the page, everyting is in a
  // client component from here.
  return (
    <>
      <Wrapper processName={process.name} processes={processes}>
        <Modeler
          className={styles.Modeler}
          process={{ ...process, bpmn: selectedVersionBpmn as string }}
          versions={process.versions}
          versionName={selectedVersion?.name}
        />
      </Wrapper>
      <AddUserControls name={'modeler'} />
    </>
  );
};

export default Process;<|MERGE_RESOLUTION|>--- conflicted
+++ resolved
@@ -22,22 +22,14 @@
   const { userId } = await getCurrentUser();
   // Only load bpmn if no version selected.
   const process = await getProcess(processId, !selectedVersionId);
-<<<<<<< HEAD
-  const processes = await getProcesses(userId, ability);
-=======
   const processes = await getProcesses(userId, ability, false);
->>>>>>> ad9d49b9
 
   if (!ability.can('view', toCaslResource('Process', process))) {
     throw new Error('Forbidden.');
   }
 
   const selectedVersionBpmn = selectedVersionId
-<<<<<<< HEAD
-    ? await getProcessVersionBpmn(processId, selectedVersionId)
-=======
     ? await getProcessBPMN(processId, environmentId, selectedVersionId)
->>>>>>> ad9d49b9
     : process.bpmn;
   const selectedVersion = selectedVersionId
     ? process.versions.find((version: { version: number }) => version.version === selectedVersionId)
