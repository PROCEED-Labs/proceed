import {
  getProcesses,
  getProcessBpmn,
  addProcess,
  updateProcess,
  removeProcess,
  getProcessUserTasks,
  getProcessUserTaskHtml,
  getProcessUserTasksHtml,
  saveProcessUserTask,
  deleteProcessUserTask,
  addProcessVersion,
  getProcessVersionBpmn,
  getProcessImages,
  getProcessImage,
} from '../../shared-electron-server/data/process.js';
import express from 'express';
import { isAllowed } from '../iam/middleware/authorization.ts';
import logger from '../../shared-electron-server/logging.js';
<<<<<<< HEAD
import Ability from '../iam/authorization/abilityHelper';
import { toCaslResource } from '../iam/authorization/caslRules';
=======
>>>>>>> 3aff8385
import bpmnHelper from '@proceed/bpmn-helper';
const { addDocumentation, setDefinitionsName } = bpmnHelper;
import processHelpers from '../../../shared-frontend-backend/helpers/processHelpers.js';
const { getProcessInfo } = processHelpers;

const processRouter = express.Router();

function toExternalFormat(processMetaData) {
  const newFormat = { ...processMetaData };
  newFormat.definitionId = processMetaData.id;
  newFormat.definitionName = processMetaData.name;
  delete newFormat.id;
  delete newFormat.name;
  return newFormat;
}

processRouter.get('/', isAllowed('view', 'Process'), async (req, res) => {
  let { noBpmn } = req.query;

  const processes = getProcesses();

  /** @type {Ability} */
  const userAbility = req.userAbility;

  try {
    const userProcessesPromise = await Promise.allSettled(
      userAbility
        .filter('view', 'Process', processes)
        .map(async (process) =>
          noBpmn === 'true'
            ? process
            : { ...process, bpmn: await getProcessBpmn(process.definitionId) },
        ),
    );

    const userProcesses = userProcessesPromise
      .filter((promise) => promise.status === 'fulfilled')
      .map((promise) => toExternalFormat(promise.value));

    if (userProcesses.length) {
      return res.status(200).json(userProcesses);
    } else {
      return res.status(204).end();
    }
  } catch (err) {
    res.status(500).send('Failed to get process info');
  }
});

processRouter.post('/', isAllowed('create', 'Process'), async (req, res) => {
  const { body } = req;

  if (typeof body !== 'object') {
    res.status(400).send('Expected { bpmn: ... } as body!');
    return;
  }

  /** @type {Ability} */
  const userAbility = req.userAbility;

  if (!userAbility.can('create', toCaslResource('Process', body)))
    return res.status(403).send('Forbidden.');

  const { bpmn } = body;

  try {
    const process = await addProcess(body);
    if (typeof process === 'object') {
      res.status(201).json(toExternalFormat({ ...process, bpmn }));
    } else {
      // a process with this id does already exist
      res.status(303).location(`/process/${process}`).send();
    }

    return;
  } catch (err) {
    logger.debug(`Error on POST request to /process: ${err}`);
    res.status(500).send('Failed to create the process due an internal error');
  }
});

processRouter.use('/:definitionId', async (req, res, next) => {
  req.definitionsId = req.params.definitionId;
  req.process = getProcesses().find((process) => {
    return process.id === req.params.definitionId;
  });
  next();
});

processRouter.get('/:definitionId', isAllowed('view', 'Process'), async (req, res) => {
  const { process, definitionsId } = req;

  if (!process) {
    res.status(404).send(`Process with id ${definitionsId} could not be found!`);
    return;
  }

  /** @type {Ability} */
  const userAbility = req.userAbility;

  if (!userAbility.can('view', toCaslResource('Process', process)))
    return res.status(403).send('Forbidden.');

  try {
    const bpmn = await getProcessBpmn(definitionsId);
    res.status(200).json({ ...process, bpmn });
  } catch (err) {
    res.status(400).send(err.message);
  }
});

const allowedInPutBodyInsteadOfBpmn = ['definitionName', 'description'];
<<<<<<< HEAD
processRouter.put('/:definitionId', isAllowed('update', 'Process'), async (req, res) => {
  const { process, definitionsId, body } = req;
=======
processRouter.put(
  '/:definitionId',
  isAllowed([PERMISSION_UPDATE, PERMISSION_MANAGE], 'Process'),
  async (req, res) => {
    const { process, definitionsId, body } = req;
>>>>>>> 3aff8385

  if (!process) {
    res.status(404).send('Process to update does not exist!');
    return;
  }

  if (typeof body !== 'object') {
    res.status(400).send('Expected { bpmn: ... } as body!');
    return;
  }

  /** @type {Ability} */
  const userAbility = req.userAbility;

  if (!userAbility.can('update', toCaslResource('Process', process)))
    return res.status(403).send('Forbidden.');

  let { bpmn } = body;

  if (
    typeof bpmn === 'string' &&
    bpmn !== '' &&
    allowedInPutBodyInsteadOfBpmn.some((key) => Object.keys(body).includes(key))
  ) {
    const oldBpmn = await getProcessBpmn(definitionsId);
    const dataInOldBpmn = await getProcessInfo(oldBpmn);
    const dataInNewBpmn = await getProcessInfo(bpmn);

    if ('definitionName' in body) {
      if (dataInNewBpmn.name !== dataInOldBpmn.name)
        return res
          .status(400)
          .send(
            'Key "definitionName" of process being updated in the request body and in the BPMN.',
          );

      bpmn = await setDefinitionsName(bpmn, body['definitionName']);
      delete body['definitionName'];
    }

    if ('description' in body) {
      if (dataInNewBpmn.description !== dataInOldBpmn.description)
        return res
          .status(400)
          .send('Key "description" of process being updated in the request body and in the BPMN.');

<<<<<<< HEAD
      bpmn = await addDocumentation(bpmn, body['description']);
      delete body['description'];
=======
    if (
      typeof bpmn === 'string' &&
      bpmn !== '' &&
      allowedInPutBodyInsteadOfBpmn.some((key) => Object.keys(body).includes(key))
    ) {
      const oldBpmn = await getProcessBpmn(definitionsId);
      const dataInOldBpmn = await getProcessInfo(oldBpmn);
      const dataInNewBpmn = await getProcessInfo(bpmn);

      if ('definitionName' in body) {
        if (dataInNewBpmn.name !== dataInOldBpmn.name)
          return res
            .status(400)
            .send(
              'Key "definitionName" of process being updated in the request body and in the BPMN.',
            );

        bpmn = await setDefinitionsName(bpmn, body['definitionName']);
        delete body['definitionName'];
      }

      if ('description' in body) {
        if (dataInNewBpmn.description !== dataInOldBpmn.description)
          return res
            .status(400)
            .send(
              'Key "description" of process being updated in the request body and in the BPMN.',
            );

        bpmn = await addDocumentation(bpmn, body['description']);
        delete body['description'];
      }

      body.bpmn = bpmn;
    }

    try {
      const newProcessInfo = await updateProcess(definitionsId, body);
      bpmn = bpmn || (await getProcessBpmn(definitionsId));
      res.status(200).json(toExternalFormat({ ...newProcessInfo, bpmn }));
      await ensureOpaSync(`processes/${definitionsId}`, undefined, newProcessInfo);
      return;
    } catch (err) {
      res.status(400).send(err.message);
>>>>>>> 3aff8385
    }

    body.bpmn = bpmn;
  }

  try {
    const newProcessInfo = await updateProcess(definitionsId, body);
    bpmn = bpmn || (await getProcessBpmn(definitionsId));
    res.status(200).json(toExternalFormat({ ...newProcessInfo, bpmn }));
    return;
  } catch (err) {
    res.status(400).send(err.message);
  }
});

processRouter.delete('/:definitionId', isAllowed('delete', 'Process'), async (req, res) => {
  const { process, definitionsId } = req;

  if (process) {
    await removeProcess(definitionsId);
  }

  /** @type {Ability} */
  const userAbility = req.userAbility;

  if (!userAbility.can('delete', toCaslResource('Process', process)))
    return res.status(403).send('Forbidden.');

  res.status(200).end();
  return;
});

processRouter.get('/:definitionId/versions', isAllowed('view', 'Process'), async (req, res) => {
  /** @type {Ability} */
  const userAbility = req.userAbility;

  if (!userAbility.can('view', toCaslResource('Process', req.process)))
    return res.status(403).send('Forbidden.');

  const { process, definitionsId } = req;
  if (!process) {
    res.status(404).send(`Process with id ${definitionsId} could not be found!`);
    return;
  }

<<<<<<< HEAD
=======
processRouter.get('/:definitionId/versions', async (req, res) => {
  const { process, definitionsId } = req;
  if (!process) {
    res.status(404).send(`Process with id ${definitionsId} could not be found!`);
    return;
  }

>>>>>>> 3aff8385
  res.status(200).send(req.process.versions);
});

processRouter.post('/:definitionId/versions', isAllowed('update', 'Process'), async (req, res) => {
  const { definitionsId, body } = req;

  /** @type {Ability} */
  const userAbility = req.userAbility;

  if (!userAbility.can('update', toCaslResource('Process', req.process)))
    return res.status(403).send('Forbidden.');

  if (typeof body !== 'object' || !body.bpmn) {
    res.status(400).send('Expected { bpmn: ... } as body!');
    return;
  }

  let { bpmn } = body;

  try {
    await addProcessVersion(definitionsId, bpmn);
  } catch (err) {
    res.status(400).send(`Unable to add process version. Reason: ${err.message}`);
    return;
  }

  res.status(201).send();
});

processRouter.get(
  '/:definitionId/versions/:version',
  isAllowed('view', 'Process'),
  async (req, res) => {
    const { definitionsId } = req;
    const { version } = req.params;

    /** @type {Ability} */
    const userAbility = req.userAbility;

    if (!userAbility.can('view', toCaslResource('Process', req.process)))
      return res.status(403).send('Forbidden.');

    try {
      res.status(200).send(await getProcessVersionBpmn(definitionsId, version));
    } catch (err) {
      res
        .status(400)
        .send(
          `Unable to get version ${version} for the process (id: ${definitionsId})! Reason: ${err.message}.`,
        );
    }
  },
);

processRouter.use('/:definitionId/images', async (req, res, next) => {
  // early exit if the process doesn't exist
  if (!req.process) {
    res.status(404).send(`Process with id ${req.definitionsId} does not exist!`);
  } else {
    next();
  }
});

processRouter.get('/:definitionId/images', isAllowed('view', 'Process'), async (req, res) => {
  /** @type {Ability} */
  const userAbility = req.userAbility;

  if (!userAbility.can('view', toCaslResource('Process', req.process)))
    return res.status(403).send('Forbidden.');

  res.status(200).json(await getProcessImages(req.definitionsId));
});

processRouter.get(
  '/:definitionId/images/:imageFileName',
  isAllowed('view', 'Process'),
  async (req, res) => {
    const { definitionId, imageFileName } = req.params;

    /** @type {Ability} */
    const userAbility = req.userAbility;

    if (!userAbility.can('view', toCaslResource('Process', req.process)))
      return res.status(403).send('Forbidden.');

    const image = await getProcessImage(definitionId, imageFileName);
    res.set({ 'Content-Type': 'image/png image/svg+xml image/jpeg' });
    res.status(200).send(image);
  },
);

processRouter.use('/:definitionId/user-tasks', async (req, res, next) => {
  // early exit if the process doesn't exist
  if (!req.process) {
    res.status(404).send(`Process with id ${req.definitionsId} does not exist!`);
  } else {
    next();
  }
});

processRouter.get('/:definitionId/user-tasks', isAllowed('view', 'Process'), async (req, res) => {
  let { withHtml } = req.query;

  /** @type {Ability} */
  const userAbility = req.userAbility;

  if (!userAbility.can('view', toCaslResource('Process', req.process)))
    return res.status(403).send('Forbidden.');

  if (withHtml === 'true') {
    res.status(200).json(await getProcessUserTasksHtml(req.definitionsId));
  } else {
    res.status(200).json(await getProcessUserTasks(req.definitionsId));
  }
});

processRouter.use('/:definitionId/user-tasks/:userTaskFileName', async (req, res, next) => {
  req.userTaskFileName = req.params.userTaskFileName;
  try {
    // see if there already exists some data for this user task and make it accessible for later steps
    req.userTaskHtml = await getProcessUserTaskHtml(req.definitionsId, req.userTaskFileName);
  } catch (err) {}
  next();
});

processRouter.get(
  '/:definitionId/user-tasks/:userTaskFileName',
  isAllowed('view', 'Process'),
  async (req, res) => {
    const { userTaskFileName } = req;

    /** @type {Ability} */
    const userAbility = req.userAbility;

    if (!userAbility.can('view', toCaslResource('Process', req.process)))
      return res.status(403).send('Forbidden.');

    if (req.userTaskHtml) {
      res.status(200).send(req.userTaskHtml);
    } else {
      res.status(404).send(`Found no html for user task filename ${userTaskFileName}`);
    }
  },
);

processRouter.put(
  '/:definitionId/user-tasks/:userTaskFileName',
  isAllowed('update', 'Process'),
  async (req, res) => {
    const { definitionsId, userTaskFileName, userTaskHtml } = req;
    const { body } = req;

    /** @type {Ability} */
    const userAbility = req.userAbility;

    if (!userAbility.can('update', toCaslResource('Process', req.process)))
      return res.status(403).send('Forbidden.');

    await saveProcessUserTask(definitionsId, userTaskFileName, body);

    if (!userTaskHtml) {
      res.status(201);
    } else {
      res.status(200);
    }

    res.end();
  },
);

processRouter.delete(
  '/:definitionId/user-tasks/:userTaskFileName',
  isAllowed('update', 'Process'),
  async (req, res) => {
    const { definitionsId, userTaskFileName, userTaskHtml } = req;

    /** @type {Ability} */
    const userAbility = req.userAbility;

    if (!userAbility.can('update', toCaslResource('Process', req.process)))
      return res.status(403).send('Forbidden.');

    if (userTaskHtml) {
      await deleteProcessUserTask(definitionsId, userTaskFileName);
    }

    res.status(200).send();
  },
);

export default processRouter;<|MERGE_RESOLUTION|>--- conflicted
+++ resolved
@@ -17,11 +17,8 @@
 import express from 'express';
 import { isAllowed } from '../iam/middleware/authorization.ts';
 import logger from '../../shared-electron-server/logging.js';
-<<<<<<< HEAD
 import Ability from '../iam/authorization/abilityHelper';
 import { toCaslResource } from '../iam/authorization/caslRules';
-=======
->>>>>>> 3aff8385
 import bpmnHelper from '@proceed/bpmn-helper';
 const { addDocumentation, setDefinitionsName } = bpmnHelper;
 import processHelpers from '../../../shared-frontend-backend/helpers/processHelpers.js';
@@ -134,16 +131,8 @@
 });
 
 const allowedInPutBodyInsteadOfBpmn = ['definitionName', 'description'];
-<<<<<<< HEAD
 processRouter.put('/:definitionId', isAllowed('update', 'Process'), async (req, res) => {
   const { process, definitionsId, body } = req;
-=======
-processRouter.put(
-  '/:definitionId',
-  isAllowed([PERMISSION_UPDATE, PERMISSION_MANAGE], 'Process'),
-  async (req, res) => {
-    const { process, definitionsId, body } = req;
->>>>>>> 3aff8385
 
   if (!process) {
     res.status(404).send('Process to update does not exist!');
@@ -190,55 +179,8 @@
           .status(400)
           .send('Key "description" of process being updated in the request body and in the BPMN.');
 
-<<<<<<< HEAD
       bpmn = await addDocumentation(bpmn, body['description']);
       delete body['description'];
-=======
-    if (
-      typeof bpmn === 'string' &&
-      bpmn !== '' &&
-      allowedInPutBodyInsteadOfBpmn.some((key) => Object.keys(body).includes(key))
-    ) {
-      const oldBpmn = await getProcessBpmn(definitionsId);
-      const dataInOldBpmn = await getProcessInfo(oldBpmn);
-      const dataInNewBpmn = await getProcessInfo(bpmn);
-
-      if ('definitionName' in body) {
-        if (dataInNewBpmn.name !== dataInOldBpmn.name)
-          return res
-            .status(400)
-            .send(
-              'Key "definitionName" of process being updated in the request body and in the BPMN.',
-            );
-
-        bpmn = await setDefinitionsName(bpmn, body['definitionName']);
-        delete body['definitionName'];
-      }
-
-      if ('description' in body) {
-        if (dataInNewBpmn.description !== dataInOldBpmn.description)
-          return res
-            .status(400)
-            .send(
-              'Key "description" of process being updated in the request body and in the BPMN.',
-            );
-
-        bpmn = await addDocumentation(bpmn, body['description']);
-        delete body['description'];
-      }
-
-      body.bpmn = bpmn;
-    }
-
-    try {
-      const newProcessInfo = await updateProcess(definitionsId, body);
-      bpmn = bpmn || (await getProcessBpmn(definitionsId));
-      res.status(200).json(toExternalFormat({ ...newProcessInfo, bpmn }));
-      await ensureOpaSync(`processes/${definitionsId}`, undefined, newProcessInfo);
-      return;
-    } catch (err) {
-      res.status(400).send(err.message);
->>>>>>> 3aff8385
     }
 
     body.bpmn = bpmn;
@@ -272,29 +214,23 @@
 });
 
 processRouter.get('/:definitionId/versions', isAllowed('view', 'Process'), async (req, res) => {
-  /** @type {Ability} */
-  const userAbility = req.userAbility;
-
-  if (!userAbility.can('view', toCaslResource('Process', req.process)))
-    return res.status(403).send('Forbidden.');
-
   const { process, definitionsId } = req;
+
   if (!process) {
     res.status(404).send(`Process with id ${definitionsId} could not be found!`);
     return;
   }
 
-<<<<<<< HEAD
-=======
-processRouter.get('/:definitionId/versions', async (req, res) => {
-  const { process, definitionsId } = req;
-  if (!process) {
-    res.status(404).send(`Process with id ${definitionsId} could not be found!`);
-    return;
-  }
-
->>>>>>> 3aff8385
-  res.status(200).send(req.process.versions);
+  /** @type {Ability} */
+  const userAbility = req.userAbility;
+
+  if (!userAbility.can('view', toCaslResource('Process', process)))
+    return res.status(403).send('Forbidden.');
+
+  if (!userAbility.can('view', toCaslResource('Process', req.process)))
+    return res.status(403).send('Forbidden.');
+
+  res.status(200).send(process.versions);
 });
 
 processRouter.post('/:definitionId/versions', isAllowed('update', 'Process'), async (req, res) => {
