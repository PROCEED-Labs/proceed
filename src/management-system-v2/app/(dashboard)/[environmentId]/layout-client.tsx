'use client';

import styles from './layout.module.scss';
import { FC, PropsWithChildren, createContext, use, useEffect, useState } from 'react';
import {
  Alert,
  Layout as AntLayout,
  Button,
  Drawer,
  Grid,
  Menu,
  MenuProps,
  Modal,
  Tooltip,
} from 'antd';
import Image from 'next/image';
import cn from 'classnames';
import Link from 'next/link';
import { signIn } from 'next-auth/react';
import { create } from 'zustand';
import { Environment } from '@/lib/data/environment-schema';
import UserAvatar from '@/components/user-avatar';
import { spaceURL } from '@/lib/utils';
import useModelerStateStore from './processes/[processId]/use-modeler-state-store';
import AuthenticatedUserDataModal from './profile/user-data-modal';
import SpaceLink from '@/components/space-link';
import { useFileManager } from '@/lib/useFileManager';
import { EntityType } from '@/lib/helpers/fileManagerHelpers';
<<<<<<< HEAD
import { EnvVarsContext } from '@/components/env-vars-context';
=======
>>>>>>> ddd0403e
import { useSession } from '@/components/auth-can';
import ChangeUserPasswordModal from './profile/change-password-modal';
import { EnvVarsContext } from '@/components/env-vars-context';
import useMSLogo from '@/lib/use-ms-logo';

export const useLayoutMobileDrawer = create<{ open: boolean; set: (open: boolean) => void }>(
  (set) => ({
    open: false,
    set: (open: boolean) => set({ open }),
  }),
);

export const UserSpacesContext = createContext<Environment[] | undefined>(undefined);

/** Provide all client components an easy way to read the active space id
 * without filtering the usePath() for /processes etc. */
export const SpaceContext = createContext<{
  spaceId: string;
  isOrganization: boolean;
  customLogo?: string;
}>({ spaceId: '', isOrganization: false });

const Layout: FC<
  PropsWithChildren<{
    loggedIn: boolean;
    userEnvironments?: Environment[];
    layoutMenuItems: NonNullable<MenuProps['items']>;
    activeSpace: { spaceId: string; isOrganization: boolean };
    hideSider?: boolean;
    customLogo?: string;
    disableUserDataModal?: boolean;
    userNeedsToChangePassword?: boolean;
    bottomMenuItems?: NonNullable<MenuProps['items']>;
  }>
> = ({
  loggedIn,
  userEnvironments,
  layoutMenuItems: _layoutMenuItems,
  activeSpace,
  children,
  hideSider,
  customLogo,
  disableUserDataModal = false,
  userNeedsToChangePassword: _userNeedsToChangePassword,
  bottomMenuItems,
}) => {
  const session = useSession();
  const userData = session?.data?.user;
  const mobileDrawerOpen = useLayoutMobileDrawer((state) => state.open);
  const setMobileDrawerOpen = useLayoutMobileDrawer((state) => state.set);

  const modelerIsFullScreen = useModelerStateStore((state) => state.isFullScreen);

  const [showLoginRequest, setShowLoginRequest] = useState(false);
  const [collapsed, setCollapsed] = useState(false);
  const breakpoint = Grid.useBreakpoint();

  const [userNeedsToChangePassword, setUserNeedsToChangePassword] = useState(
    _userNeedsToChangePassword ?? false,
  );

  let layoutMenuItems = _layoutMenuItems;

  if (breakpoint.xs) {
    layoutMenuItems = layoutMenuItems.filter(
      (item) => !(item && 'type' in item && item.type === 'divider'),
    );
  }

<<<<<<< HEAD
  useEffect(() => {
    if (customLogo) getLogo({ entityId: activeSpace.spaceId, filePath: customLogo });
  }, [activeSpace, customLogo]);

  let imageSource = breakpoint.xs ? '/proceed-icon.png' : '/proceed.svg';
  if (logoUrl) imageSource = logoUrl;
=======
  // The space id needs to be set here, because the hook is outside of the SpaceContext.Provider
  const { imageSource } = useMSLogo(customLogo, { spaceId: activeSpace.spaceId });
>>>>>>> ddd0403e

  const menu = (
    <Menu
      style={{ textAlign: collapsed && !breakpoint.xs ? 'center' : 'start' }}
      mode="inline"
      items={layoutMenuItems}
      onClick={breakpoint.xs ? () => setMobileDrawerOpen(false) : undefined}
    />
  );

  let bottomMenu;
  if (bottomMenuItems && bottomMenuItems.length > 0) {
    bottomMenu = (
      <Menu
        style={{ textAlign: collapsed && !breakpoint.xs ? 'center' : 'start' }}
        mode="inline"
        items={bottomMenuItems}
        onClick={breakpoint.xs ? () => setMobileDrawerOpen(false) : undefined}
      />
    );
  }

  return (
    <UserSpacesContext.Provider value={userEnvironments}>
      <SpaceContext.Provider value={activeSpace}>
        {!disableUserDataModal && userData && !userData.isGuest ? (
          <AuthenticatedUserDataModal
            modalOpen={!userData.username || !userData.lastName || !userData.firstName}
            userData={userData}
            close={() => {}}
            structure={{
              title: 'You need to complete your profile to continue',
              password: false,
              inputFields: [
                {
                  label: 'First Name',
                  submitField: 'firstName',
                  userDataField: 'firstName',
                },
                {
                  label: 'Last Name',
                  submitField: 'lastName',
                  userDataField: 'lastName',
                },
                {
                  label: 'Username',
                  submitField: 'username',
                  userDataField: 'username',
                },
              ],
            }}
            modalProps={{ closeIcon: null, destroyOnClose: true }}
          />
        ) : null}

        {userNeedsToChangePassword && (
          <ChangeUserPasswordModal
            open={true}
            close={(passwordChanged) => {
              if (passwordChanged) {
                setUserNeedsToChangePassword(false);
              }
            }}
            title="You need to set your password"
            hint={
              <Alert message="Your account still has a temporary password, in order to use PROCEED you need to set a new password" />
            }
            modalProps={{ closable: false }}
          />
        )}

        <AntLayout style={{ height: '100vh' }}>
          <AntLayout hasSider>
            {!hideSider && (
              <AntLayout.Sider
                style={{
                  backgroundColor: '#fff',
                  borderRight: '1px solid #eee',
                  display: modelerIsFullScreen ? 'none' : 'block',
                  overflow: 'auto',
                }}
                className={cn(styles.Sider)}
                collapsible
                collapsed={collapsed}
                onCollapse={(collapsed) => setCollapsed(collapsed)}
                collapsedWidth={breakpoint.xs ? '0' : '75'}
                breakpoint="xl"
                theme="light"
              >
                <div
                  style={{
                    height: '100%',
                    display: 'flex',
                    flexDirection: 'column',
                    justifyContent: 'space-between',
                  }}
                >
                  <div>
                    <div
                      style={{
                        display: 'flex',
                        justifyContent: 'center',
                        alignItems: 'center',
                        padding: '8px',
                        height: '64px',
                      }}
                    >
                      <Link
                        className={styles.LogoContainer}
                        href={spaceURL(activeSpace, `/processes`)}
                      >
                        <Image
                          src={imageSource}
                          alt="PROCEED Logo"
                          className={cn(styles.Logo, {
                            [styles.collapsed]: collapsed,
                          })}
                          width={160}
                          height={63}
                          priority
                        />
                      </Link>
                    </div>
                    {loggedIn ? menu : null}
                  </div>
                  <div>
                    {bottomMenu}
                    <AntLayout.Footer
                      style={{ display: modelerIsFullScreen ? 'none' : 'block' }}
                      className={cn(styles.Footer)}
                    >
                      PROCEED Labs GmbH
                    </AntLayout.Footer>
                  </div>
                </div>
              </AntLayout.Sider>
            )}

            <div className={cn(styles.Main, { [styles.collapsed]: false })}>{children}</div>
          </AntLayout>
        </AntLayout>

        <Drawer
          title={
            loggedIn ? (
              <Tooltip title="Account Settings">
                <UserAvatar user={userData} />
              </Tooltip>
            ) : (
              <Button type="text" onClick={() => signIn()}>
                <u>Sign In</u>
              </Button>
            )
          }
          placement="right"
          onClose={() => setMobileDrawerOpen(false)}
          open={mobileDrawerOpen}
        >
          <div
            style={{
              height: '100%',
              display: 'flex',
              flexDirection: 'column',
              justifyContent: 'space-between',
            }}
          >
            {menu}
            {bottomMenu}
          </div>
        </Drawer>

        <Modal
          title={null}
          footer={null}
          closable={false}
          open={showLoginRequest}
          onCancel={() => setShowLoginRequest(false)}
          styles={{ mask: { backdropFilter: 'blur(10px)' }, content: { padding: 0 } }}
        >
          <Alert
            type="warning"
            style={{ zIndex: '1000' }}
            message={
              <>
                To store and change settings,{' '}
                <SpaceLink href={'/signin'}>please log in as user.</SpaceLink>
              </>
            }
          />
        </Modal>
      </SpaceContext.Provider>
    </UserSpacesContext.Provider>
  );
};

export default Layout;<|MERGE_RESOLUTION|>--- conflicted
+++ resolved
@@ -26,10 +26,6 @@
 import SpaceLink from '@/components/space-link';
 import { useFileManager } from '@/lib/useFileManager';
 import { EntityType } from '@/lib/helpers/fileManagerHelpers';
-<<<<<<< HEAD
-import { EnvVarsContext } from '@/components/env-vars-context';
-=======
->>>>>>> ddd0403e
 import { useSession } from '@/components/auth-can';
 import ChangeUserPasswordModal from './profile/change-password-modal';
 import { EnvVarsContext } from '@/components/env-vars-context';
@@ -76,233 +72,224 @@
   userNeedsToChangePassword: _userNeedsToChangePassword,
   bottomMenuItems,
 }) => {
-  const session = useSession();
-  const userData = session?.data?.user;
-  const mobileDrawerOpen = useLayoutMobileDrawer((state) => state.open);
-  const setMobileDrawerOpen = useLayoutMobileDrawer((state) => state.set);
-
-  const modelerIsFullScreen = useModelerStateStore((state) => state.isFullScreen);
-
-  const [showLoginRequest, setShowLoginRequest] = useState(false);
-  const [collapsed, setCollapsed] = useState(false);
-  const breakpoint = Grid.useBreakpoint();
-
-  const [userNeedsToChangePassword, setUserNeedsToChangePassword] = useState(
-    _userNeedsToChangePassword ?? false,
-  );
-
-  let layoutMenuItems = _layoutMenuItems;
-
-  if (breakpoint.xs) {
-    layoutMenuItems = layoutMenuItems.filter(
-      (item) => !(item && 'type' in item && item.type === 'divider'),
+    const session = useSession();
+    const userData = session?.data?.user;
+    const mobileDrawerOpen = useLayoutMobileDrawer((state) => state.open);
+    const setMobileDrawerOpen = useLayoutMobileDrawer((state) => state.set);
+
+    const modelerIsFullScreen = useModelerStateStore((state) => state.isFullScreen);
+
+    const [showLoginRequest, setShowLoginRequest] = useState(false);
+    const [collapsed, setCollapsed] = useState(false);
+    const breakpoint = Grid.useBreakpoint();
+
+    const [userNeedsToChangePassword, setUserNeedsToChangePassword] = useState(
+      _userNeedsToChangePassword ?? false,
     );
-  }
-
-<<<<<<< HEAD
-  useEffect(() => {
-    if (customLogo) getLogo({ entityId: activeSpace.spaceId, filePath: customLogo });
-  }, [activeSpace, customLogo]);
-
-  let imageSource = breakpoint.xs ? '/proceed-icon.png' : '/proceed.svg';
-  if (logoUrl) imageSource = logoUrl;
-=======
-  // The space id needs to be set here, because the hook is outside of the SpaceContext.Provider
-  const { imageSource } = useMSLogo(customLogo, { spaceId: activeSpace.spaceId });
->>>>>>> ddd0403e
-
-  const menu = (
-    <Menu
-      style={{ textAlign: collapsed && !breakpoint.xs ? 'center' : 'start' }}
-      mode="inline"
-      items={layoutMenuItems}
-      onClick={breakpoint.xs ? () => setMobileDrawerOpen(false) : undefined}
-    />
-  );
-
-  let bottomMenu;
-  if (bottomMenuItems && bottomMenuItems.length > 0) {
-    bottomMenu = (
+
+    let layoutMenuItems = _layoutMenuItems;
+
+    if (breakpoint.xs) {
+      layoutMenuItems = layoutMenuItems.filter(
+        (item) => !(item && 'type' in item && item.type === 'divider'),
+      );
+    }
+
+    // The space id needs to be set here, because the hook is outside of the SpaceContext.Provider
+    const { imageSource } = useMSLogo(customLogo, { spaceId: activeSpace.spaceId });
+
+    const menu = (
       <Menu
         style={{ textAlign: collapsed && !breakpoint.xs ? 'center' : 'start' }}
         mode="inline"
-        items={bottomMenuItems}
+        items={layoutMenuItems}
         onClick={breakpoint.xs ? () => setMobileDrawerOpen(false) : undefined}
       />
     );
-  }
-
-  return (
-    <UserSpacesContext.Provider value={userEnvironments}>
-      <SpaceContext.Provider value={activeSpace}>
-        {!disableUserDataModal && userData && !userData.isGuest ? (
-          <AuthenticatedUserDataModal
-            modalOpen={!userData.username || !userData.lastName || !userData.firstName}
-            userData={userData}
-            close={() => {}}
-            structure={{
-              title: 'You need to complete your profile to continue',
-              password: false,
-              inputFields: [
-                {
-                  label: 'First Name',
-                  submitField: 'firstName',
-                  userDataField: 'firstName',
-                },
-                {
-                  label: 'Last Name',
-                  submitField: 'lastName',
-                  userDataField: 'lastName',
-                },
-                {
-                  label: 'Username',
-                  submitField: 'username',
-                  userDataField: 'username',
-                },
-              ],
-            }}
-            modalProps={{ closeIcon: null, destroyOnClose: true }}
-          />
-        ) : null}
-
-        {userNeedsToChangePassword && (
-          <ChangeUserPasswordModal
-            open={true}
-            close={(passwordChanged) => {
-              if (passwordChanged) {
-                setUserNeedsToChangePassword(false);
+
+    let bottomMenu;
+    if (bottomMenuItems && bottomMenuItems.length > 0) {
+      bottomMenu = (
+        <Menu
+          style={{ textAlign: collapsed && !breakpoint.xs ? 'center' : 'start' }}
+          mode="inline"
+          items={bottomMenuItems}
+          onClick={breakpoint.xs ? () => setMobileDrawerOpen(false) : undefined}
+        />
+      );
+    }
+
+    return (
+      <UserSpacesContext.Provider value={userEnvironments}>
+        <SpaceContext.Provider value={activeSpace}>
+          {!disableUserDataModal && userData && !userData.isGuest ? (
+            <AuthenticatedUserDataModal
+              modalOpen={!userData.username || !userData.lastName || !userData.firstName}
+              userData={userData}
+              close={() => { }}
+              structure={{
+                title: 'You need to complete your profile to continue',
+                password: false,
+                inputFields: [
+                  {
+                    label: 'First Name',
+                    submitField: 'firstName',
+                    userDataField: 'firstName',
+                  },
+                  {
+                    label: 'Last Name',
+                    submitField: 'lastName',
+                    userDataField: 'lastName',
+                  },
+                  {
+                    label: 'Username',
+                    submitField: 'username',
+                    userDataField: 'username',
+                  },
+                ],
+              }}
+              modalProps={{ closeIcon: null, destroyOnClose: true }}
+            />
+          ) : null}
+
+          {userNeedsToChangePassword && (
+            <ChangeUserPasswordModal
+              open={true}
+              close={(passwordChanged) => {
+                if (passwordChanged) {
+                  setUserNeedsToChangePassword(false);
+                }
+              }}
+              title="You need to set your password"
+              hint={
+                <Alert message="Your account still has a temporary password, in order to use PROCEED you need to set a new password" />
               }
-            }}
-            title="You need to set your password"
-            hint={
-              <Alert message="Your account still has a temporary password, in order to use PROCEED you need to set a new password" />
+              modalProps={{ closable: false }}
+            />
+          )}
+
+          <AntLayout style={{ height: '100vh' }}>
+            <AntLayout hasSider>
+              {!hideSider && (
+                <AntLayout.Sider
+                  style={{
+                    backgroundColor: '#fff',
+                    borderRight: '1px solid #eee',
+                    display: modelerIsFullScreen ? 'none' : 'block',
+                    overflow: 'auto',
+                  }}
+                  className={cn(styles.Sider)}
+                  collapsible
+                  collapsed={collapsed}
+                  onCollapse={(collapsed) => setCollapsed(collapsed)}
+                  collapsedWidth={breakpoint.xs ? '0' : '75'}
+                  breakpoint="xl"
+                  theme="light"
+                >
+                  <div
+                    style={{
+                      height: '100%',
+                      display: 'flex',
+                      flexDirection: 'column',
+                      justifyContent: 'space-between',
+                    }}
+                  >
+                    <div>
+                      <div
+                        style={{
+                          display: 'flex',
+                          justifyContent: 'center',
+                          alignItems: 'center',
+                          padding: '8px',
+                          height: '64px',
+                        }}
+                      >
+                        <Link
+                          className={styles.LogoContainer}
+                          href={spaceURL(activeSpace, `/processes`)}
+                        >
+                          <Image
+                            src={imageSource}
+                            alt="PROCEED Logo"
+                            className={cn(styles.Logo, {
+                              [styles.collapsed]: collapsed,
+                            })}
+                            width={160}
+                            height={63}
+                            priority
+                          />
+                        </Link>
+                      </div>
+                      {loggedIn ? menu : null}
+                    </div>
+                    <div>
+                      {bottomMenu}
+                      <AntLayout.Footer
+                        style={{ display: modelerIsFullScreen ? 'none' : 'block' }}
+                        className={cn(styles.Footer)}
+                      >
+                        PROCEED Labs GmbH
+                      </AntLayout.Footer>
+                    </div>
+                  </div>
+                </AntLayout.Sider>
+              )}
+
+              <div className={cn(styles.Main, { [styles.collapsed]: false })}>{children}</div>
+            </AntLayout>
+          </AntLayout>
+
+          <Drawer
+            title={
+              loggedIn ? (
+                <Tooltip title="Account Settings">
+                  <UserAvatar user={userData} />
+                </Tooltip>
+              ) : (
+                <Button type="text" onClick={() => signIn()}>
+                  <u>Sign In</u>
+                </Button>
+              )
             }
-            modalProps={{ closable: false }}
-          />
-        )}
-
-        <AntLayout style={{ height: '100vh' }}>
-          <AntLayout hasSider>
-            {!hideSider && (
-              <AntLayout.Sider
-                style={{
-                  backgroundColor: '#fff',
-                  borderRight: '1px solid #eee',
-                  display: modelerIsFullScreen ? 'none' : 'block',
-                  overflow: 'auto',
-                }}
-                className={cn(styles.Sider)}
-                collapsible
-                collapsed={collapsed}
-                onCollapse={(collapsed) => setCollapsed(collapsed)}
-                collapsedWidth={breakpoint.xs ? '0' : '75'}
-                breakpoint="xl"
-                theme="light"
-              >
-                <div
-                  style={{
-                    height: '100%',
-                    display: 'flex',
-                    flexDirection: 'column',
-                    justifyContent: 'space-between',
-                  }}
-                >
-                  <div>
-                    <div
-                      style={{
-                        display: 'flex',
-                        justifyContent: 'center',
-                        alignItems: 'center',
-                        padding: '8px',
-                        height: '64px',
-                      }}
-                    >
-                      <Link
-                        className={styles.LogoContainer}
-                        href={spaceURL(activeSpace, `/processes`)}
-                      >
-                        <Image
-                          src={imageSource}
-                          alt="PROCEED Logo"
-                          className={cn(styles.Logo, {
-                            [styles.collapsed]: collapsed,
-                          })}
-                          width={160}
-                          height={63}
-                          priority
-                        />
-                      </Link>
-                    </div>
-                    {loggedIn ? menu : null}
-                  </div>
-                  <div>
-                    {bottomMenu}
-                    <AntLayout.Footer
-                      style={{ display: modelerIsFullScreen ? 'none' : 'block' }}
-                      className={cn(styles.Footer)}
-                    >
-                      PROCEED Labs GmbH
-                    </AntLayout.Footer>
-                  </div>
-                </div>
-              </AntLayout.Sider>
-            )}
-
-            <div className={cn(styles.Main, { [styles.collapsed]: false })}>{children}</div>
-          </AntLayout>
-        </AntLayout>
-
-        <Drawer
-          title={
-            loggedIn ? (
-              <Tooltip title="Account Settings">
-                <UserAvatar user={userData} />
-              </Tooltip>
-            ) : (
-              <Button type="text" onClick={() => signIn()}>
-                <u>Sign In</u>
-              </Button>
-            )
-          }
-          placement="right"
-          onClose={() => setMobileDrawerOpen(false)}
-          open={mobileDrawerOpen}
-        >
-          <div
-            style={{
-              height: '100%',
-              display: 'flex',
-              flexDirection: 'column',
-              justifyContent: 'space-between',
-            }}
+            placement="right"
+            onClose={() => setMobileDrawerOpen(false)}
+            open={mobileDrawerOpen}
           >
-            {menu}
-            {bottomMenu}
-          </div>
-        </Drawer>
-
-        <Modal
-          title={null}
-          footer={null}
-          closable={false}
-          open={showLoginRequest}
-          onCancel={() => setShowLoginRequest(false)}
-          styles={{ mask: { backdropFilter: 'blur(10px)' }, content: { padding: 0 } }}
-        >
-          <Alert
-            type="warning"
-            style={{ zIndex: '1000' }}
-            message={
-              <>
-                To store and change settings,{' '}
-                <SpaceLink href={'/signin'}>please log in as user.</SpaceLink>
-              </>
-            }
-          />
-        </Modal>
-      </SpaceContext.Provider>
-    </UserSpacesContext.Provider>
-  );
-};
+            <div
+              style={{
+                height: '100%',
+                display: 'flex',
+                flexDirection: 'column',
+                justifyContent: 'space-between',
+              }}
+            >
+              {menu}
+              {bottomMenu}
+            </div>
+          </Drawer>
+
+          <Modal
+            title={null}
+            footer={null}
+            closable={false}
+            open={showLoginRequest}
+            onCancel={() => setShowLoginRequest(false)}
+            styles={{ mask: { backdropFilter: 'blur(10px)' }, content: { padding: 0 } }}
+          >
+            <Alert
+              type="warning"
+              style={{ zIndex: '1000' }}
+              message={
+                <>
+                  To store and change settings,{' '}
+                  <SpaceLink href={'/signin'}>please log in as user.</SpaceLink>
+                </>
+              }
+            />
+          </Modal>
+        </SpaceContext.Provider>
+      </UserSpacesContext.Provider>
+    );
+  };
 
 export default Layout;