--- conflicted
+++ resolved
@@ -82,21 +82,12 @@
     setShowPropertiesPanel(!showPropertiesPanel);
   };
 
-<<<<<<< HEAD
-  useEffect(() => {
-    if (isSuccess) {
-      setVersions(processData!.versions);
-    }
-  }, [isSuccess, processData, setVersions]);
-
   const handleProcessExportModalToggle = async () => {
     setShowProcessExportModal(!showProcessExportModal);
   };
 
   const selectedVersion = useModelerStateStore((state) => state.selectedVersion);
 
-=======
->>>>>>> 926ce36e
   return (
     <>
       <Toolbar>
