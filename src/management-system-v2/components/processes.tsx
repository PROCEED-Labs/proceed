'use client';

import styles from './processes.module.scss';
import { FC, useEffect, useState } from 'react';
import {
  Input,
  Space,
  Button,
  Col,
  Dropdown,
  MenuProps,
  Row,
  Table,
  TableColumnsType,
  Tooltip,
<<<<<<< HEAD
=======
  Drawer,
>>>>>>> aef91ef8
  Checkbox,
} from 'antd';
import { useQuery } from '@tanstack/react-query';
import { Process, fetchProcesses } from '@/lib/fetch-data';
<<<<<<< HEAD
import { useRouter } from 'next/navigation';
import {
=======
import { useGetAsset } from '@/lib/fetch-data';
import { useRouter } from 'next/navigation';
import {
  EllipsisOutlined,
  EditOutlined,
>>>>>>> aef91ef8
  CopyOutlined,
  ExportOutlined,
  DeleteOutlined,
  StarOutlined,
  EyeOutlined,
  UnorderedListOutlined,
  AppstoreOutlined,
  MoreOutlined,
  CloseOutlined,
} from '@ant-design/icons';
import { Processes } from '@/lib/fetch-data';
<<<<<<< HEAD
import cn from 'classnames';
import Preview from './previewProcess';
import ProcessExportModal from './process-export';
=======
import { TableRowSelection } from 'antd/es/table/interface';
import cn from 'classnames';
import Preview from './previewProcess';
import { CheckboxChangeEvent } from 'antd/es/checkbox';
>>>>>>> aef91ef8
import { useProcessesStore } from '@/lib/use-local-process-store';
import Fuse from 'fuse.js';

const fuseOptions = {
  /* Option for Fuzzy-Search for Processlistfilter */
  /* https://www.fusejs.io/api/options.html#useextendedsearch */
  // isCaseSensitive: false,
  // includeScore: false,
  // shouldSort: true,
  // includeMatches: false,
  findAllMatches: true,
  // minMatchCharLength: 1,
  // location: 0,
  threshold: 0.75,
  // distance: 100,
  useExtendedSearch: true,
  ignoreLocation: true,
  // ignoreFieldNorm: false,
  // fieldNormWeight: 1,
  keys: ['definitionName', 'description'],
};

const { Search } = Input;

// const [rowSelection, setRowSelection] = useState<TableRowSelection<DataType> | undefined>({});

const Processes: FC = () => {
  const router = useRouter();
<<<<<<< HEAD
  const { data, isLoading, isError, isSuccess } = useQuery({
    queryKey: ['processes'],
    queryFn: () => fetchProcesses(),
  });

  const setProcesses = useProcessesStore((state) => state.setProcesses);
  const setSelectedProcess = useProcessesStore((state) => state.setSelectedProcess);

  const [open, setOpen] = useState(false);
  const [showProcessExportModal, setShowProcessExportModal] = useState(false);
=======

  const { data, isLoading, isError, isSuccess } = useGetAsset('/process', {});

  const setProcesses = useProcessesStore((state) => state.setProcesses);
  const setSelectedProcess = useProcessesStore((state) => state.setSelectedProcess);

  const [open, setOpen] = useState(false);
>>>>>>> aef91ef8

  const [selection, setSelection] = useState<Processes>([]);
  const [hovered, setHovered] = useState<Process | undefined>(undefined);
  const [selectedRowKeys, setSelectedRowKeys] = useState<React.Key[]>([]);

  const [dropdownOpen, setDropdownOpen] = useState(false);
<<<<<<< HEAD
  const handleOpenChange = (open) => {
    setDropdownOpen(open);
  };

  const handleProcessExportModalToggle = async () => {
    setShowProcessExportModal(!showProcessExportModal);
  };
=======
>>>>>>> aef91ef8

  const favourites = [0];

  const actionBar = (
    <>
      {/* <Tooltip placement="top" title={'Preview'}>
        <EyeOutlined />
      </Tooltip> */}
      <Tooltip placement="top" title={'Copy'}>
        <CopyOutlined />
      </Tooltip>
      <Tooltip placement="top" title={'Export'}>
        <ExportOutlined />
      </Tooltip>
      <Tooltip placement="top" title={'Delete'}>
        <DeleteOutlined />
      </Tooltip>
    </>
  );

  const [selectedColumn, setSelectedColumn] = useState<Process>();

  const actionBarGenerator = (record: Process) => {
    return (
      <>
        <Tooltip placement="top" title={'Preview'}>
          <EyeOutlined
            onClick={() => {
              setSelectedColumn(record);
              setOpen(true);
            }}
          />
        </Tooltip>
        <Tooltip placement="top" title={'Copy'}>
          <CopyOutlined />
        </Tooltip>
        <Tooltip placement="top" title={'Export'}>
<<<<<<< HEAD
          <ExportOutlined
            onClick={() => {
              setSelectedColumn(record);
              handleProcessExportModalToggle();
            }}
          />
=======
          <ExportOutlined />
>>>>>>> aef91ef8
        </Tooltip>
        <Tooltip placement="top" title={'Delete'}>
          <DeleteOutlined />
        </Tooltip>
      </>
    );
  };

  // rowSelection object indicates the need for row selection

<<<<<<< HEAD
  const rowSelection = {
=======
  const rowSelection: TableRowSelection<Process> = {
>>>>>>> aef91ef8
    selectedRowKeys,
    onChange: (selectedRowKeys: React.Key[], selectedRows: Processes) => {
      setSelectedRowKeys(selectedRowKeys);
    },
    // onChange: (selectedRowKeys: React.Key[], selectedRows: Processes) => {
    //   console.log(`selectedRowKeys: ${selectedRowKeys}`, 'selectedRows: ', selectedRows);
    // },
    getCheckboxProps: (record: Processes[number]) => ({
      name: record.definitionId,
    }),
    onSelect: (record, selected, selectedRows, nativeEvent) => {
      setSelection(selectedRows);
    },
    onSelectNone: () => {
      setSelection([]);
    },
    onSelectAll: (selected, selectedRows, changeRows) => {
      setSelection(selectedRows);
    },
  };

  // const processActions: MenuProps['items'] = [
  //   {
  //     key: '1',
  //     label: 'Edit Metadata',
  //   },
  //   {
  //     key: '2',
  //     label: 'Export',
  //   },
  //   {
  //     key: '3',
  //     label: 'Delete',
  //     danger: true,
  //   },
  // ];

<<<<<<< HEAD
  const onCheckboxChange = (e) => {
=======
  const onCheckboxChange = (e: CheckboxChangeEvent) => {
>>>>>>> aef91ef8
    e.stopPropagation();
    const { checked, value } = e.target;
    if (checked) {
      setSelectedColumns((prevSelectedColumns) => [...prevSelectedColumns, value]);
    } else {
      setSelectedColumns((prevSelectedColumns) =>
<<<<<<< HEAD
        prevSelectedColumns.filter((column) => column !== value)
=======
        prevSelectedColumns.filter((column) => column !== value),
>>>>>>> aef91ef8
      );
    }
  };

  const ColumnHeader = [
    'Process Name',
    'Description',
    'Last Edited',
    'Created On',
    'File Size',
    'Owner',
  ];

  type Column = {
    title: string;
  };
<<<<<<< HEAD
  const [selectedColumns, setSelectedColumns] = useState<Column[]>([
=======
  const [selectedColumns, setSelectedColumns] = useState([
>>>>>>> aef91ef8
    '',
    'Process Name',
    'Description',
    'Last Edited',
  ]);

  const items: MenuProps['items'] = ColumnHeader.map((title) => ({
    label: (
      <>
        <Checkbox
          checked={selectedColumns.includes(title)}
          onChange={onCheckboxChange}
          onClick={(e) => e.stopPropagation()}
          value={title}
        >
          {title}
        </Checkbox>
      </>
    ),
    key: title,
  }));

  const columns: TableColumnsType<Processes[number]> = [
    {
      title: <StarOutlined />,
      dataIndex: 'definitionId',
      key: '',
      width: '40px',
      render: (definitionId, record, index) =>
        favourites?.includes(index) ? (
          <StarOutlined style={{ color: '#FFD700' }} />
        ) : hovered?.definitionId === definitionId ? (
          <StarOutlined />
        ) : (
          ''
        ),
    },

    {
      title: 'Process Name',
      dataIndex: 'definitionName',
      key: 'Process Name',
      className: styles.Title,
      sorter: (a, b) => a.definitionName.localeCompare(b.definitionName),
      onCell: (record, rowIndex) => ({
        onClick: (event) => {
          // TODO: This is a hack to clear the parallel route when selecting
          // another process. (needs upstream fix)
          setSelectedProcess(record);
          router.refresh();
          router.push(`/processes/${record.definitionId}`);
        },
      }),
    },
    {
      title: 'Description',
      dataIndex: 'description',
      key: 'Description',
      sorter: (a, b) => a.description.localeCompare(b.description),
      onCell: (record, rowIndex) => ({
        onClick: (event) => {
          // TODO: This is a hack to clear the parallel route when selecting
          // another process. (needs upstream fix)
          router.refresh();
          router.push(`/processes/${record.definitionId}`);
        },
      }),
    },

    {
      title: 'Last Edited',
      dataIndex: 'lastEdited',
      key: 'Last Edited',
      render: (date: Date) => date.toLocaleString(),
      sorter: (a, b) => b.lastEdited.getTime() - a.lastEdited.getTime(),
      onCell: (record, rowIndex) => ({
        onClick: (event) => {
          // TODO: This is a hack to clear the parallel route when selecting
          // another process. (needs upstream fix)
          router.refresh();
          router.push(`/processes/${record.definitionId}`);
        },
      }),
    },
    {
      title: 'Created On',
      dataIndex: 'createdOn',
      key: 'Created On',
      render: (date: Date) => date.toLocaleString(),
      sorter: (a, b) => b.createdOn.getTime() - a.createdOn.getTime(),
      onCell: (record, rowIndex) => ({
        onClick: (event) => {
          // TODO: This is a hack to clear the parallel route when selecting
          // another process. (needs upstream fix)
          router.refresh();
          router.push(`/processes/${record.definitionId}`);
        },
      }),
    },
    {
      title: 'File Size',
      key: 'File Size',
      sorter: (a, b) => (a < b ? -1 : 1),
      onCell: (record, rowIndex) => ({
        onClick: (event) => {
          // TODO: This is a hack to clear the parallel route when selecting
          // another process. (needs upstream fix)
          router.refresh();
          router.push(`/processes/${record.definitionId}`);
        },
      }),
    },
    // {
    //   title: 'Departments',
    //   dataIndex: 'departments',
    //   render: (dep) => dep.join(', '),
    //   sorter: (a, b) => a.definitionName.localeCompare(b.definitionName),
    // },
    {
      title: 'Owner',
      dataIndex: 'owner',
      key: 'Owner',
      sorter: (a, b) => a.owner!.localeCompare(b.owner || ''),
      onCell: (record, rowIndex) => ({
        onClick: (event) => {
          // TODO: This is a hack to clear the parallel route when selecting
          // another process. (needs upstream fix)
          router.refresh();
          router.push(`/processes/${record.definitionId}`);
        },
      }),
    },
    // {
    //   title: 'Departments',
    //   dataIndex: 'departments',
    //   render: (dep) => dep.join(', '),
    //   sorter: (a, b) => a.definitionName.localeCompare(b.definitionName),
    //   onCell: (record, rowIndex) => ({
    //     onClick: (event) => {
    //       // TODO: This is a hack to clear the parallel route when selecting
    //       // another process. (needs upstream fix)
    //       router.refresh();
    //       router.push(`/processes/${record.definitionId}`);
    //     },
    //   }),
    // },
    /*{
      title: 'Actions',
      fixed: 'right',
      width: 100,
      className: styles.ActionCell,
      render: () => (
        <div onClick={(e) => e.stopPropagation()}>
          <Dropdown menu={{ items: processActions }} arrow>
            <EllipsisOutlined rotate={90} className={styles.Action} />
          </Dropdown>
        </div>
      ),
    },*/
    {
      fixed: 'right',
      // add title but only if at least one row is selected
      dataIndex: 'definitionId',
      key: '',
      title: (
        <div style={{ float: 'right' }}>
          <Dropdown
            open={dropdownOpen}
<<<<<<< HEAD
            onOpenChange={handleOpenChange}
=======
            onOpenChange={(open) => setDropdownOpen(open)}
>>>>>>> aef91ef8
            menu={{
              items,
            }}
            trigger={['click']}
          >
            <Button type="text">
              <MoreOutlined />
            </Button>
          </Dropdown>
        </div>
      ),
      /* title: selection.length ? (
        <>
          {selection.length} selected
          {actionBar}
        </>
      ) : (
        ``
      ), */
      render: (definitionId, record, index) =>
        hovered?.definitionId === definitionId ? (
          <Row justify="space-evenly">{actionBarGenerator(record)}</Row>
        ) : (
          ''
        ),
    },
  ];

<<<<<<< HEAD
  const columnsFiltered = columns.filter((c) => selectedColumns.includes(c?.key));
=======
  const columnsFiltered = columns.filter((c) => selectedColumns.includes(c?.key as string));
>>>>>>> aef91ef8

  // <Dropdown menu={{ items }} trigger={['click']}>
  //   <a onClick={(e) => e.preventDefault()}>
  //     <Space>
  //       Click me
  //       <DownOutlined />
  //     </Space>
  //   </a>
  // </Dropdown>

  useEffect(() => {
    if (data) {
<<<<<<< HEAD
      setProcesses(data);
    }
  }, [data]);

  const [filteredData, setFilteredData] = useState([]);
=======
      setProcesses(data as any);
    }
  }, [data]);

  const [filteredData, setFilteredData] = useState<typeof data>([]);
>>>>>>> aef91ef8
  const [searchTerm, setSearchTerm] = useState('');

  useEffect(() => {
    if (data && searchTerm !== '') {
      const fuse = new Fuse(data, fuseOptions);
      setFilteredData(fuse.search(searchTerm).map((item) => item.item));
      // setFilteredData(
      //   data.filter((item) => {
      //     return item.definitionName.toLowerCase().includes(searchTerm.toLowerCase());
      //   })
      //);
    } else {
      setFilteredData(data);
    }
  }, [data, searchTerm]);

  const deselectAll = () => {
    setSelection([]);
    setSelectedRowKeys([]);
  };

  if (isError) {
    return <div>Error</div>;
  }

  return (
    <>
      <>
        <Row justify="space-between" className={styles.Headerrow}>
          <Col
            xs={24}
            sm={24}
            md={24}
            lg={10}
            xl={6}
            className={cn({ [styles.SelectedRow]: selection.length })}
          >
            {/* <Row justify="space-between">Select action: {actionBar}</Row> */}
            {selection.length ? (
              <>
                <Button type="text">
                  <CloseOutlined onClick={deselectAll} />
                </Button>
<<<<<<< HEAD
                Select action for {selection.length}:{' '}
                <span className={styles.Icons}>{actionBar}</span>
=======
                {/* Select action for {selection.length}:{' '}
                <span className={styles.Icons}>{actionBar}</span> */}
                {selection.length} selected: <span className={styles.Icons}>{actionBar}</span>
>>>>>>> aef91ef8
              </>
            ) : (
              <div></div>
            )}
          </Col>
<<<<<<< HEAD
          <Col md={0} lg={1} xl={2}></Col>
          <Col className={styles.Headercol} xs={22} sm={22} md={22} lg={9} xl={12}>
=======
          <Col md={0} lg={1} xl={1}></Col>
          <Col className={styles.Headercol} xs={22} sm={22} md={22} lg={9} xl={13}>
>>>>>>> aef91ef8
            <Search
              size="middle"
              // ref={(ele) => (this.searchText = ele)}
              onChange={(e) => /* console.log(e.target.value) */ setSearchTerm(e.target.value)}
<<<<<<< HEAD
              onPressEnter={(e) => setSearchTerm(e.target.value)}
=======
              onPressEnter={(e) => setSearchTerm(e.currentTarget.value)}
>>>>>>> aef91ef8
              allowClear
              placeholder="Search Processes"
              // value={this.state.searchText}
            />
          </Col>
          <Col span={1} />
          <Col className={cn(styles.Headercol, styles.Selectview)} span={1}>
            <Space.Compact>
              <Button>
                <UnorderedListOutlined />
              </Button>
              <Button>
                <AppstoreOutlined />
              </Button>
            </Space.Compact>
          </Col>
        </Row>
      </>
      <Table
        rowSelection={{
          type: 'checkbox',
          ...rowSelection,
        }}
        onRow={(record, rowIndex) => ({
          onClick: () => {
            // TODO: This is a hack to clear the parallel route when selecting
            // another process. (needs upstream fix)
            // router.refresh();
            // router.push(`/processes/${record.definitionId}`);
          },
          onMouseEnter: (event) => {
            setHovered(record);
            // console.log('mouse enter row', record);
          }, // mouse enter row
          onMouseLeave: (event) => {
            setHovered(undefined);
            // console.log('mouse leave row', event);
          }, // mouse leave row
        })}
        sticky
        scroll={{ x: 1300 }}
        rowClassName={styles.Row}
        rowKey="definitionId"
        columns={columnsFiltered}
        dataSource={filteredData as any}
        loading={isLoading}
        className={styles.Table}
        /* Row size rowsize */
        size="middle"
      />
      {open && <Preview selectedElement={selectedColumn} setOpen={setOpen}></Preview>}
<<<<<<< HEAD
      <ProcessExportModal
        processId={showProcessExportModal ? selectedColumn?.definitionId : undefined}
        onClose={() => setShowProcessExportModal(false)}
      />
=======
>>>>>>> aef91ef8
    </>
  );
};

export default Processes;<|MERGE_RESOLUTION|>--- conflicted
+++ resolved
@@ -13,24 +13,12 @@
   Table,
   TableColumnsType,
   Tooltip,
-<<<<<<< HEAD
-=======
-  Drawer,
->>>>>>> aef91ef8
   Checkbox,
 } from 'antd';
-import { useQuery } from '@tanstack/react-query';
-import { Process, fetchProcesses } from '@/lib/fetch-data';
-<<<<<<< HEAD
-import { useRouter } from 'next/navigation';
-import {
-=======
+import { Process } from '@/lib/fetch-data';
 import { useGetAsset } from '@/lib/fetch-data';
 import { useRouter } from 'next/navigation';
 import {
-  EllipsisOutlined,
-  EditOutlined,
->>>>>>> aef91ef8
   CopyOutlined,
   ExportOutlined,
   DeleteOutlined,
@@ -42,16 +30,11 @@
   CloseOutlined,
 } from '@ant-design/icons';
 import { Processes } from '@/lib/fetch-data';
-<<<<<<< HEAD
+import { TableRowSelection } from 'antd/es/table/interface';
 import cn from 'classnames';
 import Preview from './previewProcess';
 import ProcessExportModal from './process-export';
-=======
-import { TableRowSelection } from 'antd/es/table/interface';
-import cn from 'classnames';
-import Preview from './previewProcess';
 import { CheckboxChangeEvent } from 'antd/es/checkbox';
->>>>>>> aef91ef8
 import { useProcessesStore } from '@/lib/use-local-process-store';
 import Fuse from 'fuse.js';
 
@@ -80,42 +63,20 @@
 
 const Processes: FC = () => {
   const router = useRouter();
-<<<<<<< HEAD
-  const { data, isLoading, isError, isSuccess } = useQuery({
-    queryKey: ['processes'],
-    queryFn: () => fetchProcesses(),
-  });
+
+  const { data, isLoading, isError, isSuccess } = useGetAsset('/process', {});
 
   const setProcesses = useProcessesStore((state) => state.setProcesses);
   const setSelectedProcess = useProcessesStore((state) => state.setSelectedProcess);
 
   const [open, setOpen] = useState(false);
   const [showProcessExportModal, setShowProcessExportModal] = useState(false);
-=======
-
-  const { data, isLoading, isError, isSuccess } = useGetAsset('/process', {});
-
-  const setProcesses = useProcessesStore((state) => state.setProcesses);
-  const setSelectedProcess = useProcessesStore((state) => state.setSelectedProcess);
-
-  const [open, setOpen] = useState(false);
->>>>>>> aef91ef8
 
   const [selection, setSelection] = useState<Processes>([]);
   const [hovered, setHovered] = useState<Process | undefined>(undefined);
   const [selectedRowKeys, setSelectedRowKeys] = useState<React.Key[]>([]);
 
   const [dropdownOpen, setDropdownOpen] = useState(false);
-<<<<<<< HEAD
-  const handleOpenChange = (open) => {
-    setDropdownOpen(open);
-  };
-
-  const handleProcessExportModalToggle = async () => {
-    setShowProcessExportModal(!showProcessExportModal);
-  };
-=======
->>>>>>> aef91ef8
 
   const favourites = [0];
 
@@ -153,16 +114,12 @@
           <CopyOutlined />
         </Tooltip>
         <Tooltip placement="top" title={'Export'}>
-<<<<<<< HEAD
           <ExportOutlined
             onClick={() => {
               setSelectedColumn(record);
-              handleProcessExportModalToggle();
+              setShowProcessExportModal(!showProcessExportModal);
             }}
           />
-=======
-          <ExportOutlined />
->>>>>>> aef91ef8
         </Tooltip>
         <Tooltip placement="top" title={'Delete'}>
           <DeleteOutlined />
@@ -173,11 +130,7 @@
 
   // rowSelection object indicates the need for row selection
 
-<<<<<<< HEAD
-  const rowSelection = {
-=======
   const rowSelection: TableRowSelection<Process> = {
->>>>>>> aef91ef8
     selectedRowKeys,
     onChange: (selectedRowKeys: React.Key[], selectedRows: Processes) => {
       setSelectedRowKeys(selectedRowKeys);
@@ -215,22 +168,14 @@
   //   },
   // ];
 
-<<<<<<< HEAD
-  const onCheckboxChange = (e) => {
-=======
   const onCheckboxChange = (e: CheckboxChangeEvent) => {
->>>>>>> aef91ef8
     e.stopPropagation();
     const { checked, value } = e.target;
     if (checked) {
       setSelectedColumns((prevSelectedColumns) => [...prevSelectedColumns, value]);
     } else {
       setSelectedColumns((prevSelectedColumns) =>
-<<<<<<< HEAD
         prevSelectedColumns.filter((column) => column !== value)
-=======
-        prevSelectedColumns.filter((column) => column !== value),
->>>>>>> aef91ef8
       );
     }
   };
@@ -247,11 +192,7 @@
   type Column = {
     title: string;
   };
-<<<<<<< HEAD
-  const [selectedColumns, setSelectedColumns] = useState<Column[]>([
-=======
   const [selectedColumns, setSelectedColumns] = useState([
->>>>>>> aef91ef8
     '',
     'Process Name',
     'Description',
@@ -420,11 +361,7 @@
         <div style={{ float: 'right' }}>
           <Dropdown
             open={dropdownOpen}
-<<<<<<< HEAD
-            onOpenChange={handleOpenChange}
-=======
             onOpenChange={(open) => setDropdownOpen(open)}
->>>>>>> aef91ef8
             menu={{
               items,
             }}
@@ -453,11 +390,7 @@
     },
   ];
 
-<<<<<<< HEAD
-  const columnsFiltered = columns.filter((c) => selectedColumns.includes(c?.key));
-=======
   const columnsFiltered = columns.filter((c) => selectedColumns.includes(c?.key as string));
->>>>>>> aef91ef8
 
   // <Dropdown menu={{ items }} trigger={['click']}>
   //   <a onClick={(e) => e.preventDefault()}>
@@ -470,19 +403,11 @@
 
   useEffect(() => {
     if (data) {
-<<<<<<< HEAD
-      setProcesses(data);
-    }
-  }, [data]);
-
-  const [filteredData, setFilteredData] = useState([]);
-=======
       setProcesses(data as any);
     }
   }, [data]);
 
   const [filteredData, setFilteredData] = useState<typeof data>([]);
->>>>>>> aef91ef8
   const [searchTerm, setSearchTerm] = useState('');
 
   useEffect(() => {
@@ -526,35 +451,21 @@
                 <Button type="text">
                   <CloseOutlined onClick={deselectAll} />
                 </Button>
-<<<<<<< HEAD
-                Select action for {selection.length}:{' '}
-                <span className={styles.Icons}>{actionBar}</span>
-=======
                 {/* Select action for {selection.length}:{' '}
                 <span className={styles.Icons}>{actionBar}</span> */}
                 {selection.length} selected: <span className={styles.Icons}>{actionBar}</span>
->>>>>>> aef91ef8
               </>
             ) : (
               <div></div>
             )}
           </Col>
-<<<<<<< HEAD
-          <Col md={0} lg={1} xl={2}></Col>
-          <Col className={styles.Headercol} xs={22} sm={22} md={22} lg={9} xl={12}>
-=======
           <Col md={0} lg={1} xl={1}></Col>
           <Col className={styles.Headercol} xs={22} sm={22} md={22} lg={9} xl={13}>
->>>>>>> aef91ef8
             <Search
               size="middle"
               // ref={(ele) => (this.searchText = ele)}
               onChange={(e) => /* console.log(e.target.value) */ setSearchTerm(e.target.value)}
-<<<<<<< HEAD
-              onPressEnter={(e) => setSearchTerm(e.target.value)}
-=======
               onPressEnter={(e) => setSearchTerm(e.currentTarget.value)}
->>>>>>> aef91ef8
               allowClear
               placeholder="Search Processes"
               // value={this.state.searchText}
@@ -606,13 +517,10 @@
         size="middle"
       />
       {open && <Preview selectedElement={selectedColumn} setOpen={setOpen}></Preview>}
-<<<<<<< HEAD
       <ProcessExportModal
         processId={showProcessExportModal ? selectedColumn?.definitionId : undefined}
         onClose={() => setShowProcessExportModal(false)}
       />
-=======
->>>>>>> aef91ef8
     </>
   );
 };
