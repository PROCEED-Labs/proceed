  // This is your Prisma schema file,
// learn more about it in the docs: https://pris.ly/d/prisma-schema

// Looking for ways to speed up your queries, or scale easily with your serverless or edge functions?
// Try Prisma Accelerate: https://pris.ly/cli/accelerate-init

generator client {
  provider = "prisma-client-js"
  binaryTargets = ["native", "linux-musl-openssl-3.0.x"]
}

datasource db {
  provider = "postgresql"
  url      = env("DATABASE_URL")
}

model SystemAdmin {
  id           String   @id @default(uuid())
  role         String   @default("admin")
  user         User     @relation(name: "systemAdmin", fields: [userId], references: [id])
  userId       String   @unique
  createdOn    DateTime @default(now())
  lastEditedOn DateTime @updatedAt

  @@map("system_admin")
}

model User {
  id              String         @id @default(uuid())
  firstName       String?
  lastName        String?
  username        String?        @unique
  email           String?        @unique
  phoneNumber     String?
  isGuest         Boolean
  emailVerifiedOn DateTime?
  profileImage    String?
  favourites      String[]
  processes       Process[]
  ownedSpaces     Space[]        @relation("spaceOwner")
  memberIn        Membership[]
  folders         Folder[]
  oauthAccounts   OauthAccount[]
  passwordAccount PasswordAccount?
  roleMembers     RoleMember[]
  systemAdmin     SystemAdmin?   @relation("systemAdmin")
  guestSignin     GuestSignin?
<<<<<<< HEAD
  emailVerificationTokens EmailVerificationToken[]   @relation("verificationToken")
=======
  verificationTokens VerificationToken[]   @relation("verificationToken")
>>>>>>> c47b239e

  @@map("user")
}

model OauthAccount {
  id                String @id @default(uuid())
  userId            String
  provider          String
  type              String
  providerAccountId String @unique

  user User @relation(fields: [userId], references: [id], onDelete: Cascade)

  @@map("oauth_account")
}

model PasswordAccount {
  userId   String @id
  password String

  user User @relation(fields: [userId], references: [id], onDelete: Cascade)

  @@map("password_account")
}

model Process {
  id                   String              @id @default(uuid())
  userDefinedId        String?             
  originalId           String
  name                 String            
  description          String
  createdOn            DateTime
  lastEditedOn         DateTime            @updatedAt
  inEditingBy          Json?
  processIds           String[]
  type                 String
  folder               Folder              @relation(fields: [folderId], references: [id], onDelete: Cascade)
  folderId             String
  sharedAs             String
  shareTimestamp       BigInt
  allowIframeTimestamp BigInt
  space                Space               @relation(fields: [environmentId], references: [id], onDelete: Cascade)
  environmentId        String
  versions             Version[]
  bpmn                 String              @db.Xml
  creator              User?               @relation(fields: [creatorId], references: [id], onDelete: Cascade)
  creatorId            String
  //TODO: Departments and Variables add here if needed in future
  artifactProcessReferences   ArtifactProcessReference[]
  @@unique([name,environmentId,creatorId,folderId])
  @@map("process")
}

model Artifact {
  id           String              @id @default(uuid())
  filePath     String              @unique
  fileName     String              @unique
  deletable    Boolean?            @default(false)
  deletedOn    DateTime?
  artifactType String // html-forms, script, image, etc.
  processReferences   ArtifactProcessReference[] // Relation to track references
  versionReferences   ArtifactVersionReference[]
  refCounter   Int                 @default(0)

  @@map("artifact")
}

model ArtifactProcessReference {
  id         String   @id @default(uuid())
  artifact   Artifact @relation(fields: [artifactId], references: [id], onDelete: Cascade)
  artifactId String
  process    Process @relation(fields: [processId], references: [id], onDelete: Cascade)
  processId  String
  createdAt  DateTime @default(now())

  @@unique([artifactId, processId])

  @@map("artifact_process_reference")
}

model ArtifactVersionReference {
  id         String   @id @default(uuid())
  artifact   Artifact @relation(fields: [artifactId], references: [id], onDelete: Cascade)
  artifactId String
  version    Version? @relation(fields: [versionId], references: [id], onDelete: Cascade)
  versionId  String?
  createdAt  DateTime @default(now())
  
  @@unique([artifactId, versionId])

  @@map("artifact_version_reference")
}

model Space {
  id                 String       @id @default(uuid())
  name               String?
  isOrganization     Boolean
  isActive           Boolean?
  description        String?
  contactPhoneNumber String?
  contactEmail       String?
  spaceLogo          String?
  owner              User?        @relation("spaceOwner", fields: [ownerId], references: [id], onDelete: Cascade)
  ownerId            String?
  members            Membership[]
  folders            Folder[]
  processes          Process[]
  roles              Role[]
  engines            Engine[]
  settings           SpaceSettings? @relation("spaceSettings")

  @@map("space")
}

model Membership {
  id            String   @id @default(uuid())
  userId        String
  environmentId String
  createdOn     DateTime
  user          User     @relation(fields: [userId], references: [id], onDelete: Cascade)
  space         Space    @relation(fields: [environmentId], references: [id], onDelete: Cascade)

  @@map("membership")
}

model Folder {
  id             String    @id @default(uuid())
  name           String
  description    String
  parentFolder   Folder?   @relation("folderChildren", fields: [parentId], references: [id], onDelete: Cascade)
  parentId       String?
  owner          User?     @relation(fields: [createdBy], references: [id])
  createdBy      String?
  space          Space     @relation(fields: [environmentId], references: [id], onDelete: Cascade)
  environmentId  String
  processes      Process[]
  childrenFolder Folder[]  @relation("folderChildren")
  lastEditedOn   DateTime  @updatedAt
  createdOn      DateTime
  roles          Role[]

  @@map("folder")
}

model Version {
  id                String              @id @default(uuid())
  name              String
  description       String
  process           Process             @relation(fields: [processId], references: [id], onDelete: Cascade)
  processId         String
  versionBasedOn    String?
  createdOn         DateTime            @unique @updatedAt
  bpmnFilePath      String
  artifactVersionReferences ArtifactVersionReference[]

  @@map("version")
}

model Role {
  id            String    @id @default(uuid())
  space         Space     @relation(fields: [environmentId], references: [id], onDelete: Cascade)
  environmentId String
  name          String
  description   String?
  note          String?
  permissions   Json
  expiration    DateTime?
  default       Boolean?
  createdOn     DateTime
  lastEditedOn  DateTime  @updatedAt
  parentId      String?
  parentFolder  Folder? @relation(fields: [parentId], references: [id], onDelete: Cascade)

  members RoleMember[]

  @@map("role")
}

model RoleMember {
  id        String   @id @default(uuid())
  role      Role     @relation(fields: [roleId], references: [id], onDelete: Cascade)
  roleId    String
  user      User     @relation(fields: [userId], references: [id], onDelete: Cascade)
  userId    String
  createdOn DateTime

  @@map("role_member")
}

model Engine {
  id            String   @id @default(uuid())
  space         Space?    @relation(fields: [environmentId], references: [id], onDelete: Cascade)
  environmentId String? /// If the environmentId is null then it is a PROCEED engine
  address       String /// Either an http url for an engine or a mqtt url
  name          String?
  createdOn     DateTime @default(now())
  lastEditedOn  DateTime @updatedAt

  @@map("engine")
}

model GuestSignin {
  userId      String   @id
  user        User     @relation(fields: [userId], references: [id], onDelete: Cascade)
  lastSigninAt DateTime @default(now())

  @@map("guest_signin")
}

// Tokens related to email actions
// Signing with email
// Change email
// Register new user (data is temporarily stored here)
model EmailVerificationToken {
  token        String   @id /// Hashed UUID + Salt (the Auth secret is used as salt)
  type         TokenType
  identifier   String /// Stores an email (it's named this way because of NextAuth)
  expires      DateTime 
  user         User?     @relation(name: "verificationToken", fields: [userId], references: [id])
  userId       String? /// If this is set, then the token is for an email change: userId is the user who wants to change his email and the idenrtifier is the new email
  username     String?
  firstName    String?
  lastName     String?
  passwordHash String?
}

enum TokenType {
  /// Passwordless auth: stores email to either create new account or sign in existing user
  signin_with_email
  /// Email change: stores userId and new email address pending verification
  change_email
  /// Registration process: temporarily stores user info until email is verified
  register_new_user 
}

model SpaceSettings {
  environmentId String     @id @unique
  space         Space      @relation(name: "spaceSettings", fields: [environmentId], references: [id], onDelete: Cascade)
  settings      Json

  @@map("space_settings")
}

model UserTask {
 id                    String @id
 taskId                String
 name                  String?
 instanceID            String
 fileName              String
 html                  String?
 state                 String
 priority              Int
 progress              Int
 startTime             DateTime
 endTime               DateTime?
 initialVariables      Json?
 variableChanges       Json?
 milestones            Json?
 milestonesChanges     Json?
 machineId             String

 @@map("userTask")
<<<<<<< HEAD
=======
}

model VerificationToken {
  token      String   @id
  identifier String
  expires    DateTime
  user       User?     @relation(name: "verificationToken", fields: [userId], references: [id])
  userId     String? /// If this is set, then the token is for an email change and the idenrtifier is the new email
}
  
model GuestSignin {
  userId      String   @id
  user        User     @relation(fields: [userId], references: [id], onDelete: Cascade)
  lastSigninAt DateTime @default(now())

  @@map("guest_signin")
}

// Global config for the MS, this table should only have one entry
model MSConfig { 
  id      Int   @id @default(0) 
  config  Json
>>>>>>> c47b239e
}<|MERGE_RESOLUTION|>--- conflicted
+++ resolved
@@ -45,11 +45,7 @@
   roleMembers     RoleMember[]
   systemAdmin     SystemAdmin?   @relation("systemAdmin")
   guestSignin     GuestSignin?
-<<<<<<< HEAD
   emailVerificationTokens EmailVerificationToken[]   @relation("verificationToken")
-=======
-  verificationTokens VerificationToken[]   @relation("verificationToken")
->>>>>>> c47b239e
 
   @@map("user")
 }
@@ -260,7 +256,7 @@
 }
 
 // Tokens related to email actions
-// Signing with email
+// Signing in with email
 // Change email
 // Register new user (data is temporarily stored here)
 model EmailVerificationToken {
@@ -312,29 +308,10 @@
  machineId             String
 
  @@map("userTask")
-<<<<<<< HEAD
-=======
-}
-
-model VerificationToken {
-  token      String   @id
-  identifier String
-  expires    DateTime
-  user       User?     @relation(name: "verificationToken", fields: [userId], references: [id])
-  userId     String? /// If this is set, then the token is for an email change and the idenrtifier is the new email
 }
   
-model GuestSignin {
-  userId      String   @id
-  user        User     @relation(fields: [userId], references: [id], onDelete: Cascade)
-  lastSigninAt DateTime @default(now())
-
-  @@map("guest_signin")
-}
-
 // Global config for the MS, this table should only have one entry
 model MSConfig { 
   id      Int   @id @default(0) 
   config  Json
->>>>>>> c47b239e
 }