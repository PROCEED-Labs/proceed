import { UserComponent, useNode } from '@craftjs/core';
import { useDraggable } from '@dnd-kit/core';
import { useContext, useRef } from 'react';
import { createPortal } from 'react-dom';
import { useFrame } from 'react-frame-component';
import { useCanEdit } from '@/lib/can-edit-context';
import useEditorStateStore from '../use-editor-state-store';

import { createContext } from 'react';

export const DragPreviewContext = createContext(false);

/**
 * This component wraps every editor element provides drag handling and some styling
 */
const Column: UserComponent<React.PropsWithChildren<{ fixed?: boolean }>> = ({
  children,
  fixed,
}) => {
  const {
    connectors: { connect },
    nodeId,
    isHovered,
    isSelected,
  } = useNode((node) => ({
    nodeId: node.id,
    isDragged: node.events.dragged,
    isHovered: node.events.hovered,
    isSelected: node.events.selected,
  }));

  const dragBlockers = useEditorStateStore((state) => state.dragBlockers);
  const editingEnabled = useCanEdit();

<<<<<<< HEAD
  const ref = useRef<HTMLDivElement>(undefined);
=======
>>>>>>> 267f0836
  const frame = useFrame();

  // prevent that a drag preview interacts with the drag and drop functionality of the original
  // object
  const isDragPreview = useContext(DragPreviewContext);
  const draggableId = isDragPreview ? '' : nodeId;
  const {
    attributes,
    listeners,
    setNodeRef: setDragNodeRef,
    isDragging,
  } = useDraggable({
    id: draggableId,
    disabled: fixed || !!dragBlockers.length || !editingEnabled,
  });

  return (
    <>
      <div
        id={draggableId}
        ref={(r) => {
          !isDragPreview && r && connect(r);
          setDragNodeRef(r);
        }}
        className="user-task-form-column"
        style={{
          opacity: isDragging ? 0.25 : undefined,
          border: isSelected ? '2px solid #66f' : isHovered ? '2px dashed #66f' : undefined,
        }}
        {...attributes}
        {...listeners}
      >
        {children}
      </div>
      {/* We need to render the drag shadow of this element into the drag overlay that is portaled into the iframe by our CustomDnD component */}
      <DragPreviewContext.Provider value={true}>
        {isDragging &&
          frame.document?.getElementById('dnd-drag-overlay') &&
          createPortal(<div>{children}</div>, frame.document?.getElementById('dnd-drag-overlay')!)}
      </DragPreviewContext.Provider>
    </>
  );
};

Column.craft = {
  rules: {
    canDrag: (node) => !node.data.props.fixed,
    canMoveIn: () => false,
  },
  props: {
    fixed: false,
  },
};

export default Column;<|MERGE_RESOLUTION|>--- conflicted
+++ resolved
@@ -1,6 +1,6 @@
 import { UserComponent, useNode } from '@craftjs/core';
 import { useDraggable } from '@dnd-kit/core';
-import { useContext, useRef } from 'react';
+import { useContext } from 'react';
 import { createPortal } from 'react-dom';
 import { useFrame } from 'react-frame-component';
 import { useCanEdit } from '@/lib/can-edit-context';
@@ -32,10 +32,6 @@
   const dragBlockers = useEditorStateStore((state) => state.dragBlockers);
   const editingEnabled = useCanEdit();
 
-<<<<<<< HEAD
-  const ref = useRef<HTMLDivElement>(undefined);
-=======
->>>>>>> 267f0836
   const frame = useFrame();
 
   // prevent that a drag preview interacts with the drag and drop functionality of the original
