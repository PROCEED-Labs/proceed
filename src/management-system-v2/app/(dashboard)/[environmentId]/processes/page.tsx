<<<<<<< HEAD
import Processes from '@/components/processes';
import Content from '@/components/content';
import { Space } from 'antd';
import { getProcesses } from '@/lib/data/legacy/process';
import { getCurrentEnvironment } from '@/components/auth';
// This is a workaround to enable the Server Actions in that file to return any
// client components. This is not possible with the current nextjs compiler
// otherwise. It might be possible in the future with turbopack without this
// import.
import '@/lib/data/processes';
import { getUsersFavourites } from '@/lib/data/users';

const ProcessesPage = async ({ params }: { params: { environmentId: string } }) => {
  const { ability } = await getCurrentEnvironment(params.environmentId);

  const processes = await getProcesses(ability);
  const favs = await getUsersFavourites();

  return (
    <Content title="Processes">
      <Space direction="vertical" size="large" style={{ display: 'flex', height: '100%' }}>
        <Processes processes={processes} favourites={favs as string[]} />
      </Space>
    </Content>
  );
};

export default ProcessesPage;
=======
import Page from './folder/[folderId]/page';

export default Page;
>>>>>>> 477570cc
<|MERGE_RESOLUTION|>--- conflicted
+++ resolved
@@ -1,34 +1,3 @@
-<<<<<<< HEAD
-import Processes from '@/components/processes';
-import Content from '@/components/content';
-import { Space } from 'antd';
-import { getProcesses } from '@/lib/data/legacy/process';
-import { getCurrentEnvironment } from '@/components/auth';
-// This is a workaround to enable the Server Actions in that file to return any
-// client components. This is not possible with the current nextjs compiler
-// otherwise. It might be possible in the future with turbopack without this
-// import.
-import '@/lib/data/processes';
-import { getUsersFavourites } from '@/lib/data/users';
-
-const ProcessesPage = async ({ params }: { params: { environmentId: string } }) => {
-  const { ability } = await getCurrentEnvironment(params.environmentId);
-
-  const processes = await getProcesses(ability);
-  const favs = await getUsersFavourites();
-
-  return (
-    <Content title="Processes">
-      <Space direction="vertical" size="large" style={{ display: 'flex', height: '100%' }}>
-        <Processes processes={processes} favourites={favs as string[]} />
-      </Space>
-    </Content>
-  );
-};
-
-export default ProcessesPage;
-=======
 import Page from './folder/[folderId]/page';
 
-export default Page;
->>>>>>> 477570cc
+export default Page;