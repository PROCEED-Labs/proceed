import { getCurrentUser } from '@/components/auth';
import { getUserOrganizationEnvironments } from '@/lib/data/DTOs';
import { getSystemAdminByUserId } from '@/lib/data/DTOs';
import { deleteUser, getUsers } from '@/lib/data/DTOs';
import { redirect } from 'next/navigation';
import UserTable from './user-table';
import { UserErrorType, userError } from '@/lib/user-error';
import Content from '@/components/content';
import { UserHasToDeleteOrganizationsError } from '@/lib/data/db/iam/users';

async function deleteUsers(userIds: string[]) {
  'use server';
  const { systemAdmin } = await getCurrentUser();
  if (!systemAdmin) return userError('Not a system admin', UserErrorType.PermissionError);

  try {
    for (const userId of userIds) {
      deleteUser(userId);
    }
  } catch (e) {
    if (e instanceof UserHasToDeleteOrganizationsError)
      return userError("User is admin of organizations that don't have other admins.");
    return userError('Something went wrong on our side');
  }
}
export type deleteUsers = typeof deleteUsers;

export default async function UsersPage() {
  const user = await getCurrentUser();
  if (!user.session) redirect('/');

  const adminData = await getSystemAdminByUserId(user.userId);
  if (!adminData) redirect('/');

<<<<<<< HEAD
  const users = getUsers().map((user) => {
    const orgs = getUserOrganizationEnvironments(user.id).length;
    if (orgs > 0) console.log(getUserOrganizationEnvironments(user.id));

    if (user.guest || 'confluence' in user)
      return {
        ...user,
        guest: false as const,
        email: '',
        username: 'Guest',
        firstName: 'Guest',
        lastName: '',
        orgs,
      };

    return { ...user, orgs };
  });
=======
  async function getProcessedUsers(page: number = 1, pageSize: number = 10) {
    const { users: paginatedUsers, pagination } = await getUsers(page, pageSize);

    const processedUsers = await Promise.all(
      paginatedUsers.map(async (user) => {
        const orgs = (await getUserOrganizationEnvironments(user.id)).length;
        if (orgs > 0) {
          console.log(await getUserOrganizationEnvironments(user.id));
        }
        return user.isGuest
          ? {
              ...user,
              isGuest: false as const,
              email: '',
              username: 'Guest',
              firstName: 'Guest',
              lastName: '',
              orgs,
            }
          : { ...user, orgs };
      }),
    );

    return {
      users: processedUsers,
      pagination,
    };
  }

  const { users, pagination } = await getProcessedUsers();
>>>>>>> 9541e677

  return (
    <Content title="MS users">
      <UserTable users={users} deleteUsers={deleteUsers} />
    </Content>
  );
}<|MERGE_RESOLUTION|>--- conflicted
+++ resolved
@@ -32,25 +32,6 @@
   const adminData = await getSystemAdminByUserId(user.userId);
   if (!adminData) redirect('/');
 
-<<<<<<< HEAD
-  const users = getUsers().map((user) => {
-    const orgs = getUserOrganizationEnvironments(user.id).length;
-    if (orgs > 0) console.log(getUserOrganizationEnvironments(user.id));
-
-    if (user.guest || 'confluence' in user)
-      return {
-        ...user,
-        guest: false as const,
-        email: '',
-        username: 'Guest',
-        firstName: 'Guest',
-        lastName: '',
-        orgs,
-      };
-
-    return { ...user, orgs };
-  });
-=======
   async function getProcessedUsers(page: number = 1, pageSize: number = 10) {
     const { users: paginatedUsers, pagination } = await getUsers(page, pageSize);
 
@@ -81,7 +62,6 @@
   }
 
   const { users, pagination } = await getProcessedUsers();
->>>>>>> 9541e677
 
   return (
     <Content title="MS users">
