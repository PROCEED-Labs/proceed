--- conflicted
+++ resolved
@@ -27,9 +27,6 @@
 
   const addUsers = (users: AddUserParams[2], clearIds?: AddUserParams[1]) => {
     startTransition(async () => {
-<<<<<<< HEAD
-      clearIds?.();
-
       await wrapServerCall({
         fn: () =>
           addRoleMappings(
@@ -39,20 +36,12 @@
               roleId: role.id,
             })),
           ),
-        onSuccess: router.refresh,
+        onSuccess: () => {
+          if (clearIds) clearIds();
+          router.refresh();
+        },
         app,
       });
-=======
-      await addRoleMappings(
-        environment.spaceId,
-        users.map((user) => ({
-          userId: user.id,
-          roleId: role.id,
-        })),
-      );
-      if (clearIds) clearIds();
-      router.refresh();
->>>>>>> 7c78d0dc
     });
   };
 
@@ -110,11 +99,6 @@
   const app = App.useApp();
 
   async function deleteMembers(userIds: string[], clearIds: () => void) {
-<<<<<<< HEAD
-    clearIds();
-
-=======
->>>>>>> 7c78d0dc
     setLoading(true);
 
     await wrapServerCall({
@@ -126,11 +110,13 @@
             userId: userId,
           })),
         ),
-      onSuccess: router.refresh,
+      onSuccess: () => {
+        router.refresh();
+        clearIds();
+      },
       app,
     });
 
-    clearIds();
     setLoading(false);
   }
 
