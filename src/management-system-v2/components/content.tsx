--- conflicted
+++ resolved
@@ -47,72 +47,6 @@
   const environmentId = useEnvironment();
 
   return (
-<<<<<<< HEAD
-    <>
-      <AntLayout className={cn(styles.Main, wrapperClass)}>
-        {noHeader ? null : (
-          <AntLayout.Header className={cn(styles.Header, headerClass)}>
-            {/* Add icon into header for xs screens*/}
-            {breakpoint.xs ? (
-              <div className={styles.LogoContainer}>
-                <Link href="/processes">
-                  <Image
-                    src={'/proceed-icon.png'}
-                    alt="PROCEED Logo"
-                    className={styles.Icon}
-                    width={breakpoint.xs ? 85 : 160}
-                    height={breakpoint.xs ? 35 : 63}
-                  />
-                </Link>
-              </div>
-            ) : null}
-
-            {headerLeft || <div className={cn(styles.Title)}>{title}</div>}
-            {headerCenter || null}
-            {breakpoint.xs ? (
-              // Hamburger menu for mobile view
-              <div>
-                <Button
-                  className={styles.Hamburger}
-                  type="text"
-                  style={{ marginTop: '20px' }}
-                  icon={<MenuOutlined style={{ fontSize: '170%' }} />}
-                  onClick={() => setOpenMobileMenu(true)}
-                />
-              </div>
-            ) : (
-              // Logout and User Profile in header for screens larger than 412px
-              <HeaderActions />
-            )}
-          </AntLayout.Header>
-        )}
-        <AntLayout.Content className={cn(styles.Content, { [styles.compact]: compact })}>
-          {children}
-        </AntLayout.Content>
-      </AntLayout>
-      <Drawer
-        title={
-          loggedIn ? (
-            <>
-              <Tooltip title="Account Settings">
-                <Avatar
-                  style={{ cursor: 'pointer' }}
-                  src={session.data?.user.image}
-                  onClick={() => router.push('/profile')}
-                >
-                  {session.data?.user.image
-                    ? null
-                    : session.data?.user.firstName.slice(0, 1) +
-                      session.data?.user.lastName.slice(0, 1)}
-                </Avatar>
-              </Tooltip>
-            </>
-          ) : (
-            <>
-              <Button type="text" onClick={() => signIn()}>
-                <u>Log in</u>
-              </Button>
-=======
     <AntLayout className={cn(styles.Main, wrapperClass)}>
       {noHeader ? null : (
         <AntLayout.Header className={cn(styles.Header, headerClass)}>
@@ -130,7 +64,6 @@
               </Link>
             </div>
           ) : null}
->>>>>>> dea8bf3c
 
           {headerLeft || <div className={styles.Title}>{title}</div>}
           {headerCenter || null}
@@ -140,7 +73,7 @@
               <Button
                 className={styles.Hamburger}
                 type="text"
-                style={{ marginTop: '20px', marginLeft: '15px' }}
+                style={{ marginTop: '20px' }}
                 icon={<MenuOutlined style={{ fontSize: '170%' }} />}
                 onClick={() => setMobileDrawerOpen(true)}
               />
