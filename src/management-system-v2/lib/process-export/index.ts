import {
  prepareExport,
  ProcessExportOptions,
  ExportProcessInfo,
  ProcessExportData,
} from './export-preparation';

import { getProcessFilePathName, downloadFile } from './util';

import jsZip from 'jszip';
import 'svg2pdf.js';

import pdfExport from './pdf-export';
import { pngExport, svgExport } from './image-export';

async function bpmnExport(
  processData: ProcessExportData,
  zipFolder?: jsZip | null,
  useWebshareApi?: boolean,
) {
  for (let [versionName, versionData] of Object.entries(processData.versions)) {
    // if the version data contains an explicit name use that instead of the the current versionName which is just the version id
    if (versionData.name) {
      versionName = versionData.name;
    }
    if (versionName !== 'latest') versionName = 'version_' + versionName;

    const bpmnBlob = new Blob([versionData.bpmn!], { type: 'application/xml' });

    // a) if we output into a zip folder that uses the process name use the version name as the filename
    // b) if we output as a single file use the process name as the file name
    const filename = zipFolder ? versionName : processData.definitionName;
    if (zipFolder) {
<<<<<<< HEAD
      zipFolder.file(`${filename}.bpmn`, bpmnBlob);
    } else if (useWebshareApi && 'canShare' in navigator) {
      try {
        await navigator.share({
          // the process bpmn file has to be shared as text due to share() restrictions for XML support
          //( see MDN Shareable file objects : https://developer.mozilla.org/en-US/docs/Web/API/Navigator/share )
          files: [new File([bpmnBlob], `${filename}.txt`, { type: 'text/plain' })],
        });
      } catch (err: any) {
        if (!err.toString().includes('AbortError')) {
          throw new Error(err);
        }
      }
=======
      zipFolder.file(`${getProcessFilePathName(filename)}.bpmn`, bpmnBlob);
>>>>>>> f84591b8
    } else {
      downloadFile(`${getProcessFilePathName(filename)}.bpmn`, bpmnBlob);
    }
  }

  if (zipFolder) {
    // export the user tasks of the process
    if (processData.userTasks.length) {
      const userTaskFolder = zipFolder.folder('user-tasks');
      for (const { filename, html } of processData.userTasks) {
        const htmlBlob = new Blob([html], { type: 'application/html' });
        userTaskFolder?.file(filename, htmlBlob);
      }
    }
    // export the images used either for flow elements or inside user task html
    if (processData.images.length) {
      const imageFolder = zipFolder.folder('images');
      for (const { filename, data: imageData } of processData.images) {
        imageFolder?.file(filename, imageData);
      }
    }
  }
}

/**
 * Exports the given processes either as a single file or if necessary inside a zip file
 *
 * @param options the options that were selected by the user
 * @param processes the processes(and versions) to export
 */
export async function exportProcesses(
  options: ProcessExportOptions,
  processes: ExportProcessInfo,
  spaceId: string,
) {
  const exportData = await prepareExport(options, processes, spaceId);

  // determine if a zip export is required
  let needsZip = false;
  if (options.type === 'pdf') {
    // in case of a pdf export all data for a single process (including imported processes) will be exported in a single pdf file
    const numNonImports = exportData.filter(({ isImport }) => !isImport).length;
    needsZip = numNonImports > 1;
  } else {
    // for other export types we need one file for every kind of additional data (artefacts, collapsed subprocesses, imports)
    const numProcesses = exportData.length;
    // the following cases are only relevant if there is only one process to export (in any other case needsZip becomes true anyway)
    const hasMulitpleVersions = Object.keys(exportData[0].versions).length > 1;
    const hasArtefacts = !!exportData[0].userTasks.length || !!exportData[0].images.length;
    // this becomes relevant if there is only one version (otherwise hasMultipleVersions will lead to needsZip being true anyway)
    const withSubprocesses = Object.values(exportData[0].versions)[0].layers.length > 1;

    needsZip = numProcesses > 1 || hasMulitpleVersions || hasArtefacts || withSubprocesses;
  }

  const zip = needsZip ? new jsZip() : undefined;

  for (const processData of exportData) {
    if (options.type === 'pdf') {
      // handle imports inside the pdfExport function
      if (!processData.isImport) {
        await pdfExport(
          exportData,
          processData,
          options.metaData,
          options.a4,
          options.exportSelectionOnly,
          zip,
          options.useWebshareApi,
        );
      }
    } else {
      if (options.type === 'bpmn') {
<<<<<<< HEAD
        const folder = zip?.folder(processData.definitionName);
        await bpmnExport(processData, folder, options.useWebshareApi);
=======
        const folder = zip?.folder(getProcessFilePathName(processData.definitionName));
        await bpmnExport(processData, folder);
>>>>>>> f84591b8
      }
      // handle imports inside the svgExport function
      if (options.type === 'svg' && !processData.isImport) {
        const folder = zip?.folder(getProcessFilePathName(processData.definitionName));
        await svgExport(exportData, processData, options.exportSelectionOnly, folder);
      }
      if (options.type === 'png' && !processData.isImport) {
        const folder = zip?.folder(getProcessFilePathName(processData.definitionName));
        await pngExport(
          exportData,
          processData,
          options.scaling,
          options.exportSelectionOnly,
          folder,
        );
      }
    }
  }

  if (needsZip) {
    downloadFile('PROCEED_Multiple-Processes_bpmn.zip', await zip!.generateAsync({ type: 'blob' }));
  }
}<|MERGE_RESOLUTION|>--- conflicted
+++ resolved
@@ -31,8 +31,7 @@
     // b) if we output as a single file use the process name as the file name
     const filename = zipFolder ? versionName : processData.definitionName;
     if (zipFolder) {
-<<<<<<< HEAD
-      zipFolder.file(`${filename}.bpmn`, bpmnBlob);
+      zipFolder.file(`${getProcessFilePathName(filename)}.bpmn`, bpmnBlob);
     } else if (useWebshareApi && 'canShare' in navigator) {
       try {
         await navigator.share({
@@ -45,9 +44,6 @@
           throw new Error(err);
         }
       }
-=======
-      zipFolder.file(`${getProcessFilePathName(filename)}.bpmn`, bpmnBlob);
->>>>>>> f84591b8
     } else {
       downloadFile(`${getProcessFilePathName(filename)}.bpmn`, bpmnBlob);
     }
@@ -121,13 +117,8 @@
       }
     } else {
       if (options.type === 'bpmn') {
-<<<<<<< HEAD
-        const folder = zip?.folder(processData.definitionName);
+        const folder = zip?.folder(getProcessFilePathName(processData.definitionName));
         await bpmnExport(processData, folder, options.useWebshareApi);
-=======
-        const folder = zip?.folder(getProcessFilePathName(processData.definitionName));
-        await bpmnExport(processData, folder);
->>>>>>> f84591b8
       }
       // handle imports inside the svgExport function
       if (options.type === 'svg' && !processData.isImport) {
