--- conflicted
+++ resolved
@@ -31,11 +31,7 @@
   let iframeMode;
   let defaultSettings: SettingsOption | undefined;
   try {
-<<<<<<< HEAD
-    let { processId, version, embeddedMode, timestamp, settings } = jwt.verify(
-      token,
-      key!,
-    ) as TokenPayload;
+    let { processId, version, embeddedMode, settings } = jwt.verify(token, key!) as TokenPayload;
     defaultSettings = settings;
     processData = (await getProcess(processId as string)) as Process;
 
@@ -50,33 +46,20 @@
       processData.bpmn = await getProcessVersionBpmn(processId as string, version);
     }
 
-=======
-    const { processId, embeddedMode } = jwt.verify(token, key!) as TokenPayload;
-    processData = await getProcess(processId as string);
->>>>>>> 8d3f0e83
     iframeMode = embeddedMode;
 
     if (!processData) {
       return <ErrorMessage message="Process no longer exists" />;
     }
 
-<<<<<<< HEAD
     if (!isOwner) {
       if (!processData.shared) {
-        return <ProcessNoLongerShared />;
+        return <ErrorMessage message="Process is not shared" />;
       }
 
-      if (processData.shareTimeStamp && timestamp! < processData.shareTimeStamp) {
-        return <TokenExpired />;
+      if (processData.shareToken !== token) {
+        return <ErrorMessage message="Token Expired" />;
       }
-=======
-    if (!processData.shared) {
-      return <ErrorMessage message="Process is not shared" />;
-    }
-
-    if (processData.shareToken !== token) {
-      return <ErrorMessage message="Token Expired" />;
->>>>>>> 8d3f0e83
     }
   } catch (err) {
     console.error('error while verifying token... ', err);
