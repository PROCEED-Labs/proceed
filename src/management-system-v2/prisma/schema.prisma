--- conflicted
+++ resolved
@@ -81,10 +81,6 @@
   departments          String[] @default([])
   variables            Json[]   @default([])
   processArtifacts     ProcessArtifacts[]
-<<<<<<< HEAD
-=======
-
->>>>>>> bf850e15
 }
 
 model ProcessArtifacts {
@@ -94,11 +90,7 @@
   process       Process @relation(fields: [processId], references: [id])
   processId     String
   deletable     Boolean? @default(false)
-<<<<<<< HEAD
-  updatedOn     DateTime @default(now())
-=======
   deletedOn     DateTime @default(now())
->>>>>>> bf850e15
 }
 
 model Space {
