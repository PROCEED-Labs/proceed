--- conflicted
+++ resolved
@@ -43,43 +43,6 @@
   console.log(src);
 
   return (
-<<<<<<< HEAD
-    <div
-      className="user-task-form-image"
-      ref={(r) => {
-        r && connect(r);
-      }}
-      onMouseMove={(e) => {
-        if (!editingEnabled) return;
-        const resizeBorder = e.currentTarget.getBoundingClientRect().bottom - 4;
-        if (src && e.clientY > resizeBorder && !showResize) {
-          setShowResize(true);
-        }
-      }}
-    >
-      <img
-        ref={imageRef}
-        style={{ width: width && `${width}%` }}
-        src={src ? `${src}?${reloadParam}` : fallbackImage}
-      />
-      {editingEnabled && isHovered && (
-        <ImageUpload
-          imageExists={!!src}
-          onReload={() => setProp((props: ImageProps) => (props.reloadParam = Date.now()))}
-          onImageUpdate={(imageFileName) => {
-            setProp((props: ImageProps) => {
-              props.src = imageFileName && `${baseUrl}/${imageFileName}`;
-              props.width = undefined;
-            });
-          }}
-          endpoints={{
-            postEndpoint: baseUrl,
-            putEndpoint: src,
-            deleteEndpoint: src,
-          }}
-          // TODO: clarify in meeting with Janis
-          metadata={{ entityType: EntityType.USERTASK, entityId: '' }}
-=======
     <ContextMenu menu={[]}>
       <div
         className="user-task-form-image"
@@ -98,7 +61,6 @@
           ref={imageRef}
           style={{ width: width && `${width}%` }}
           src={src ? `${src}?${reloadParam}` : fallbackImage}
->>>>>>> 344583ca
         />
         {editingEnabled && isHovered && (
           <ImageUpload
