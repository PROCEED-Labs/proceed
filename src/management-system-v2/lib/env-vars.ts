import type { ZodType } from 'zod';
import z from 'zod';
import { resources } from './ability/caslAbility';

function boolParser(value?: string, ctx?: z.RefinementCtx) {
  const lowerValue = value?.toLowerCase();
  if (lowerValue === 'true' || value === '1') return true;
  if (lowerValue === 'false' || value === '0') return false;

  if (value === undefined) return undefined;

  ctx?.addIssue({ code: 'custom', message: 'Value has to be either "FALSE" or "TRUE"' });
  return z.NEVER;
}

// --------------------------------------------
// Add environment variables here
// --------------------------------------------

const environmentVariables = {
  all: {
    NODE_ENV: z.enum(['development', 'production', 'test']).default('development'),
<<<<<<< HEAD
    PROCEED_PUBLIC_ENABLE_EXECUTION: z.string().optional(),
    ENABLE_PASSWORD_SIGNIN: z.string().optional(),
=======
    PROCEED_PUBLIC_ENABLE_EXECUTION: z.string().optional().transform(boolParser),
>>>>>>> c9a27fe0
    PROCEED_PUBLIC_DEPLOYMENT_ENV: z.enum(['cloud', 'local']).optional(),
    NEXTAUTH_URL: z.string().default('http://localhost:3000'),
    SHARING_ENCRYPTION_SECRET: z.string(),
    INVITATION_ENCRYPTION_SECRET: z.string(),
    MS_ENABLED_RESOURCES: z
      .string()
      .transform((str, ctx) => {
        try {
          const json = JSON.parse(str);
          z.array(z.enum(resources)).parse(json);
          return str;
        } catch (e) {
          ctx.addIssue({ code: 'custom', message: 'Invalid JSON' });
          return z.NEVER;
        }
      })
      .optional(),

    MQTT_SERVER_ADDRESS: z.string().url().optional(),
    MQTT_USERNAME: z.string().optional(),
    MQTT_PASSWORD: z.string().optional(),
    MQTT_BASETOPIC: z.string().optional(),

    PROCEED_PUBLIC_IAM_ACTIVATE: z.string().transform(boolParser).optional(),
  },
  production: {
    NEXTAUTH_SECRET: z.string(),
    USE_AUTH0: z.string().transform(boolParser),

    SMTP_MAIL_USER: z.string(),
    SMTP_MAIL_PORT: z.coerce.number(),
    SMTP_MAIL_HOST: z.string(),
    SMTP_MAIL_PASSWORD: z.string(),

    AUTH0_CLIENT_ID: z.string(),
    AUTH0_CLIENT_SECRET: z.string(),
    AUTH0_ISSUER: z.string(),
    AUTH0_SCOPE: z.string(),

    GOOGLE_CLIENT_ID: z.string(),
    GOOGLE_CLIENT_SECRET: z.string(),

    DISCORD_CLIENT_ID: z.string(),
    DISCORD_CLIENT_SECRET: z.string(),

    TWITTER_CLIENT_ID: z.string(),
    TWITTER_CLIENT_SECRET: z.string(),

    SHARING_ENCRYPTION_SECRET: z.string(),

    GUEST_REFERENCE_SECRET: z.string(),

    //Note: needed for cloud deployment with gcp bucket
    GOOGLE_CLOUD_BUCKET_NAME: z.string().optional(),
    PROCEED_GCP_BUCKET_KEY_PATH: z.string().optional(),
  },
  development: {
    SHARING_ENCRYPTION_SECRET: z.string().default('T8VB/r1dw0kJAXjanUvGXpDb+VRr4dV5y59BT9TBqiQ='),
    INVITATION_ENCRYPTION_SECRET: z
      .string()
      .default('T8VB/r1dw0kJAXjanUvGXpDb+VRr4dV5y59BT9TBqiQ='),
    GUEST_REFERENCE_SECRET: z.string().default('T8VB/r1dw0kJAXjanUvGXpDb+VRr4dV5y59BT9TBqiQ='),
  },
  test: {},
} satisfies EnvironmentVariables;

// --------------------------------------------
// You shouldn't need to modify anything below
// --------------------------------------------

type EnvironmentVariables = {
  [key in 'development' | 'production' | 'test' | 'all']?: Record<string, ZodType>;
};

type Env = typeof environmentVariables;

// Get all environment variables needed
const isServer = typeof window === 'undefined';
const mode = (process.env.NODE_ENV ?? 'development') as 'development' | 'production' | 'test';
const schemaOptions = {
  ...environmentVariables.all,
  ...((environmentVariables as EnvironmentVariables)[mode] ?? {}),
} as Partial<Record<string, ZodType>>;

// Get values from env
const runtimeEnvVariables: Record<string, any> = {};
for (const variable of Object.keys(schemaOptions))
  runtimeEnvVariables[variable] = process.env[variable];

// Parse environment variables
type MergedValues = Env['all'] & Env['production'] & Env['test'] & Env['development'];

const parsingResult = z.object(schemaOptions as MergedValues).safeParse(runtimeEnvVariables);
const onBuild = process.env.NEXT_PHASE === 'phase-production-build';

if (!parsingResult.success && !onBuild) {
  let msg = '';
  for (const [variable, error] of Object.entries(parsingResult.error.flatten().fieldErrors))
    msg += `${variable}: ${JSON.stringify(error)}\n`;

  console.error(`❌ Error parsing environment variables\n${msg}`);
  process.exit(1);
}

export const env: Extract<typeof parsingResult, { success: true }>['data'] = parsingResult.success
  ? parsingResult.data
  : ({} as any);

export const publicEnv = Object.fromEntries(
  Object.entries(env).filter(([key]) => key.startsWith('PROCEED_PUBLIC_')),
) as PublicEnv;

export type PrivateEnv = typeof env;

export type PublicEnv = {
  [K in keyof PrivateEnv as K extends `PROCEED_PUBLIC_${string}` ? K : never]: PrivateEnv[K];
};<|MERGE_RESOLUTION|>--- conflicted
+++ resolved
@@ -20,12 +20,8 @@
 const environmentVariables = {
   all: {
     NODE_ENV: z.enum(['development', 'production', 'test']).default('development'),
-<<<<<<< HEAD
     PROCEED_PUBLIC_ENABLE_EXECUTION: z.string().optional(),
     ENABLE_PASSWORD_SIGNIN: z.string().optional(),
-=======
-    PROCEED_PUBLIC_ENABLE_EXECUTION: z.string().optional().transform(boolParser),
->>>>>>> c9a27fe0
     PROCEED_PUBLIC_DEPLOYMENT_ENV: z.enum(['cloud', 'local']).optional(),
     NEXTAUTH_URL: z.string().default('http://localhost:3000'),
     SHARING_ENCRYPTION_SECRET: z.string(),
