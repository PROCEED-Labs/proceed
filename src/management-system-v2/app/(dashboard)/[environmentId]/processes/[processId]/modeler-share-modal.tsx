import React, { FC, useEffect, useState } from 'react';
import { Modal, Button, Tooltip, Space, Divider, message, Grid } from 'antd';
import {
  ShareAltOutlined,
  LinkOutlined,
  ExportOutlined,
  LeftOutlined,
  RightOutlined,
  CopyOutlined,
  FileImageOutlined,
  FilePdfOutlined,
} from '@ant-design/icons';
import useModelerStateStore from './use-modeler-state-store';
import { copyProcessImage } from '@/lib/process-export/copy-process-image';
import ModelerShareModalOptionPublicLink from './modeler-share-modal-option-public-link';
import ModelerShareModalOptionEmdedInWeb from './modeler-share-modal-option-embed-in-web';
import {
  generateProcessShareToken,
  updateProcessGuestAccessRights,
} from '@/lib/sharing/process-sharing';
import { useParams } from 'next/navigation';
import { shareProcessImage } from '@/lib/process-export/share-process-image-webshare-api';
import ModelerShareModalOption from './modeler-share-modal-option';
import { ProcessExportTypes } from '@/components/process-export';
import { getProcess } from '@/lib/data/processes';
import { Process } from '@/lib/data/process-schema';

type ShareModalProps = {
  onExport: () => void;
<<<<<<< HEAD
  onExportMobile: (type: ProcessExportTypes) => void;
  processData: Process;
=======
  onExportMobile: (type: ProcessExportOptions['type']) => void;
>>>>>>> cca807af
};

const ModelerShareModalButton: FC<ShareModalProps> = ({ onExport, onExportMobile }) => {
  const { processId } = useParams();
  const [isOpen, setIsOpen] = useState(false);
  const [activeIndex, setActiveIndex] = useState<number | null>(0);
  const modeler = useModelerStateStore((state) => state.modeler);
  const breakpoint = Grid.useBreakpoint();
  const [shared, setShared] = useState(false);
  const [sharedAs, setSharedAs] = useState<'public' | 'protected'>('public');
  const [isSharing, setIsSharing] = useState(false);
  const [shareToken, setShareToken] = useState('');
  const [processData, setProcessData] = useState<Process | undefined>();

  const checkIfProcessShared = async () => {
    const { shared, sharedAs, shareToken } = await getProcess(processId as string);
    setShared(shared);
    setSharedAs(sharedAs);
    setShareToken(shareToken);
  };

  const refresh = async () => {
    checkIfProcessShared();
  };

  const getProcessData = () => {
    return getProcess(processId as string)
      .then((processData) => {
        setProcessData(processData);
      })
      .catch((error) => {
        console.error('Error fetching process data:', error);
      });
  };

  const handleClose = () => {
    setIsOpen(false);
    setActiveIndex(0);
  };

  const handleCopyXMLToClipboard = async () => {
    if (modeler) {
      const xml = await modeler.getXML();
      if (xml) {
        navigator.clipboard.writeText(xml);
        message.success('Copied to clipboard');
      }
    }
  };

  const shareWrapper = async (fn: (args: any) => Promise<void>, args: any) => {
    try {
      if (isSharing) return;
      setIsSharing(true);
      await fn(args);
    } catch (error) {
      console.error('Sharing failed:', error);
    } finally {
      setIsSharing(false);
    }
  };

  const handleShareMobile = async (sharedAs: 'public' | 'protected') => {
    const { token } = await generateProcessShareToken({ processId });
    await updateProcessGuestAccessRights(processId, { shared: true, sharedAs: sharedAs });

    const shareObject = {
      title: `${processData?.name} | PROCEED`,
      text: 'Here is a shared process for you',
      url: `${window.location.origin}/shared-viewer?token=${token}`,
    };

    if (navigator.share) {
      try {
        await navigator.share(shareObject);
      } catch (err: any) {
        if (!err.toString().includes('AbortError')) {
          console.error(err);
        }
      }
    } else {
      navigator.clipboard.writeText(shareObject.url);
      message.success('Copied to clipboard');
    }
  };

  const handleShareButtonClick = async () => {
    setIsOpen(true);
    getProcessData();
    checkIfProcessShared();
  };

  const optionsMobile = [
    {
      optionIcon: <LinkOutlined style={{ fontSize: '24px' }} />,
      optionName: 'Share Process with Public Link',
      optionTitle: 'Share Process with Public Link',
      optionOnClick: () => shareWrapper(handleShareMobile, 'public'),
    },
    {
      optionIcon: <LinkOutlined style={{ fontSize: '24px' }} />,
      optionName: 'Share Process for Registered Users',
      optionTitle: 'Share Process for Registered Users',
      optionOnClick: () => handleShareMobile('protected'),
    },
    {
      optionIcon: <FilePdfOutlined style={{ fontSize: '24px' }} />,
      optionName: 'Share Process as PDF',
      optionTitle: 'Share Process as PDF',
      optionOnClick: () => onExportMobile('pdf'),
    },
    {
      optionIcon: <FileImageOutlined style={{ fontSize: '24px' }} />,
      optionName: 'Share Process as Image',
      optionTitle: 'Share Process as Image',
      optionOnClick: () => shareWrapper(shareProcessImage, modeler),
    },
    //xml export using webshare api is not supported
    /*{
      optionIcon: (
        <Image priority src="/proceed-icon.png" height={24} width={40} alt="proceed logo" />
      ),
      optionName: 'Share Process as BPMN File',
      optionTitle: 'Share Process as BPMN File',
      optionOnClick: () => onExportMobile('bpmn'),
    },*/
  ];

  const optionsDesktop = [
    {
      optionIcon: <LinkOutlined style={{ fontSize: '24px' }} />,
      optionName: 'Share Public Link',
      optionTitle: 'Share Public Link',
      optionOnClick: async () => {
        setActiveIndex(0);
      },
      subOption: (
        <ModelerShareModalOptionPublicLink
          shared={shared}
          sharedAs={sharedAs}
          shareToken={shareToken}
          refresh={refresh}
        />
      ),
    },
    {
      optionIcon: (
        <span>
          <LeftOutlined style={{ fontSize: '24px' }} />
          <RightOutlined style={{ fontSize: '24px' }} />
        </span>
      ),
      optionName: 'Embed in Website',
      optionTitle: 'Embed in Website',
      optionOnClick: async () => {
        setActiveIndex(1);
      },
      subOption: (
        <ModelerShareModalOptionEmdedInWeb shared={shared} sharedAs={sharedAs} refresh={refresh} />
      ),
    },
    {
      optionIcon: <CopyOutlined style={{ fontSize: '24px' }} />,
      optionTitle: 'Copy Diagram to Clipboard (PNG)',
      optionName: 'Copy Diagram as PNG',
      optionOnClick: () => {
        setActiveIndex(2);
        copyProcessImage(modeler!);
        setActiveIndex(null);
      },
    },
    {
      optionIcon: <CopyOutlined style={{ fontSize: '24px' }} />,
      optionName: 'Copy Diagram as XML',
      optionTitle: 'Copy BPMN to Clipboard (XML)',
      optionOnClick: () => {
        setActiveIndex(3);
        handleCopyXMLToClipboard();
        setActiveIndex(null);
      },
    },
    {
      optionIcon: <ExportOutlined style={{ fontSize: '24px' }} />,
      optionName: 'Export as file',
      optionTitle: 'Export as file',
      optionOnClick: () => {
        setActiveIndex(4);
        onExport();
        handleClose();
      },
    },
  ];

  return (
    <>
      <Modal
        title={<div style={{ textAlign: 'center' }}>Share</div>}
        open={isOpen}
        width={breakpoint.lg ? 750 : 320}
        closeIcon={false}
        onCancel={handleClose}
        zIndex={200}
        footer={
          <Button onClick={handleClose} style={{ border: '1px solid black' }}>
            Close
          </Button>
        }
      >
        <Space
          style={{
            display: 'flex',
            flexDirection: 'row',
            flexWrap: 'wrap',
            justifyContent: breakpoint.lg ? 'center' : 'space-evenly',
            gap: 10,
          }}
        >
          {breakpoint.lg
            ? optionsDesktop.map((option, index) => (
                <ModelerShareModalOption
                  key={index}
                  optionIcon={option.optionIcon}
                  optionName={option.optionName}
                  optionTitle={option.optionTitle}
                  optionOnClick={option.optionOnClick}
                  isActive={index === activeIndex}
                />
              ))
            : optionsMobile.map((option, index) => (
                <ModelerShareModalOption
                  key={index}
                  optionIcon={option.optionIcon}
                  optionName={option.optionName}
                  optionTitle={option.optionTitle}
                  optionOnClick={option.optionOnClick}
                />
              ))}
        </Space>

        {breakpoint.lg && activeIndex !== null && optionsDesktop[activeIndex].subOption && (
          <>
            <Divider style={{ backgroundColor: '#000' }} />
            {optionsDesktop[activeIndex].subOption}
          </>
        )}
      </Modal>
      <Tooltip title="Share">
        <Button icon={<ShareAltOutlined />} onClick={() => handleShareButtonClick()} />
      </Tooltip>
    </>
  );
};

export default ModelerShareModalButton;<|MERGE_RESOLUTION|>--- conflicted
+++ resolved
@@ -27,12 +27,7 @@
 
 type ShareModalProps = {
   onExport: () => void;
-<<<<<<< HEAD
   onExportMobile: (type: ProcessExportTypes) => void;
-  processData: Process;
-=======
-  onExportMobile: (type: ProcessExportOptions['type']) => void;
->>>>>>> cca807af
 };
 
 const ModelerShareModalButton: FC<ShareModalProps> = ({ onExport, onExportMobile }) => {
