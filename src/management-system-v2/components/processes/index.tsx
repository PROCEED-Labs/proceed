--- conflicted
+++ resolved
@@ -1,11 +1,7 @@
 'use client';
 
 import styles from './processes.module.scss';
-<<<<<<< HEAD
-import { ComponentProps, Dispatch, SetStateAction, useRef, useState, useTransition } from 'react';
-=======
-import { ComponentProps, useEffect, useRef, useState, useTransition } from 'react';
->>>>>>> 02a563e9
+import { ComponentProps, Dispatch, SetStateAction, useEffect, useRef, useState, useTransition } from 'react';
 import { Space, Button, Tooltip, Grid, App, Drawer, Dropdown, Card, Badge, Spin } from 'antd';
 import {
   ExportOutlined,
