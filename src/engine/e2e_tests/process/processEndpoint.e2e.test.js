const fs = require('fs');
const path = require('path');
const request = require('supertest')('localhost:33019');

const bpmn = fs.readFileSync(
  path.resolve(__dirname, './data/processBPMN/basicUserTaskProcess.xml'),
  'utf8',
);

const bpmnWithImage = fs.readFileSync(
  path.resolve(__dirname, './data/processBPMN/withImage.xml'),
  'utf8',
);

const fileRefScriptTask = fs.readFileSync(
  path.resolve(__dirname, './data/processBPMN/fileRefScriptTask.xml'),
  'utf8',
);

jest.setTimeout(15000);

describe('Test process endpoints', () => {
  describe('/process', () => {
    it('is an accessible endpoint for GET requests', async () => {
      const response = await request.get('/process');
      expect(response.status).toBe(200);
      expect(response.headers['content-type']).toMatch(/json/);
    });
    it('allows to store new process versions on the engine using POST requests', async () => {
      const putResponse = await request.post('/process/').send({ bpmn });
      expect(putResponse.status).toBe(200);
      const response = await request.get('/process/');
      expect(response.status).toBe(200);
      expect(response.body).toStrictEqual([
        {
          definitionId: 'definitionId',
          versions: [
            {
              bpmn,
              definitionName: 'basicStatic',
              deploymentMethod: 'dynamic',
              deploymentDate: expect.any(Number),
<<<<<<< HEAD
              needs: { html: ['userTaskFileName'], imports: [], images: [], scripts: [] },
              version: 123,
=======
              needs: { html: ['userTaskFileName'], imports: [], images: [] },
              versionId: '123',
>>>>>>> 42c37e2d
            },
          ],
          instances: [],
        },
      ]);
    });
    it('registers a script file as a dependency if it is referenced in the bpmn send in a POST request', async () => {
      const putResponse = await request.post('/process/').send({ bpmn: fileRefScriptTask });
      expect(putResponse.status).toBe(200);
      const response = await request.get('/process/fileRefScriptTaskDefinitionId');
      expect(response.status).toBe(200);
      expect(response.body).toStrictEqual({
        definitionId: 'fileRefScriptTaskDefinitionId',
        versions: [
          {
            bpmn: fileRefScriptTask,
            definitionName: 'scriptFileRef',
            deploymentMethod: 'dynamic',
            deploymentDate: expect.any(Number),
            needs: {
              html: [],
              imports: [],
              images: [],
              scripts: ['scriptTaskFileName'],
            },
            version: 123,
          },
        ],
        instances: [],
      });
    });
    it('registers an image as a dependency if it is referenced in the bpmn send in a POST request', async () => {
      const putResponse = await request.post('/process/').send({ bpmn: bpmnWithImage });
      expect(putResponse.status).toBe(200);
      const response = await request.get('/process/_64552049-90bf-4f5b-96dd-e00747261755');
      expect(response.status).toBe(200);
      expect(response.body).toStrictEqual({
        definitionId: '_64552049-90bf-4f5b-96dd-e00747261755',
        versions: [
          {
            bpmn: bpmnWithImage,
            definitionName: 'With Image',
            deploymentMethod: 'dynamic',
            deploymentDate: expect.any(Number),
            needs: {
              html: ['User_Task_1qjpbcl-1671026484009'],
              imports: [],
              images: ['Activity_08fwikp_image123e6803-63a8-4cf1-9596-2999fdd016a7.png'],
              scripts: [],
            },
            versionId: '1671026484009',
            versionName: 'Version 1',
            versionDescription: 'Initial Version',
            basedOnVersion: '1671024712832',
          },
        ],
        instances: [],
      });
    });
    describe('/process/{definitionId}', () => {
      it('returns process bpmn on GET on existing process', async () => {
        const response = await request.get('/process/definitionId');
        expect(response.status).toBe(200);
        expect(response.body).toStrictEqual({
          definitionId: 'definitionId',
          versions: [
            {
              bpmn,
              definitionName: 'basicStatic',
              deploymentMethod: 'dynamic',
              deploymentDate: expect.any(Number),
<<<<<<< HEAD
              needs: { html: ['userTaskFileName'], imports: [], images: [], scripts: [] },
              version: 123,
=======
              needs: { html: ['userTaskFileName'], imports: [], images: [] },
              versionId: '123',
>>>>>>> 42c37e2d
            },
          ],
          instances: [],
        });
      });

      describe('/process/{definitionId}/versions', () => {
        it('returns an array containing all the known versions of a process on a GET request', async () => {
          const getResponse = await request.get('/process/definitionId/versions');
          expect(getResponse.status).toBe(200);
          expect(getResponse.body).toStrictEqual(['123']);
        });

        describe('/process/{definitionId}/versions/{version}', () => {
          it('returns the information about a specific version of a process on a GET request', async () => {
            const getResponse = await request.get('/process/definitionId/versions/123');
            expect(getResponse.status).toBe(200);
            expect(getResponse.body).toStrictEqual({
              bpmn,
              definitionName: 'basicStatic',
              deploymentMethod: 'dynamic',
              deploymentDate: expect.any(Number),
<<<<<<< HEAD
              needs: { html: ['userTaskFileName'], imports: [], images: [], scripts: [] },
              version: 123,
=======
              needs: { html: ['userTaskFileName'], imports: [], images: [] },
              versionId: '123',
>>>>>>> 42c37e2d
            });
          });
        });
      });

      describe('/process/{definitionId}/user-tasks/{userTaskFileName}', () => {
        it('saves the user task html on PUT request', async () => {
          // check that the user task is currently missing
          const response = await request.get('/process/definitionId/user-tasks/userTaskFileName');
          expect(response.status).toBe(404);

          const html = '<html><head></head><body><form></form></body></html>';
          const putResponse = await request
            .put('/process/definitionId/user-tasks/userTaskFileName')
            .send({ html });
          expect(putResponse.status).toBe(200);
          const getResponse = await request.get(
            '/process/definitionId/user-tasks/userTaskFileName',
          );
          expect(getResponse.status).toBe(200);
          expect(Buffer.from(JSON.parse(getResponse.text).data).toString()).toMatch(html);
        });
        it('adds an image that is referenced in the html to the dependencies of versions that use the user task', async () => {
          const putResponse = await request
            .put(
              '/process/_64552049-90bf-4f5b-96dd-e00747261755/user-tasks/User_Task_1qjpbcl-1671026484009',
            )
            .send({
              html: '<html><head></head><body><form><img src="/resources/process/_64552049-90bf-4f5b-96dd-e00747261755/images/User_Task_1qjpbcl_image72fe83de-2c44-4d1f-ae71-6b323bee7f1c.png"></img></form></body></html>',
            });
          expect(putResponse.status).toBe(200);
          const getResponse = await request.get(
            '/process/_64552049-90bf-4f5b-96dd-e00747261755/user-tasks/User_Task_1qjpbcl-1671026484009',
          );
          expect(getResponse.status).toBe(200);

          const response = await request.get('/process/_64552049-90bf-4f5b-96dd-e00747261755');
          expect(response.status).toBe(200);
          expect(response.body).toStrictEqual({
            definitionId: '_64552049-90bf-4f5b-96dd-e00747261755',
            versions: [
              {
                bpmn: bpmnWithImage,
                definitionName: 'With Image',
                deploymentMethod: 'dynamic',
                deploymentDate: expect.any(Number),
                needs: {
                  html: ['User_Task_1qjpbcl-1671026484009'],
                  imports: [],
                  images: [
                    'Activity_08fwikp_image123e6803-63a8-4cf1-9596-2999fdd016a7.png',
                    'User_Task_1qjpbcl_image72fe83de-2c44-4d1f-ae71-6b323bee7f1c.png',
                  ],
                  scripts: [],
                },
                versionId: '1671026484009',
                versionName: 'Version 1',
                versionDescription: 'Initial Version',
                basedOnVersion: '1671024712832',
              },
            ],
            instances: [],
          });
        });
      });

      describe('/process/{definitionId}/script-tasks/{userTaskFileName}', () => {
        it('saves the script task script on PUT request', async () => {
          // check that the script task is currently missing
          const response = await request.get(
            '/process/definitionId/script-tasks/scriptTaskFileName',
          );
          expect(response.status).toBe(404);

          const script = 'console.log("Hello Test");';
          const putResponse = await request
            .put('/process/definitionId/script-tasks/scriptTaskFileName')
            .send({ script });
          expect(putResponse.status).toBe(200);
          const getResponse = await request.get(
            '/process/definitionId/script-tasks/scriptTaskFileName',
          );
          expect(getResponse.status).toBe(200);
          expect(getResponse.text).toMatch(script);
        });
      });

      describe('/process/{definitionId}/instance', () => {
        let instanceId;
        beforeAll(async () => {
          const getResponse = await request.get('/process/definitionId/instance');
          expect(getResponse.status).toBe(200);
          expect(getResponse.body).toStrictEqual([]);
          const postResponse = await request.post('/process/definitionId/versions/123/instance');
          expect(postResponse.status).toBe(201);
          ({ instanceId } = postResponse.body);
          // allow everything to start correctly (the user task should have completely started)
          await new Promise((res) => setTimeout(res, 500));
        });
        it('responds with statuscode 404 on GET requests with nonexisting definitionId', async () => {
          const response = await request.get('/process/unknownDefinitionId/instance');
          expect(response.status).toBe(404);
        });
        it('returns array containing information about all instances of a process on GET requests', async () => {
          const getResponse = await request.get('/process/definitionId/instance');
          expect(getResponse.status).toBe(200);
          expect(getResponse.body).toStrictEqual([instanceId]);
        });
        describe('/process/{definitionId}/instance/{instanceId}', () => {
          it('responds with an information object for the instance with the requested id on GET requests', async () => {
            const response = await request.get(`/process/definitionId/instance/${instanceId}`);
            expect(response.status).toBe(200);
            expect(response.body).toHaveProperty('instanceState');
            expect(response.body).toHaveProperty('processId');
            expect(response.body).toHaveProperty('processInstanceId');
            expect(response.body).toHaveProperty('tokens');
            response.body.tokens.forEach((token) => {
              // TODO: expect(token).toHaveProperty('state');
              expect(token).toHaveProperty('tokenId');
              expect(token).toHaveProperty('state');
              expect(token).toHaveProperty('currentFlowElementId');
              //expect(token).toHaveProperty('localStartTime');
              //expect(token).toHaveProperty('localExecutionTime');
              //expect(token).toHaveProperty('machineHops');
              // TODO: expect(token).toHaveProperty('machineHops');
            });
          });
        });
        describe('/process/{definitionId}/instance/{instanceId}/instanceState', () => {
          it('allows remotely stopping an instance with a PUT request', async () => {
            const putResponse = await request
              .put(`/process/definitionId/instance/${instanceId}/instanceState`)
              .send({ instanceState: 'stopped' });
            expect(putResponse.status).toBe(200);
            const getResponse = await request.get(`/process/definitionId/instance/${instanceId}`);
            expect(getResponse.body.instanceState).toStrictEqual(['STOPPED']);
          });
        });
      });

      it('allows processes to be deleted using DELETE requests', async () => {
        const response = await request.delete('/process/definitionId');
        expect(response.status).toBe(200);
        const getResponse = await request.get('/process/definitionId');
        expect(getResponse.status).toBe(404);
        await request.delete('/process/_64552049-90bf-4f5b-96dd-e00747261755');
      });
    });
  });
});<|MERGE_RESOLUTION|>--- conflicted
+++ resolved
@@ -40,13 +40,8 @@
               definitionName: 'basicStatic',
               deploymentMethod: 'dynamic',
               deploymentDate: expect.any(Number),
-<<<<<<< HEAD
               needs: { html: ['userTaskFileName'], imports: [], images: [], scripts: [] },
-              version: 123,
-=======
-              needs: { html: ['userTaskFileName'], imports: [], images: [] },
               versionId: '123',
->>>>>>> 42c37e2d
             },
           ],
           instances: [],
@@ -72,7 +67,7 @@
               images: [],
               scripts: ['scriptTaskFileName'],
             },
-            version: 123,
+            versionId: '123',
           },
         ],
         instances: [],
@@ -118,13 +113,8 @@
               definitionName: 'basicStatic',
               deploymentMethod: 'dynamic',
               deploymentDate: expect.any(Number),
-<<<<<<< HEAD
               needs: { html: ['userTaskFileName'], imports: [], images: [], scripts: [] },
-              version: 123,
-=======
-              needs: { html: ['userTaskFileName'], imports: [], images: [] },
               versionId: '123',
->>>>>>> 42c37e2d
             },
           ],
           instances: [],
@@ -147,13 +137,8 @@
               definitionName: 'basicStatic',
               deploymentMethod: 'dynamic',
               deploymentDate: expect.any(Number),
-<<<<<<< HEAD
               needs: { html: ['userTaskFileName'], imports: [], images: [], scripts: [] },
-              version: 123,
-=======
-              needs: { html: ['userTaskFileName'], imports: [], images: [] },
               versionId: '123',
->>>>>>> 42c37e2d
             });
           });
         });
