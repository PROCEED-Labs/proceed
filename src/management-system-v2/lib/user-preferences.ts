import { create } from 'zustand';
import { persist, createJSONStorage } from 'zustand/middleware';
import { useState, useEffect } from 'react';
import { RemoveReadOnly, ToPrimitive } from './typescript-utils';

type GetType<T> = T extends Record<any, any>
  ? T extends readonly any[]
    ? readonly (T[0] extends undefined ? any : ToPrimitive<T[0]>)[]
    : {
        [Key in keyof T]: GetType<T[Key]>;
      }
  : ToPrimitive<T>;

type PreferencesType = Record<string, any> & GetType<typeof defaultPreferences>;

type PreferencesStoreType = {
  preferences: PreferencesType;
  addPreferences: (changes: Partial<RemoveReadOnly<PreferencesType>>) => void;
  _hydrated: boolean;
};

const defaultPreferences = {
  /* Default User-Settings: */
  /*
    Delete user-preferences in localstorage, after adding a preference-setting
    The new default won't be set otherwise
  */
  'icon-view-in-process-list': false,
  'process-list-columns': ['', 'Process Name', 'Description', 'Last Edited'],
<<<<<<< HEAD
  // 'ask-before-deleting': true,
  // 'ask-before-deleting-single': true,
  // 'ask-before-copying': true,
  // 'process-copy-modal-accordion': true,
};
=======
  'ask-before-deleting-multiple': true,
  'ask-before-deleting-single': true,
  'ask-before-copying': true,
  'process-copy-modal-accordion': true,
  'role-page-side-panel': { open: false, width: 300 },
  'user-page-side-panel': { open: false, width: 300 },
  'process-meta-data': { open: false, width: 300 },
} as const;
>>>>>>> 3d2a50e1

const useUserPreferencesStore = create<PreferencesStoreType>()(
  persist(
    (set, get) => ({
      preferences: defaultPreferences,
      addPreferences: (changes) => {
        set({ preferences: { ...get().preferences, ...changes } });
      },
      _hydrated: false,
    }),
    {
      name: 'user-preferences', // name of the item in the storage (must be unique)
      storage: createJSONStorage(() => localStorage), // alternatively: use `sessionStorage` or custom abstraction
    },
  ),
);

const defaultStore: PreferencesStoreType = {
  preferences: defaultPreferences,
  addPreferences: () => {},
  _hydrated: false,
};

type AllProperties = PreferencesType & {
  addPreferences: PreferencesStoreType['addPreferences'];
  _hydrated: PreferencesStoreType['_hydrated'];
};
type AutoGenerators = {
  [K in keyof AllProperties]: () => AllProperties[K];
};
type UseStore = {
  (): PreferencesStoreType;
  <U>(selector: (state: PreferencesStoreType) => U): U;
  getState: (typeof useUserPreferencesStore)['getState'];
  setState: (typeof useUserPreferencesStore)['setState'];
  use: AutoGenerators;
};

const _useUserPreferences = (selector?: (state: PreferencesStoreType) => any) => {
  //@ts-ignore
  const storeValues = useUserPreferencesStore(selector);
  const defaultValues = selector ? selector(defaultStore) : defaultStore;

  const [hydrated, setHydrated] = useState(false);
  useEffect(() => {
    setHydrated(true);
    useUserPreferencesStore.setState({ _hydrated: true });
  }, [hydrated]);

  return hydrated ? storeValues : defaultValues;
};

_useUserPreferences.getState = useUserPreferencesStore.getState;
_useUserPreferences.setState = useUserPreferencesStore.getState;
_useUserPreferences.use = {} as AutoGenerators;

_useUserPreferences.use.addPreferences = () => _useUserPreferences((store) => store.addPreferences);
_useUserPreferences.use._hydrated = () => _useUserPreferences((store) => store._hydrated);
for (const preference of Object.keys(defaultPreferences)) {
  _useUserPreferences.use[preference] = () =>
    _useUserPreferences((store) => store.preferences[preference]);
}

export const useUserPreferences = _useUserPreferences as UseStore;<|MERGE_RESOLUTION|>--- conflicted
+++ resolved
@@ -27,22 +27,10 @@
   */
   'icon-view-in-process-list': false,
   'process-list-columns': ['', 'Process Name', 'Description', 'Last Edited'],
-<<<<<<< HEAD
-  // 'ask-before-deleting': true,
-  // 'ask-before-deleting-single': true,
-  // 'ask-before-copying': true,
-  // 'process-copy-modal-accordion': true,
-};
-=======
-  'ask-before-deleting-multiple': true,
-  'ask-before-deleting-single': true,
-  'ask-before-copying': true,
-  'process-copy-modal-accordion': true,
   'role-page-side-panel': { open: false, width: 300 },
   'user-page-side-panel': { open: false, width: 300 },
   'process-meta-data': { open: false, width: 300 },
 } as const;
->>>>>>> 3d2a50e1
 
 const useUserPreferencesStore = create<PreferencesStoreType>()(
   persist(
