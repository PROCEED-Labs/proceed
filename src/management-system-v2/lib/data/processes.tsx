'use server';

import { getCurrentEnvironment, getCurrentUser } from '@/components/auth';
import { toCaslResource } from '../ability/caslAbility';
// Workaround because top-level await is not supported in server action modules.
// The rest of the app can import from process.ts directly, where init is
// awaited. Since this will always run AFTER init was run and we cache with
// global, we can ignore init here.
import {
  removeProcess,
  getProcessMetaObjects,
  addProcess as _addProcess,
  getProcessBpmn as _getProcessBpmn,
  updateProcess as _updateProcess,
  getProcessVersionBpmn,
  addProcessVersion,
<<<<<<< HEAD
=======
  getProcessUserTaskHtml as _getProcessUserTaskHtml,
  getProcessImage as _getProcessImage,
>>>>>>> 641d2d9a
  updateProcessMetaData,
} from './legacy/_process';
import {
  addDocumentation,
  generateDefinitionsId,
  getDefinitionsVersionInformation,
  setDefinitionsName,
  setDefinitionsVersionInformation,
  toBpmnObject,
  toBpmnXml,
} from '@proceed/bpmn-helper';
import { createProcess, getFinalBpmn } from '../helpers/processHelpers';
import { UserErrorType, userError } from '../user-error';
import { ApiData } from '../fetch-data';
import {
  areVersionsEqual,
  getLocalVersionBpmn,
  selectAsLatestVersion,
  updateProcessVersionBasedOn,
  versionUserTasks,
} from '../helpers/processVersioning';
// Antd uses barrel files, which next optimizes away. That requires us to import
// antd components directly from their files in this server actions file.
import { Process } from './process-schema';
import { revalidatePath } from 'next/cache';
import { getUsersFavourites } from './users';

<<<<<<< HEAD
export const getProcess = async (definitionId: string) => {
  const processMetaObjects: any = getProcessMetaObjects();

  /* TODO: Add ability check */

  // Get ability again since it might have changed.
  //const { ability } = await getCurrentUser();

  const process = processMetaObjects[definitionId];

  if (!process) {
    return userError('A process with this id does not exist.', UserErrorType.NotFoundError);
  }

  /*if (!ability.can('view', toCaslResource('Process', process))) {
    return userError('Not allowed to delete this process', UserErrorType.PermissionError);
  }*/

  const bpmn = await _getProcessBpmn(definitionId);
  return { ...process, bpmn };
};

export const getProcessBPMN = async (definitionId: string, version?: number) => {
  const processMetaObjects = getProcessMetaObjects();
  const process = processMetaObjects[definitionId];

=======
const checkValidity = async (
  definitionId: string,
  operation: 'view' | 'update' | 'delete',
  spaceId: string,
) => {
  const { ability } = await getCurrentEnvironment(spaceId);

  const processMetaObjects = getProcessMetaObjects();
  const process = processMetaObjects[definitionId];

>>>>>>> 641d2d9a
  if (!process) {
    return userError('A process with this id does not exist.', UserErrorType.NotFoundError);
  }

<<<<<<< HEAD
  if (version && !process.versions.some((versionInfo) => versionInfo.version === version)) {
    return userError(
      'The requested version does not exist for the process.',
      UserErrorType.NotFoundError,
    );
  }

  const { ability } = await getCurrentEnvironment(process.environmentId);
  if (!ability.can('view', toCaslResource('Process', process))) {
    return userError('Not allowed to read this process', UserErrorType.PermissionError);
  }

  const bpmn = version
    ? await getProcessVersionBpmn(definitionId, version)
    : await _getProcessBpmn(definitionId);
=======
  /*if (!ability.can('view', toCaslResource('Process', process))) {
    return userError('Not allowed to delete this process', UserErrorType.PermissionError);
  }*/

  const errorMessages = {
    view: 'Not allowed to read this process',
    update: 'Not allowed to update this process',
    delete: 'Not allowed to delete this process',
  };

  if (
    !ability.can(operation, toCaslResource('Process', process), {
      environmentId: process.environmentId,
    })
  ) {
    return userError(errorMessages[operation], UserErrorType.PermissionError);
  }
};
>>>>>>> 641d2d9a

export const getSharedProcessWithBpmn = async (definitionId: string) => {
  const processMetaObj = getProcessMetaObjects()[definitionId];

  if (!processMetaObj) {
    return userError(`Process does not exist `);
  }

  if (processMetaObj.shareTimestamp > 0 || processMetaObj.allowIframeTimestamp > 0) {
    const bpmn = await _getProcessBpmn(definitionId);
    const processWithBPMN = { ...processMetaObj, bpmn: bpmn };
    return processWithBPMN;
  }

  return userError(`Access Denied: Process is not shared`, UserErrorType.PermissionError);
};

export const getProcess = async (definitionId: string, spaceId: string) => {
  const error = await checkValidity(definitionId, 'view', spaceId);

  if (error) return error;

  return getProcessMetaObjects()[definitionId];
};

export const getProcessBPMN = async (definitionId: string, spaceId: string, versionId?: number) => {
  const error = await checkValidity(definitionId, 'view', spaceId);

  if (error) return error;

  const process = getProcessMetaObjects()[definitionId];

  let bpmn;
  if (versionId) {
    if (!process.versions.some((version) => version.version === versionId)) {
      return userError(
        `The requested version does not exist for the requested process.`,
        UserErrorType.NotFoundError,
      );
    }

    bpmn = await getProcessVersionBpmn(definitionId, versionId);
  } else {
    bpmn = await _getProcessBpmn(definitionId);
  }

  return bpmn;
};

export const deleteProcesses = async (definitionIds: string[], spaceId: string) => {
  for (const definitionId of definitionIds) {
    const error = await checkValidity(definitionId, 'delete', spaceId);

    if (error) return error;

    await removeProcess(definitionId);
  }
};

export const addProcesses = async (
  values: { name: string; description: string; bpmn?: string; folderId?: string }[],
  spaceId: string,
) => {
  const { ability, activeEnvironment } = await getCurrentEnvironment(spaceId);
  const { userId } = await getCurrentUser();

  const newProcesses: Process[] = [];

  for (const value of values) {
    const { bpmn } = await createProcess({
      name: value.name,
      description: value.description,
      bpmn: value.bpmn,
    });

    const newProcess = {
      bpmn,
      owner: userId,
      environmentId: activeEnvironment.spaceId,
    };

    if (!ability.can('create', toCaslResource('Process', newProcess))) {
      return userError('Not allowed to create this process', UserErrorType.PermissionError);
    }

    // bpmn prop gets deleted in addProcess()
    const process = await _addProcess({ ...newProcess, folderId: value.folderId });

    if (typeof process !== 'object') {
      return userError('A process with this id does already exist');
    }

    newProcesses.push({ ...process, bpmn });
  }

  return newProcesses;
};

export const updateProcessShareInfo = async (
  definitionsId: string,
<<<<<<< HEAD
  shared: boolean | undefined,
  sharedAs: 'public' | 'protected' | undefined,
  shareTimestamp: number | undefined,
) => {
  const { ability } = await getCurrentEnvironment();

  const processMetaObjects: any = getProcessMetaObjects();
  const process = processMetaObjects[definitionsId];

  if (!process) {
    return userError('A process with this id does not exist.', UserErrorType.NotFoundError);
  }

  if (!ability.can('update', toCaslResource('Process', process))) {
    return userError('Not allowed to update this process', UserErrorType.PermissionError);
  }

  await updateProcessMetaData(definitionsId, {
    shared,
    sharedAs,
    shareTimestamp,
=======
  sharedAs: 'public' | 'protected' | undefined,
  shareTimestamp: number | undefined,
  allowIframeTimestamp: number | undefined,
  spaceId: string,
) => {
  const error = await checkValidity(definitionsId, 'update', spaceId);

  if (error) return error;

  await updateProcessMetaData(definitionsId, {
    sharedAs: sharedAs,
    shareTimestamp: shareTimestamp,
    allowIframeTimestamp: allowIframeTimestamp,
>>>>>>> 641d2d9a
  });
};

export const updateProcess = async (
  definitionsId: string,
  spaceId: string,
  bpmn?: string,
  description?: string,
  name?: string,
  invalidate = false,
) => {
  const error = await checkValidity(definitionsId, 'update', spaceId);

  if (error) return error;

  // Either replace or update the old BPMN.
  let newBpmn = bpmn ?? (await _getProcessBpmn(definitionsId));
  if (description !== undefined) {
    newBpmn = (await addDocumentation(newBpmn, description)) as string;
  }
  if (name !== undefined) {
    newBpmn = (await setDefinitionsName(newBpmn, name)) as string;
  }

  // This invalidates the client-side router cache. Since we don't call
  // router.refresh() in the modeler for every change, we need to invalidate the
  // cache here so that the old BPMN isn't reused within 30s. See:
  // https://nextjs.org/docs/app/building-your-application/caching#invalidation-1
  if (invalidate) {
    revalidatePath(`/processes/${definitionsId}`);
  }

  await _updateProcess(definitionsId, { bpmn: newBpmn });
};

export const updateProcesses = async (
  processes: {
    name?: string;
    description?: string;
    bpmn?: string;
    id: string;
  }[],
  spaceId: string,
) => {
  const res = await Promise.all(
    processes.map(async (process) => {
      return await updateProcess(
        process.id,
        spaceId,
        process.bpmn,
        process.description,
        process.name,
      );
    }),
  );

  const firstError = res.find((r) => r && 'error' in r);

  return firstError ?? res;
};

export const copyProcesses = async (
  processes: {
    name: string;
    description: string;
    originalId: string;
    originalVersion?: string;
    folderId?: string;
  }[],
  spaceId: string,
) => {
  const { ability, activeEnvironment } = await getCurrentEnvironment(spaceId);
  const { userId } = await getCurrentUser();
  const copiedProcesses: Process[] = [];

  for (const copyProcess of processes) {
    // Copy the original BPMN and update it for the new process.
    const newId = generateDefinitionsId();
    // Copy either a process or a specific version.
    const originalBpmn = copyProcess.originalVersion
      ? await getProcessVersionBpmn(copyProcess.originalId, +copyProcess.originalVersion)
      : await _getProcessBpmn(copyProcess.originalId);

    // TODO: Does createProcess() do the same as this function?
    const newBpmn = await getFinalBpmn({ ...copyProcess, id: newId, bpmn: originalBpmn });

    // TODO: include variables in copy?
    const newProcess = {
      owner: userId,
      definitionId: newId,
      bpmn: newBpmn,
      environmentId: activeEnvironment.spaceId,
    };

    if (!ability.can('create', toCaslResource('Process', newProcess))) {
      return userError('Not allowed to create this process', UserErrorType.PermissionError);
    }
    const process = await _addProcess(newProcess);

    if (typeof process !== 'object') {
      return userError('A process with this id does already exist');
    }

    copiedProcesses.push({ ...process, bpmn: newBpmn });
  }

  return copiedProcesses;
};

export const createVersion = async (
  versionName: string,
  versionDescription: string,
  processId: string,
  spaceId: string,
) => {
  const error = await checkValidity(processId, 'update', spaceId);

  if (error) return error;

  const bpmn = await _getProcessBpmn(processId);
  const bpmnObj = await toBpmnObject(bpmn);

  const { versionBasedOn } = await getDefinitionsVersionInformation(bpmnObj);

  // add process version to bpmn
  const epochTime = +new Date();
  await setDefinitionsVersionInformation(bpmnObj, {
    version: epochTime,
    versionName,
    versionDescription,
    versionBasedOn,
  });

  const processMetaObjects: any = getProcessMetaObjects();
  const process = processMetaObjects[processId];

  await versionUserTasks(process, epochTime, bpmnObj);

  const versionedBpmn = await toBpmnXml(bpmnObj);

  // if the new version has no changes to the version it is based on don't create a new version and return the previous version
  const basedOnBPMN =
    versionBasedOn !== undefined ? await getLocalVersionBpmn(process, versionBasedOn) : undefined;

  if (basedOnBPMN && (await areVersionsEqual(versionedBpmn, basedOnBPMN))) {
    return versionBasedOn;
  }

  // send final process version bpmn to the backend
  addProcessVersion(processId, versionedBpmn);

  await updateProcessVersionBasedOn(process, epochTime);

  return epochTime;
};

export const setVersionAsLatest = async (processId: string, version: number, spaceId: string) => {
  const error = await checkValidity(processId, 'update', spaceId);

  if (error) return error;

  await selectAsLatestVersion(processId, version);
};

export const getFavouritesProcessIds = async () => {
  const favs = await getUsersFavourites();

  return favs ?? [];
};

export const getProcessUserTaskHTML = async (
  definitionId: string,
  taskFileName: string,
  spaceId: string,
) => {
  const error = await checkValidity(definitionId, 'view', spaceId);

  if (error) return error;

  return _getProcessUserTaskHtml(definitionId, taskFileName);
};

export const getProcessImage = async (
  definitionId: string,
  imageFileName: string,
  spaceId: string,
) => {
  const error = await checkValidity(definitionId, 'view', spaceId);

  if (error) return error;

  return _getProcessImage(definitionId, imageFileName);
};<|MERGE_RESOLUTION|>--- conflicted
+++ resolved
@@ -14,11 +14,8 @@
   updateProcess as _updateProcess,
   getProcessVersionBpmn,
   addProcessVersion,
-<<<<<<< HEAD
-=======
   getProcessUserTaskHtml as _getProcessUserTaskHtml,
   getProcessImage as _getProcessImage,
->>>>>>> 641d2d9a
   updateProcessMetaData,
 } from './legacy/_process';
 import {
@@ -46,34 +43,6 @@
 import { revalidatePath } from 'next/cache';
 import { getUsersFavourites } from './users';
 
-<<<<<<< HEAD
-export const getProcess = async (definitionId: string) => {
-  const processMetaObjects: any = getProcessMetaObjects();
-
-  /* TODO: Add ability check */
-
-  // Get ability again since it might have changed.
-  //const { ability } = await getCurrentUser();
-
-  const process = processMetaObjects[definitionId];
-
-  if (!process) {
-    return userError('A process with this id does not exist.', UserErrorType.NotFoundError);
-  }
-
-  /*if (!ability.can('view', toCaslResource('Process', process))) {
-    return userError('Not allowed to delete this process', UserErrorType.PermissionError);
-  }*/
-
-  const bpmn = await _getProcessBpmn(definitionId);
-  return { ...process, bpmn };
-};
-
-export const getProcessBPMN = async (definitionId: string, version?: number) => {
-  const processMetaObjects = getProcessMetaObjects();
-  const process = processMetaObjects[definitionId];
-
-=======
 const checkValidity = async (
   definitionId: string,
   operation: 'view' | 'update' | 'delete',
@@ -84,28 +53,10 @@
   const processMetaObjects = getProcessMetaObjects();
   const process = processMetaObjects[definitionId];
 
->>>>>>> 641d2d9a
   if (!process) {
     return userError('A process with this id does not exist.', UserErrorType.NotFoundError);
   }
 
-<<<<<<< HEAD
-  if (version && !process.versions.some((versionInfo) => versionInfo.version === version)) {
-    return userError(
-      'The requested version does not exist for the process.',
-      UserErrorType.NotFoundError,
-    );
-  }
-
-  const { ability } = await getCurrentEnvironment(process.environmentId);
-  if (!ability.can('view', toCaslResource('Process', process))) {
-    return userError('Not allowed to read this process', UserErrorType.PermissionError);
-  }
-
-  const bpmn = version
-    ? await getProcessVersionBpmn(definitionId, version)
-    : await _getProcessBpmn(definitionId);
-=======
   /*if (!ability.can('view', toCaslResource('Process', process))) {
     return userError('Not allowed to delete this process', UserErrorType.PermissionError);
   }*/
@@ -124,40 +75,10 @@
     return userError(errorMessages[operation], UserErrorType.PermissionError);
   }
 };
->>>>>>> 641d2d9a
-
-export const getSharedProcessWithBpmn = async (definitionId: string) => {
-  const processMetaObj = getProcessMetaObjects()[definitionId];
-
-  if (!processMetaObj) {
-    return userError(`Process does not exist `);
-  }
-
-  if (processMetaObj.shareTimestamp > 0 || processMetaObj.allowIframeTimestamp > 0) {
-    const bpmn = await _getProcessBpmn(definitionId);
-    const processWithBPMN = { ...processMetaObj, bpmn: bpmn };
-    return processWithBPMN;
-  }
-
-  return userError(`Access Denied: Process is not shared`, UserErrorType.PermissionError);
-};
-
-export const getProcess = async (definitionId: string, spaceId: string) => {
-  const error = await checkValidity(definitionId, 'view', spaceId);
-
-  if (error) return error;
-
-  return getProcessMetaObjects()[definitionId];
-};
-
-export const getProcessBPMN = async (definitionId: string, spaceId: string, versionId?: number) => {
-  const error = await checkValidity(definitionId, 'view', spaceId);
-
-  if (error) return error;
-
+
+const getBpmnVersion = async (definitionId: string, versionId?: number) => {
   const process = getProcessMetaObjects()[definitionId];
 
-  let bpmn;
   if (versionId) {
     if (!process.versions.some((version) => version.version === versionId)) {
       return userError(
@@ -166,12 +87,47 @@
       );
     }
 
-    bpmn = await getProcessVersionBpmn(definitionId, versionId);
+    return await getProcessVersionBpmn(definitionId, versionId);
   } else {
-    bpmn = await _getProcessBpmn(definitionId);
-  }
-
-  return bpmn;
+    return await _getProcessBpmn(definitionId);
+  }
+};
+
+export const getSharedProcessWithBpmn = async (definitionId: string, versionId?: number) => {
+  const processMetaObj = getProcessMetaObjects()[definitionId];
+
+  if (!processMetaObj) {
+    return userError(`Process does not exist `);
+  }
+
+  if (processMetaObj.shareTimestamp > 0 || processMetaObj.allowIframeTimestamp > 0) {
+    const bpmn = await getBpmnVersion(definitionId, versionId);
+
+    if (typeof bpmn === 'object') {
+      return bpmn;
+    }
+
+    const processWithBPMN = { ...processMetaObj, bpmn: bpmn };
+    return processWithBPMN;
+  }
+
+  return userError(`Access Denied: Process is not shared`, UserErrorType.PermissionError);
+};
+
+export const getProcess = async (definitionId: string, spaceId: string) => {
+  const error = await checkValidity(definitionId, 'view', spaceId);
+
+  if (error) return error;
+
+  return getProcessMetaObjects()[definitionId];
+};
+
+export const getProcessBPMN = async (definitionId: string, spaceId: string, versionId?: number) => {
+  const error = await checkValidity(definitionId, 'view', spaceId);
+
+  if (error) return error;
+
+  return await getBpmnVersion(definitionId, versionId);
 };
 
 export const deleteProcesses = async (definitionIds: string[], spaceId: string) => {
@@ -225,29 +181,6 @@
 
 export const updateProcessShareInfo = async (
   definitionsId: string,
-<<<<<<< HEAD
-  shared: boolean | undefined,
-  sharedAs: 'public' | 'protected' | undefined,
-  shareTimestamp: number | undefined,
-) => {
-  const { ability } = await getCurrentEnvironment();
-
-  const processMetaObjects: any = getProcessMetaObjects();
-  const process = processMetaObjects[definitionsId];
-
-  if (!process) {
-    return userError('A process with this id does not exist.', UserErrorType.NotFoundError);
-  }
-
-  if (!ability.can('update', toCaslResource('Process', process))) {
-    return userError('Not allowed to update this process', UserErrorType.PermissionError);
-  }
-
-  await updateProcessMetaData(definitionsId, {
-    shared,
-    sharedAs,
-    shareTimestamp,
-=======
   sharedAs: 'public' | 'protected' | undefined,
   shareTimestamp: number | undefined,
   allowIframeTimestamp: number | undefined,
@@ -261,7 +194,6 @@
     sharedAs: sharedAs,
     shareTimestamp: shareTimestamp,
     allowIframeTimestamp: allowIframeTimestamp,
->>>>>>> 641d2d9a
   });
 };
 
