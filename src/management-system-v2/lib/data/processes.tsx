--- conflicted
+++ resolved
@@ -36,11 +36,8 @@
 } from '../helpers/processVersioning';
 // Antd uses barrel files, which next optimizes away. That requires us to import
 // antd components directly from their files in this server actions file.
-<<<<<<< HEAD
-=======
 import Button from 'antd/es/button';
 import { Process } from './process-schema';
->>>>>>> bf56c5f3
 import { revalidatePath } from 'next/cache';
 
 export const getProcess = async (definitionId: string) => {
