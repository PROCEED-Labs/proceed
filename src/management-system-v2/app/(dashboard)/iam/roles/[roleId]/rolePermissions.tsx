'use client';

import {
  Divider,
  Form,
  Row,
  Space,
  Switch,
  Typography,
  FloatButton,
  Tooltip,
  Spin,
  App,
} from 'antd';
import { SaveOutlined, LoadingOutlined } from '@ant-design/icons';
import { ResourceActionType } from '@/lib/ability/caslAbility';
import { FC, useState } from 'react';
import { ApiData, usePutAsset } from '@/lib/fetch-data';
<<<<<<< HEAD
import { useAuthStore } from '@/lib/iam';
import { switchChecked, switchDisabled, togglePermission } from './role-permissions-helper';
=======
import { switchChecked, switchDisabled, togglePermission } from './role-permissions-helper';
import { useAbilityStore } from '@/lib/abilityStore';
>>>>>>> c519254e

type PermissionCategory = {
  key: string;
  title: string;
  resource: keyof Role['permissions'];
  permissions: {
    key: string;
    title: string;
    description: string;
    permission: ResourceActionType;
  }[];
};

const basePermissionOptions: PermissionCategory[] = [
  {
    key: 'process',
    title: 'PROCESSES',
    resource: 'Process',
    permissions: [
      {
        key: 'process_view',
        title: 'View processes',
        description: 'Allows a user to view her or his processes. (Enables the Processes view.)',
        permission: 'view',
      },
      {
        key: 'process_manage',
        title: 'Manage processes',
        description: 'Allows a user to create, modify and delete processes in the Processes view.',
        permission: 'manage',
      },
      {
        key: 'process_share',
        title: 'Share processes',
        description: 'Allows a user to share processes with different users and groups.',
        permission: 'share',
      },
      {
        key: 'process_admin',
        title: 'Administrate processes',
        description: 'Allows a user to create, modify, delete and share all PROCEED processes.',
        permission: 'admin',
      },
    ],
  },
  {
    key: 'projects',
    title: 'PROJECTS',
    resource: 'Project',
    permissions: [
      {
        key: 'View projects',
        title: 'View projects',
        description: 'Allows a user to view her or his projects. (Enables the Projects view.)',
        permission: 'view',
      },

      {
        key: 'Manage projects',
        title: 'Manage projects',
        description: 'Allows a user to create, modify and delete projects in the Projects view.',
        permission: 'manage',
      },

      {
        key: 'Share projects',
        title: 'Share projects',
        description: 'Allows a user to share projects with different users and groups.',
        permission: 'share',
      },

      {
        key: 'Administrate projects',
        title: 'Administrate projects',
        description: 'Allows a user to create, modify, delete and share all PROCEED projects.',
        permission: 'admin',
      },
    ],
  },
  {
    key: 'templates',
    title: 'TEMPLATES',
    resource: 'Template',
    permissions: [
      {
        key: 'View templates',
        title: 'View templates',
        description: 'A,llows a user to view her or his templates. (Enables the Templates view.)',
        permission: 'view',
      },

      {
        key: 'Manage templates',
        title: 'Manage templates',
        description: 'A,llows a user to create, modify and delete templates in the Templates view.',
        permission: 'manage',
      },

      {
        key: 'Share templates',
        title: 'Share templates',
        description: 'A,llows a user to share templates with different users and groups.',
        permission: 'share',
      },

      {
        key: 'Administrate templates',
        title: 'Administrate templates',
        description: 'A,llows a user to create, modify, delete and share all PROCEED templates.',
        permission: 'admin',
      },
    ],
  },
  {
    key: 'tasks',
    title: 'TASKS',
    resource: 'Task',
    permissions: [
      {
        key: 'View tasks',
        title: 'View tasks',
        description: 'A,llows a user to view her or his tasks. (Enables the Tasklist view.)',
        permission: 'view',
      },
    ],
  },
  {
    key: 'machines',
    title: 'MACHINES',
    resource: 'Machine',
    permissions: [
      {
        key: 'View machines',
        title: 'View machines',
        description: ',Allows a user to view all machines. (Enables the Machines view.)',
        permission: 'view',
      },

      {
        key: 'Manage machines',
        title: 'Manage machines',
        description: 'Allows a user to create, modify and delete machines in the Machines view.',
        permission: 'manage',
      },
    ],
  },
  {
    key: 'executions',
    title: 'EXECUTIONS',
    resource: 'Execution',
    permissions: [
      {
        key: 'View executions',
        title: 'View executions',
        description: 'Allows a user to view all executions. (Enables the Executions view.)',
        permission: 'view',
      },
    ],
  },
  {
    key: 'roles',
    title: 'ROLES',
    resource: 'Role',
    permissions: [
      {
        key: 'Manage roles',
        title: 'Manage roles',
        description: 'Allows a user to create, modify and delete roles. (Enables the IAM view.)',
        permission: 'manage',
      },
    ],
  },
  {
    key: 'users',
    title: 'Users',
    resource: 'User',
    permissions: [
      {
        key: 'Manage users',
        title: 'Manage users',
        description:
          'Allows a user to create,, delete and enable/disable users. (Enables the IAM view.)',
        permission: 'manage',
      },

      {
        key: 'Manage roles of users',
        title: 'Manage roles of users',
        description:
          'Allows a user to assign roles to a user and to remove roles from a user. (Enables the IAM view.)',
        permission: 'manage-roles',
      },
    ],
  },
  {
    key: 'settings',
    title: 'SETTINGS',
    resource: 'Setting',
    permissions: [
      {
        key: 'Administrate settings',
        title: 'Administrate settings',
        description:
          'Allows a user to administrate the settings of the Management System and the Engine. (Enables the Settings view.)',
        permission: 'admin',
      },
    ],
  },
  {
    key: 'environment_configurations',
    title: 'Environment Configurations',
    resource: 'EnvConfig',
    permissions: [
      {
        key: 'Administrate environment configuration',
        title: 'Administrate environment configuration',
        description:
          'Allows a user to administrate the environment configuration of the Management System. (Enables the Environment Configuration view.)',
        permission: 'admin',
      },
    ],
  },
  {
    key: 'all',
    title: 'ALL',
    resource: 'All',
    permissions: [
      {
        key: 'Administrator Permissions',
        title: 'Administrator Permissions',
        description:
          'Grants a user full administrator permissions for the PROCEED Management System.',
        permission: 'admin',
      },
    ],
  },
];

type Role = ApiData<'/roles', 'get'>[number];

const RolePermissions: FC<{ role: Role }> = ({ role }) => {
  const [permissions, setPermissions] = useState(role.permissions);
<<<<<<< HEAD
  const ability = useAuthStore((store) => store.ability);
=======
  const ability = useAbilityStore((store) => store.ability);
>>>>>>> c519254e
  const { mutateAsync, isLoading } = usePutAsset('/roles/{id}', {
    /* onSuccess: () => message.open({ content: 'Role updated', type: 'success' }),
    onError: () => message.open({ content: 'Something went wrong', type: 'error' }), */
  });
  const { message } = App.useApp();
  const [form] = Form.useForm();

  async function updateRole() {
    try {
      await mutateAsync({
        params: { path: { id: role.id } },
        body: {
          description: role.description,
          name: role.name,
          permissions: permissions,
          note: role.note,
          default: role.default,
          expiration: role.expiration,
        },
      });

      message.open({ content: 'Role updated', type: 'success' });
    } catch (e) {
      message.open({ content: 'Something went wrong', type: 'error' });
    }
  }

  return (
    <div
      style={{
        scrollBehavior: 'smooth',
        overflowY: 'scroll',
        maxHeight: '100%',
        height: '100%',
      }}
    >
      <Form form={form} onFinish={updateRole}>
        {basePermissionOptions.map((permissionCategory) => (
          <>
            <Typography.Title type="secondary" level={5}>
              {permissionCategory.title}
            </Typography.Title>
            {permissionCategory.permissions.map((permission, idx) => (
              <>
                <Row key={permissionCategory.key} align="top" justify="space-between" wrap={false}>
                  <Space direction="vertical" size={0}>
                    <Typography.Text strong>{permission.title}</Typography.Text>
                    <Typography.Text type="secondary">{permission.description}</Typography.Text>
                  </Space>
                  <Form.Item name={`${permissionCategory.resource}-${permission.permission}`}>
                    <Switch
                      disabled={
                        isLoading ||
                        switchDisabled(
                          permissions,
                          permissionCategory.resource,
                          permission.permission,
                          ability,
                        )
                      }
                      checked={switchChecked(
                        permissions,
                        permissionCategory.resource,
                        permission.permission,
                      )}
                      onChange={() =>
                        setPermissions(
                          togglePermission(
                            permissions,
                            permissionCategory.resource,
                            permission.permission,
                          ),
                        )
                      }
                    />
                  </Form.Item>
                </Row>
                {idx < permissionCategory.permissions.length - 1 && (
                  <Divider style={{ marginTop: '10px', marginBottom: '10px' }} />
                )}
              </>
            ))}
            <br />
          </>
        ))}

        <Tooltip title="Save changes">
          <FloatButton
            type="primary"
            icon={
              isLoading ? (
                <Spin indicator={<LoadingOutlined style={{ color: '#fff' }} />} />
              ) : (
                <SaveOutlined />
              )
            }
            onClick={() => !isLoading && form.submit()}
          />
        </Tooltip>
      </Form>
    </div>
  );
};

export default RolePermissions;<|MERGE_RESOLUTION|>--- conflicted
+++ resolved
@@ -16,13 +16,8 @@
 import { ResourceActionType } from '@/lib/ability/caslAbility';
 import { FC, useState } from 'react';
 import { ApiData, usePutAsset } from '@/lib/fetch-data';
-<<<<<<< HEAD
-import { useAuthStore } from '@/lib/iam';
-import { switchChecked, switchDisabled, togglePermission } from './role-permissions-helper';
-=======
 import { switchChecked, switchDisabled, togglePermission } from './role-permissions-helper';
 import { useAbilityStore } from '@/lib/abilityStore';
->>>>>>> c519254e
 
 type PermissionCategory = {
   key: string;
@@ -265,11 +260,7 @@
 
 const RolePermissions: FC<{ role: Role }> = ({ role }) => {
   const [permissions, setPermissions] = useState(role.permissions);
-<<<<<<< HEAD
-  const ability = useAuthStore((store) => store.ability);
-=======
   const ability = useAbilityStore((store) => store.ability);
->>>>>>> c519254e
   const { mutateAsync, isLoading } = usePutAsset('/roles/{id}', {
     /* onSuccess: () => message.open({ content: 'Role updated', type: 'success' }),
     onError: () => message.open({ content: 'Something went wrong', type: 'error' }), */
