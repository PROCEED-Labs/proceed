--- conflicted
+++ resolved
@@ -69,7 +69,7 @@
       (item) => !(item && 'type' in item && item.type === 'divider'),
     );
 
-    if (userData && !userData.guest) {
+    if (userData && !userData.isGuest) {
       layoutMenuItems = [
         {
           label: 'Profile',
@@ -110,13 +110,8 @@
 
   return (
     <UserSpacesContext.Provider value={userEnvironments}>
-<<<<<<< HEAD
       <SpaceContext.Provider value={activeSpace}>
         {userData && !userData.isGuest ? (
-=======
-      <SpaceContext.Provider value={{ ...activeSpace, customLogo }}>
-        {userData && !userData.guest ? (
->>>>>>> e0699152
           <AuthenticatedUserDataModal
             modalOpen={!userData.username || !userData.lastName || !userData.firstName}
             userData={userData}
