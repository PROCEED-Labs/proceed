'use client';

<<<<<<< HEAD
import { FC, Fragment, useEffect, useState } from 'react';
=======
import { FC, Fragment, use, useEffect, useState } from 'react';
>>>>>>> b610617f
import {
  Typography,
  Alert,
  Form,
  Input,
  Button as AntDesignButton,
  Divider,
  ButtonProps,
  ConfigProvider,
  TabsProps,
  Tabs,
  Grid,
  Select,
} from 'antd';

import { GoOrganization } from 'react-icons/go';
import { MdLogin } from 'react-icons/md';
import { BsFillPersonPlusFill } from 'react-icons/bs';
import { MdEmail } from 'react-icons/md';
import { FaCircleArrowUp } from 'react-icons/fa6';

import { useSearchParams } from 'next/navigation';
import Link from 'next/link';
import Image from 'next/image';
import { signIn } from 'next-auth/react';
import { type ExtractedProvider } from '@/lib/auth';
<<<<<<< HEAD
=======
import { EnvVarsContext } from '@/components/env-vars-context';
>>>>>>> b610617f
import AuthModal from '../auth-modal';

const verticalGap = '1rem';

const divider = (
  <Divider style={{ color: 'black' }}>
    <Typography.Text style={{ display: 'block', textAlign: 'center' }}>OR</Typography.Text>
  </Divider>
);

const Button = (props: ButtonProps) => (
  <div style={{ display: 'flex', justifyContent: 'center' }}>
    <AntDesignButton
      type="primary"
      {...props}
      style={{
        display: 'flex',
        alignItems: 'center',
        justifyContent: 'center',
        padding: '1.5rem',
        width: '25ch',
        maxWidth: '80%',
        textWrap: 'wrap',
        ...(props.style ?? {}),
      }}
    />
  </div>
);

const signInTitle = (
  <Typography.Title level={4} style={{ textAlign: 'center' }}>
    SIGN IN
  </Typography.Title>
);

const CredentialsSignIn = ({
  provider,
  callbackUrl,
}: {
  provider: Extract<ExtractedProvider, { type: 'credentials' }>;
  callbackUrl?: string;
}) => {
  return (
    <Form
      onFinish={(values) => signIn(provider.id, { ...values, callbackUrl })}
      key={provider.id}
      layout="vertical"
    >
      {Object.keys(provider.credentials).map((key) => (
        <Form.Item name={key} key={key} style={{ marginBottom: '.5rem' }}>
          <Input
            placeholder={provider.credentials[key].label}
            type={provider.credentials[key].type as string}
            defaultValue={provider.credentials[key].value as string}
          />
        </Form.Item>
      ))}
      <Button htmlType="submit" style={{ marginBottom: verticalGap }}>
        {provider.name}
      </Button>
    </Form>
  );
};

const SignIn: FC<{
  providers: ExtractedProvider[];
  userType: 'guest' | 'user' | 'none';
  guestReferenceToken?: string;
}> = ({ providers, userType, guestReferenceToken }) => {
  const env = use(EnvVarsContext);
  const breakpoint = Grid.useBreakpoint();
  const searchParams = useSearchParams();
  const callbackUrl = searchParams.get('callbackUrl') ?? undefined;
  const callbackUrlWithGuestRef = guestReferenceToken
    ? `/transfer-processes?referenceToken=${guestReferenceToken}&callbackUrl=${callbackUrl}`
    : callbackUrl;
  const authError = searchParams.get('error');

  const oauthProviders = providers.filter((provider) => provider.type === 'oauth');
  const guestProvider = providers.find((provider) => provider.id === 'guest-signin');

  const emailProvider = providers.find((provider) => provider.type === 'email');
  const passwordSigninProvider = providers.find(
    (provider) => provider.id === 'username-password-signin',
  );
  const passwordSignupProvider = providers.find(
    (provider) => provider.id === 'username-password-signup',
  );
  const developmentUsersProvider = providers.find(
    (provider) => provider.id === 'development-users',
  );

  const [_activeIndex, setActiveIndex] = useState<string | null>(null);

  // We need to wait until the component is mounted on the client
  // to open the modal, otherwise it will cause a hydration mismatch
  const [open, setOpen] = useState(false);
  useEffect(() => {
    setOpen(true);
  }, [setOpen]);

  type Tab = NonNullable<TabsProps['items']>[number];
  const tabs: (Tab & { href?: string; onClick?: () => void })[] = [];

  if (developmentUsersProvider) {
    tabs.push({
      icon: <FaCircleArrowUp size={26} />,
      label: 'Sign In as Development User',
      key: 'development-users',
      children: (
        <Form
          onFinish={(values) =>
            signIn(developmentUsersProvider.id, { ...values, callbackUrl: callbackUrlWithGuestRef })
          }
          key={developmentUsersProvider.id}
          layout="vertical"
        >
          <Form.Item name="username" initialValue="admin">
            <Select
              options={[
                {
                  value: 'admin',
                },
                { value: 'johndoe' },
              ]}
            />
          </Form.Item>
          <Button htmlType="submit" style={{ marginBottom: verticalGap }}>
            {developmentUsersProvider.name}
          </Button>
        </Form>
      ),
    });
  }

  if (emailProvider) {
    tabs.push({
      icon: <MdEmail size={26} />,
      label: (
        <span>
          Sign In with <span style={{ whiteSpace: 'nowrap' }}>E-Mail</span>
        </span>
      ),
      key: 'signin-email',
      children: (
        <>
          <Form
            onFinish={(values) =>
              signIn(emailProvider.id, { ...values, callbackUrl: callbackUrlWithGuestRef })
            }
            key={emailProvider.id}
            layout="vertical"
            style={{ marginBottom: verticalGap }}
          >
            <Form.Item
              name="email"
              rules={[{ type: 'email', required: true }]}
              style={{ marginBottom: verticalGap }}
            >
              <Input placeholder="E-Mail" />
            </Form.Item>
            <Button htmlType="submit">Continue with E-Mail</Button>
          </Form>

          <Alert
            message="Note: Simply sign in with your e-mail address and we will send you an access link."
            type="info"
          />
        </>
      ),
    });
  }

  if (passwordSigninProvider) {
    tabs.push({
      icon: <MdLogin size={26} />,
      label: 'Sign In with Password',
      key: 'signin-password',
      children: (
        <CredentialsSignIn
          provider={passwordSigninProvider as any}
          callbackUrl={callbackUrlWithGuestRef}
        />
      ),
    });
  }

  if (passwordSignupProvider) {
    tabs.push({
      icon: <BsFillPersonPlusFill size={26} />,
      label: 'Register as New User',
      key: 'signup-password',
      children: (
        <CredentialsSignIn
          provider={passwordSignupProvider as any}
          callbackUrl={callbackUrlWithGuestRef}
        />
      ),
    });
  }

  if (!env.PROCEED_PUBLIC_IAM_ONLY_ONE_ORGANIZATIONAL_SPACE) {
    tabs.push({
      icon: <GoOrganization size={26} />,
      label: 'Create Organization',
      key: 'create-organization',
      href: '/create-organization',
      children: null,
    });
  }

  for (const provider of oauthProviders) {
    tabs.push({
      key: provider.id,
      label: `Sign in with ${provider.name}`,
      onClick: () => signIn(provider.id, { callbackUrl: callbackUrlWithGuestRef }),
      icon: (
        // eslint-disable-next-line
        <img
          src={`https://authjs.dev/img/providers${(provider as any).style?.logo}`}
          alt={provider.name}
          style={{ width: '1.5rem', height: 'auto' }}
        />
      ),
    });
  }

  const activeIndex = _activeIndex || tabs[0]?.key;

  return (
    <ConfigProvider
      theme={{
        components: {
          Alert: {
            colorText: '#434343',
          },
        },
      }}
    >
      <AuthModal
        title={
          <Image
            src="/proceed.svg"
            alt="PROCEED Logo"
            width={160}
            height={63}
            priority
            style={{ marginBottom: '1rem', display: 'block', margin: 'auto' }}
          />
        }
        styles={{
          header: { paddingBottom: verticalGap },
        }}
      >
        {authError && (
          <Alert description={authError} type="error" style={{ marginBottom: verticalGap }} />
        )}

        {userType === 'none' ? (
          <Typography.Title level={4} style={{ textAlign: 'center' }}>
            TRY PROCEED
          </Typography.Title>
        ) : (
          signInTitle
        )}

        {userType === 'none' && guestProvider && (
          <>
            <Form
              onFinish={(values) =>
                signIn(guestProvider.id, {
                  ...values,
                  callbackUrl: callbackUrl || '/processes?createprocess',
                })
              }
              key={guestProvider.id}
              layout="vertical"
            >
              <Button htmlType="submit" style={{ marginBottom: verticalGap }}>
                Create a Process
              </Button>
            </Form>
            {divider}
          </>
        )}

        {/* If the user isn't none, we already show the signIn title at the top of the modal */}
        {userType === 'none' && signInTitle}

        <Tabs
          items={tabs}
          renderTabBar={() => (
            <>
              <div
                style={{
                  display: 'flex',
                  flexDirection: breakpoint.xs ? 'column' : 'row',
                  flexWrap: 'wrap',
                  alignItems: 'stretch',
                  justifyContent: 'stretch',
                  gap: '1rem',
                  width: '100%',
                }}
              >
                {tabs.map((option, index) => {
                  const Wrapper = option.href ? Link : Fragment;

                  return (
                    <Wrapper key={index} href={option.href as any} passHref legacyBehavior>
                      <AntDesignButton
                        style={{
                          flex: breakpoint.xs ? '' : '1 1 0', // evenly fill container
                          height: 'auto', // Allow for vertical stretching
                          minHeight: 'min-content',
                          padding: '.5rem',
                          display: 'flex',
                          flexDirection: 'column',
                          justifyContent: 'center',
                          alignItems: 'center',
                          overflow: 'hidden',
                          whiteSpace: 'normal',
                          wordBreak: 'keep-all',
                          minWidth: '22%', // -> 4 per row
                        }}
                        color={option.key === activeIndex ? 'primary' : 'default'}
                        variant="outlined"
                        onClick={() => {
                          if (option.onClick) option.onClick();
                          else if (!option.href) setActiveIndex(option.key);
                        }}
                      >
                        {option.icon}
                        <Typography.Text
                          style={{
                            textAlign: 'center',
                            fontSize: '0.75rem',
                          }}
                        >
                          {option.label}
                        </Typography.Text>
                      </AntDesignButton>
                    </Wrapper>
                  );
                })}
              </div>
              <Divider />
            </>
          )}
          activeKey={activeIndex}
        />

        {userType === 'guest' && guestProvider && (
          <>
            {divider}
            <Button href="/processes" style={{ marginBottom: verticalGap }}>
              Continue as Guest
            </Button>

            <Alert
              message='Note: if you select "Continue as Guest", the PROCEED Platform is functionally restricted and your created processes will not be accessible on other devices. All your data will be deleted automatically after a few days."'
              type="info"
            />
          </>
        )}

        <Typography.Paragraph
          style={{
            display: 'block',
            textAlign: 'center',
            padding: '1rem',
            marginTop: verticalGap,
            fontSize: '.8rem',
            color: '#434343',
          }}
        >
          By using the PROCEED Platform, you agree to the{' '}
          <Link href="/terms">Terms of Service</Link> and the storage of functionally essential
          cookies on your device.
        </Typography.Paragraph>
      </AuthModal>
    </ConfigProvider>
  );
};

export default SignIn;<|MERGE_RESOLUTION|>--- conflicted
+++ resolved
@@ -1,10 +1,6 @@
 'use client';
 
-<<<<<<< HEAD
-import { FC, Fragment, useEffect, useState } from 'react';
-=======
 import { FC, Fragment, use, useEffect, useState } from 'react';
->>>>>>> b610617f
 import {
   Typography,
   Alert,
@@ -31,10 +27,7 @@
 import Image from 'next/image';
 import { signIn } from 'next-auth/react';
 import { type ExtractedProvider } from '@/lib/auth';
-<<<<<<< HEAD
-=======
 import { EnvVarsContext } from '@/components/env-vars-context';
->>>>>>> b610617f
 import AuthModal from '../auth-modal';
 
 const verticalGap = '1rem';
