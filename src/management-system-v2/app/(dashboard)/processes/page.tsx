--- conflicted
+++ resolved
@@ -4,14 +4,11 @@
 import NotLoggedInFallback from './not-logged-in-fallback';
 import { getProcesses } from '@/lib/data/legacy/process';
 import Auth, { getCurrentUser } from '@/components/auth';
-<<<<<<< HEAD
-=======
 // This is a workaround to enable the Server Actions in that file to return any
 // client components. This is not possible with the current nextjs compiler
 // otherwise. It might be possible in the future with turbopack without this
 // import.
 import '@/lib/data/processes';
->>>>>>> f476e0c9
 
 const ProcessesPage = async () => {
   const { ability } = await getCurrentUser();
