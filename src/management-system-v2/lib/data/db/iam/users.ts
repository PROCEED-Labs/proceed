import { v4 } from 'uuid';
import {
  User,
  UserSchema,
  OauthAccountSchema,
  OauthAccount,
  AuthenticatedUser,
  AuthenticatedUserSchema,
} from '../../user-schema';
import { addEnvironment } from './environments';
import { OptionalKeys } from '@/lib/typescript-utils.js';
import { getUserOrganizationEnvironments } from './memberships';
import { getRoleMappingByUserId } from './role-mappings';
import { addSystemAdmin, getSystemAdmins } from './system-admins';
import db from '@/lib/data/db';
import { Prisma, PasswordAccount } from '@prisma/client';
import { UserFacingError } from '@/lib/user-error';

export async function getUsers(page: number = 1, pageSize: number = 10) {
  // TODO ability check
  const skip = (page - 1) * pageSize;
  const users = (await db.user.findMany({
    skip,
    take: pageSize,
  })) as User[];

  const totalUsers = await db.user.count();
  const totalPages = Math.ceil(totalUsers / pageSize);

  return {
    users,
    pagination: {
      currentPage: page,
      pageSize,
      totalUsers,
      totalPages,
    },
  };
}

export async function getUserById(
  id: string,
  opts?: { throwIfNotFound?: boolean },
  tx?: Prisma.TransactionClient,
) {
  const dbMutator = tx || db;

  const user = await dbMutator.user.findUnique({ where: { id: id } });

  if (!user && opts && opts.throwIfNotFound) throw new Error('User not found');

  return user as User;
}

export async function getUserByEmail(email: string, opts?: { throwIfNotFound?: boolean }) {
  const user = await db.user.findUnique({ where: { email: email } });

  if (!user && opts?.throwIfNotFound) throw new Error('User not found');

  return user as User;
}

export async function getUserByUsername(username: string, opts?: { throwIfNotFound?: boolean }) {
  const user = await db.user.findUnique({ where: { username } });

  if (!user && opts?.throwIfNotFound) throw new Error('User not found');

  return user as User;
}

export async function addUser(
  inputUser: OptionalKeys<User, 'id'>,
  tx?: Prisma.TransactionClient,
): Promise<User> {
  if (!tx) {
    return await db.$transaction(async (trx: Prisma.TransactionClient) => addUser(inputUser, trx));
  }

  const user = UserSchema.parse(inputUser);

  if (!user.isGuest) {
    const checks = [];
    if (user.username) checks.push(getUserByUsername(user.username));
    if (user.email) checks.push(getUserByEmail(user.email));

    const res = await Promise.all(checks);

    if (res.some((user) => !!user))
      throw new Error('User with this email or username already exists');
  }

  if (!user.id) user.id = v4();

  try {
    const userExists = await tx.user.findUnique({ where: { id: user.id } });
    if (userExists) throw new Error('User already exists');
<<<<<<< HEAD

=======
>>>>>>> b610617f
    await tx.user.create({
      data: {
        ...user,
        isGuest: user.isGuest,
      },
    });

    await addEnvironment({ ownerId: user.id!, isOrganization: false }, undefined, tx);

    if ((await getSystemAdmins()).length === 0 && !user.isGuest)
      await addSystemAdmin(
        {
          role: 'admin',
          userId: user.id!,
        },
        tx,
      );

    if (user.isGuest) {
      await tx.guestSignin.create({
        data: {
          userId: user.id!,
        },
      });
    }
  } catch (error) {
    console.error('Error adding new user: ', error);
  }

  return user as User;
}

export class UserHasToDeleteOrganizationsError extends Error {
  conflictingOrgs: string[];

  constructor(conflictingOrgs: string[], message?: string) {
    super(message ?? 'User has to delete organizations before being deleted');
    this.name = 'UserHasToDeleteOrganizationsError';
    this.conflictingOrgs = conflictingOrgs;
  }
}

export async function deleteUser(userId: string, tx?: Prisma.TransactionClient): Promise<User> {
  // if no tx, start own transaction
  if (!tx) {
    return await db.$transaction(async (trx: Prisma.TransactionClient) => {
      return await deleteUser(userId, trx);
    });
  }

  const dbMutator = tx;
  const user = await db.user.findUnique({ where: { id: userId } });
  if (!user) throw new Error("User doesn't exist");

  const userOrganizations = await getUserOrganizationEnvironments(userId);
  const orgsWithNoNextAdmin: string[] = [];
  for (const environmentId of userOrganizations) {
    const userRoles = await getRoleMappingByUserId(userId, environmentId);

    if (!userRoles.find((role) => role.roleName === '@admin')) continue;

    const adminRole = await db.role.findFirst({
      where: { name: '@admin', environmentId: environmentId },
      include: { members: true },
    });
    if (!adminRole)
      throw new Error(`Consistency error: admin role of environment ${environmentId} not found`);

    if (adminRole.members.length === 1) {
      orgsWithNoNextAdmin.push(environmentId);
    } else {
      /* make the next available admin the owner of the organization, because once the user is deleted,
      the space that the user owns will be deleted: ON DELETE CASCADE */
      await dbMutator.space.update({
        where: { id: environmentId },
        data: { ownerId: adminRole.members.find((member) => member.userId !== userId)?.userId },
      });
    }
  }

  if (orgsWithNoNextAdmin.length > 0)
    throw new UserHasToDeleteOrganizationsError(orgsWithNoNextAdmin);

  if (user.isGuest) {
    await dbMutator.guestSignin.delete({ where: { userId: userId } });
  }

  await dbMutator.user.delete({ where: { id: userId } });

  return user as User;
}

export async function updateUser(
  userId: string,
  inputUser: Partial<AuthenticatedUser>,
  tx?: Prisma.TransactionClient,
) {
  const dbMutator = tx || db;
  const user = await getUserById(userId, { throwIfNotFound: true });
  const isGoingToBeGuest = inputUser.isGuest !== undefined ? inputUser.isGuest : user?.isGuest;
  let updatedUser: Prisma.UserUpdateInput;
  if (isGoingToBeGuest) {
    if (inputUser.username || inputUser.lastName || inputUser.firstName || inputUser.email) {
      throw new Error('Guest users cannot update their user data');
    }
    updatedUser = { isGuest: true };
  } else {
    const newUserData = AuthenticatedUserSchema.partial().parse(inputUser);

    if (newUserData.email) {
      const existingUser = await db.user.findUnique({ where: { email: newUserData.email } });

      if (existingUser && existingUser.id !== userId)
        throw new UserFacingError('User with this email or username already exists');
    }

    if (newUserData.username) {
      const existingUser = await db.user.findUnique({ where: { username: newUserData.username } });

      if (existingUser && existingUser.id !== userId)
        throw new UserFacingError('The username is already taken');
    }

    updatedUser = { ...user, ...newUserData };
  }

  const updatedUserFromDB = await dbMutator.user.update({
    where: { id: userId },
    data: updatedUser,
  });

  return updatedUserFromDB;
}

export async function addOauthAccount(accountInput: Omit<OauthAccount, 'id'>) {
  const newAccount = OauthAccountSchema.parse(accountInput);

  const user = await getUserById(newAccount.userId);
  if (!user) throw new Error('User not found');
  if (user.isGuest) throw new Error('Guest users cannot have oauth accounts');

  const id = v4();

  const account = { ...newAccount, id };

  await db.oauthAccount.create({ data: account });

  return account;
}

export async function deleteOauthAccount(id: string) {
  await db.oauthAccount.delete({
    where: {
      id: id,
    },
  });
}
export async function getOauthAccountByProviderId(provider: string, providerAccountId: string) {
  return await db.oauthAccount.findUnique({
    where: {
      provider: provider,
      providerAccountId: providerAccountId,
    },
  });
}

export async function updateGuestUserLastSigninTime(
  userId: string,
  date: Date,
  tx?: Prisma.TransactionClient,
) {
  const dbMutator = tx || db;
  const user = await getUserById(userId, { throwIfNotFound: true });
  if (!user.isGuest) throw new Error('User is not a guest user');

  return await dbMutator.guestSignin.update({
    where: { userId: userId },
    data: { lastSigninAt: date },
  });
}

export async function deleteInactiveGuestUsers(
  inactiveTimeInMS: number,
  tx?: Prisma.TransactionClient,
): Promise<{ count: number }> {
  // if no tx, start own transaction
  if (!tx) {
    return await db.$transaction(async (trx: Prisma.TransactionClient) => {
      return await deleteInactiveGuestUsers(inactiveTimeInMS, trx);
    });
  }

  const cutoff = new Date(Date.now() - inactiveTimeInMS);
  const staleSignins = await tx.guestSignin.findMany({
    where: {
      lastSigninAt: { lt: cutoff },
    },
    select: { userId: true },
  });
  if (staleSignins.length === 0) return { count: 0 };

  const userIds = staleSignins.map((s) => s.userId);

  await tx.guestSignin.deleteMany({
    where: {
      lastSigninAt: { lt: cutoff },
    },
  });

  return await tx.user.deleteMany({
    where: {
      id: { in: userIds },
      isGuest: true,
    },
  });
}

/** Note: make sure to save a salted hash of the password */
export async function setUserPassword(
  userId: string,
  password: string,
  tx?: Prisma.TransactionClient,
) {
  const dbMutator = tx || db;

  const user = await dbMutator.user.findUnique({
    where: { id: userId },
    include: { passwordAccount: true },
  });
  if (!user) throw new Error('User not found');

  if (user.passwordAccount) {
    await dbMutator.passwordAccount.update({
      where: { userId },
      data: { password: password },
    });
  } else {
    await dbMutator.passwordAccount.create({
      data: { userId, password: password },
    });
  }
}

export async function getUserPassword(userId: string, tx?: Prisma.TransactionClient) {
  const dbMutator = tx || db;

  return await dbMutator.passwordAccount.findUnique({
    where: { userId },
  });
}

/** returns null if the user exists but has no password */
export async function getUserAndPasswordByUsername(
  username: string,
  tx?: Prisma.TransactionClient,
) {
  const dbMutator = tx || db;

  const userAndPassword = await dbMutator.user.findUnique({
    where: { username },
    include: { passwordAccount: true },
  });

  if (!userAndPassword) return null;
  if (!userAndPassword.passwordAccount) return null;
  return userAndPassword as typeof userAndPassword & { passwordAccount: PasswordAccount };
}<|MERGE_RESOLUTION|>--- conflicted
+++ resolved
@@ -94,10 +94,6 @@
   try {
     const userExists = await tx.user.findUnique({ where: { id: user.id } });
     if (userExists) throw new Error('User already exists');
-<<<<<<< HEAD
-
-=======
->>>>>>> b610617f
     await tx.user.create({
       data: {
         ...user,
