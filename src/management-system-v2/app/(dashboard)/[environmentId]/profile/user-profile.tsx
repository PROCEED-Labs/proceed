'use client';

import { DetailedHTMLProps, FC, HTMLAttributes, ReactNode, use, useState } from 'react';
import { Space, Card, Typography, App, Table, Alert, Modal, Form, Input, theme } from 'antd';
import styles from './user-profile.module.scss';
import { RightOutlined } from '@ant-design/icons';
import { signOut } from 'next-auth/react';
import ConfirmationButton from '@/components/confirmation-button';
import UserDataModal from './user-data-modal';
import { User } from '@/lib/data/user-schema';
import { deleteUser as deleteUserServerAction } from '@/lib/data/users';
import UserAvatar from '@/components/user-avatar';
import { CloseOutlined } from '@ant-design/icons';
import useParseZodErrors, { antDesignInputProps } from '@/lib/useParseZodErrors';
import { z } from 'zod';
import { requestEmailChange as serverRequestEmailChange } from '@/lib/email-verification-tokens/server-actions';
import Link from 'next/link';
import { EnvVarsContext } from '@/components/env-vars-context';

const UserProfile: FC<{ userData: User }> = ({ userData }) => {
  const env = use(EnvVarsContext);

  const { message: messageApi, notification } = App.useApp();
  const {
    token: { colorTextDisabled, colorBgContainerDisabled },
  } = theme.useToken();

  const [changeNameModalOpen, setChangeNameModalOpen] = useState(false);
  const [errorMessage, setErrorMessage] = useState<ReactNode | undefined>(undefined);

  const [changeEmailModalOpen, setChangeEmailModalOpen] = useState(false);
  const [errors, parseEmail] = useParseZodErrors(z.object({ email: z.string().email() }));
  const [changeEmailForm] = Form.useForm();

  async function deleteUser() {
    try {
      const response = await deleteUserServerAction();
      if (response && 'error' in response) throw response;

      messageApi.success({ content: 'Your account was deleted' });
      signOut();
    } catch (e: unknown) {
      //@ts-ignore
      if (e?.error?.message as ReactNode) setErrorMessage(e.error.message);
      else messageApi.error({ content: 'An error ocurred' });
    }
  }

  async function requestEmailChange(values: unknown) {
    try {
      const data = parseEmail(values);
      if (!data) return;

      const response = await serverRequestEmailChange(data.email);
      if (response && 'error' in response) throw response;

      setChangeEmailModalOpen(false);
      notification.success({
        message: 'Email change request successful',
        description: 'Check your Email for the verification link',
      });
    } catch (e: unknown) {
      //@ts-ignore
      const content = (e?.error?.message as ReactNode) ? e.error.message : 'An error ocurred';
      messageApi.error({ content });
    }
  }

  const firstName = userData.isGuest ? 'Guest' : userData.firstName || '';
  const lastName = userData.isGuest ? '' : userData.lastName || '';

  return (
    <>
      <UserDataModal
        userData={userData}
        modalOpen={changeNameModalOpen}
        close={() => setChangeNameModalOpen((open) => !open)}
        structure={{
          title: 'Change your name',
          password: false,
          inputFields: [
            {
              label: 'First Name',
              submitField: 'firstName',
              userDataField: 'firstName',
            },
            {
              label: 'Last Name',
              submitField: 'lastName',
              userDataField: 'lastName',
            },
            {
              label: 'Username',
              submitField: 'username',
              userDataField: 'username',
            },
          ],
        }}
      />

      <Modal
        title="Change your email address"
        open={changeEmailModalOpen}
        closeIcon={null}
        onCancel={() => setChangeEmailModalOpen(false)}
        onOk={changeEmailForm.submit}
        destroyOnClose
      >
        <Alert
          type="info"
          message="We'll send you a verification link to your new email address."
          style={{ marginBottom: '1rem' }}
        />
        <Form
          initialValues={userData}
          form={changeEmailForm}
          layout="vertical"
          onFinish={requestEmailChange}
        >
          <Form.Item label="Email" name="email" required {...antDesignInputProps(errors, 'email')}>
            <Input type="email" />
          </Form.Item>
        </Form>
      </Modal>

      <Space direction="vertical" className={styles.Container}>
        <Card className={styles.Card} style={{ margin: 'auto' }}>
          {errorMessage && (
            <Alert
              style={{ marginBottom: '1rem', paddingRight: '20px' }}
              message={errorMessage}
              type="error"
              closable={{
                closeIcon: (
                  <CloseOutlined style={{ position: 'absolute', top: '10px', right: '10px' }} />
                ),
              }}
              afterClose={() => setErrorMessage(null)}
            />
          )}
          <Typography.Title level={3}>Profile data</Typography.Title>

          <UserAvatar user={userData} size={90} style={{ marginBottom: '1rem' }} />

          <div
            style={{
              //blur
              position: 'relative',
            }}
          >
            {userData.isGuest && (
              <div
                style={{
                  zIndex: 100,
                  position: 'absolute',
                  top: 0,
                  bottom: 0,
                  left: 0,
                  right: 0,
                  display: 'flex',
                  justifyContent: 'center',
                  alignItems: 'center',
                }}
              >
                <Alert
                  message={
                    <>
                      To change your profile data <Link href="/signin">Sign in</Link>
                    </>
                  }
                  type="info"
                />
              </div>
            )}

            <Table
              dataSource={[
                {
                  key: 'name',
                  title: 'Name',
                  value: `${firstName} ${lastName}`,
                  action: () => setChangeNameModalOpen(true),
                },
                {
                  key: 'username',
                  title: 'Username',
                  value: !userData.isGuest ? userData.username : 'Guest',
                  action: () => setChangeNameModalOpen(true),
                },
                {
                  key: 'email',
                  title: 'Email',
                  value: !userData.isGuest ? userData.email : 'Guest',
                  action: () => setChangeEmailModalOpen(true),
<<<<<<< HEAD
                  disabled: !env.PROCEED_PUBLIC_IAM_SIGNIN_MAIL_ACTIVE,
=======
                  disabled: !env.PROCEED_PUBLIC_IAM_LOGIN_MAIL_ACTIVE,
>>>>>>> c47b239e
                },
              ]}
              columns={[
                { dataIndex: 'title' },
                { dataIndex: 'value' },
                {
                  key: 'action',
                  render: (_, row) => <RightOutlined />,
                },
              ]}
              onRow={(row) =>
                row.action
                  ? {
                      onClick: row.action,
                    }
                  : {}
              }
              showHeader={false}
              pagination={false}
              className={styles.Table}
              components={{
                body: {
                  row(props: any) {
                    let buttonProps: DetailedHTMLProps<
                      HTMLAttributes<HTMLTableRowElement>,
                      HTMLTableRowElement
                    >;

                    if (
                      props['data-row-key'] === 'email' &&
                      !env.PROCEED_PUBLIC_MAILSERVER_ACTIVE
                    ) {
                      buttonProps = {
                        style: {
                          color: colorTextDisabled,
                          backgroundColor: colorBgContainerDisabled,
                          pointerEvents: 'none',
                        },
                      };
                    } else {
                      buttonProps = {
                        style: {
                          cursor: 'pointer',
                        },
                        role: 'button',
                      };
                    }

                    return <tr {...props} {...buttonProps} />;
                  },
                },
              }}
              style={{
                marginBottom: 16,
                ...(userData.isGuest && { filter: 'blur(7px)', pointerEvents: 'none' }),
              }}
            />
          </div>

          <Space direction="vertical">
            <ConfirmationButton
              title="Delete Account"
              description="Are you sure you want to delete your account?"
              onConfirm={deleteUser}
              modalProps={{
                okText: 'Delete Account',
              }}
              buttonProps={{ danger: true }}
            >
              {userData.isGuest ? 'Delete Data' : 'Delete Account'}
            </ConfirmationButton>
          </Space>
        </Card>
      </Space>
    </>
  );
};

export default UserProfile;<|MERGE_RESOLUTION|>--- conflicted
+++ resolved
@@ -192,11 +192,7 @@
                   title: 'Email',
                   value: !userData.isGuest ? userData.email : 'Guest',
                   action: () => setChangeEmailModalOpen(true),
-<<<<<<< HEAD
-                  disabled: !env.PROCEED_PUBLIC_IAM_SIGNIN_MAIL_ACTIVE,
-=======
                   disabled: !env.PROCEED_PUBLIC_IAM_LOGIN_MAIL_ACTIVE,
->>>>>>> c47b239e
                 },
               ]}
               columns={[
