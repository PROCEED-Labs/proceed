--- conflicted
+++ resolved
@@ -1,10 +1,6 @@
 'use server';
 
-<<<<<<< HEAD
-import { getCurrentUser } from '@/components/auth';
-=======
 import { getCurrentEnvironment } from '@/components/auth';
->>>>>>> 36a08406
 import { deleteRole, addRole as _addRole, updateRole as _updateRole } from './legacy/iam/roles';
 import { redirect } from 'next/navigation';
 import { UserErrorType, userError } from '../user-error';
