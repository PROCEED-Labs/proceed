'use server';

import { UserFacingError, getErrorMessage, userError } from '../user-error';
import {
  DeployedProcessInfo,
  InstanceInfo,
  deployProcess as _deployProcess,
  getDeployments as fetchDeployments,
  getProcessImageFromMachine,
  removeDeploymentFromMachines,
} from './deployment';
import { Engine, SpaceEngine } from './machines';
import { savedEnginesToEngines } from './saved-engines-helpers';
import { getCurrentEnvironment } from '@/components/auth';
import { enableUseDB } from 'FeatureFlags';
import { getDbEngines, getDbEngineByAddress } from '@/lib/data/db/engines';
import { asyncFilter, asyncMap, asyncForEach } from '../helpers/javascriptHelpers';

import {
  activateUserTask,
  completeTasklistEntryOnMachine,
  getTaskListFromMachine,
  getUserTaskFileFromMachine,
  setTasklistEntryVariableValuesOnMachine,
  setTasklistEntryMilestoneValuesOnMachine,
  addOwnerToTaskListEntryOnMachine,
} from './tasklist';
import { truthyFilter } from '../typescript-utils';
import {
  inlineUserTaskData,
  getCorrectVariableState,
  getCorrectMilestoneState,
  inlineScript,
} from '@proceed/user-task-helper';
import { UserTask } from '../user-task-schema';

import {
  addUserTasks,
  getUserTaskById,
  getUserTasks,
  updateUserTask,
  deleteUserTask,
} from '../data/user-tasks';
<<<<<<< HEAD
import { getFileFromMachine, submitFileToMachine, updateVariablesOnMachine } from './instances';
=======
import { updateVariablesOnMachine } from './instances';
>>>>>>> 5452868d
import { getProcessIds, getVariablesFromElementById } from '@proceed/bpmn-helper';
import { Variable } from '@proceed/bpmn-helper/src/getters';

export async function getCorrectTargetEngines(
  spaceId: string,
  onlyProceedEngines = false,
  validatorFunc?: (engine: Engine) => Promise<boolean>,
) {
  const { ability } = await getCurrentEnvironment(spaceId);

  let engines: Engine[] = [];
  if (onlyProceedEngines) {
    // force that only proceed engines are supposed to be used
    const proceedSavedEngines = await getDbEngines(null, undefined, 'dont-check');
    engines = await savedEnginesToEngines(proceedSavedEngines);
  } else {
    // use all available engines
    const [proceedEngines, spaceEngines] = await Promise.allSettled([
      getDbEngines(null, undefined, 'dont-check').then(savedEnginesToEngines),
      getDbEngines(spaceId, ability).then(savedEnginesToEngines),
    ]);

    if (proceedEngines.status === 'fulfilled') engines = proceedEngines.value;
    if (spaceEngines.status === 'fulfilled') engines = engines.concat(spaceEngines.value);
  }

  if (validatorFunc) engines = await asyncFilter(engines, validatorFunc);

  return engines;
}

export async function deployProcess(
  definitionId: string,
  versionId: string,
  spaceId: string,
  method: 'static' | 'dynamic' = 'dynamic',
  _forceEngine?: SpaceEngine | 'PROCEED',
) {
  try {
    // TODO: manage permissions for deploying a process

    if (!enableUseDB) throw new Error('deployProcess only available with enableUseDB');

    let engines;
    if (_forceEngine && _forceEngine !== 'PROCEED') {
      // forcing a specific engine
      const { ability } = await getCurrentEnvironment(spaceId);
      const address =
        _forceEngine.type === 'http' ? _forceEngine.address : _forceEngine.brokerAddress;
      const spaceEngine = await getDbEngineByAddress(address, spaceId, ability);
      if (!spaceEngine) throw new Error('No matching space engine found');
      engines = await savedEnginesToEngines([spaceEngine]);
      if (engines.length === 0) throw new Error("Engine couldn't be reached");
    } else {
      engines = await getCorrectTargetEngines(spaceId, _forceEngine === 'PROCEED');
    }

    if (engines.length === 0) throw new UserFacingError('No fitting engine found.');

    await _deployProcess(definitionId, versionId, spaceId, method, engines);
  } catch (e) {
    const message = getErrorMessage(e);
    return userError(message);
  }
}

export async function removeDeployment(definitionId: string, spaceId: string) {
  try {
    if (!enableUseDB) throw new Error('removeDeployment only available with enableUseDB');

    const engines = await getCorrectTargetEngines(spaceId, false, async (engine: Engine) => {
      const deployments = await fetchDeployments([engine]);

      return deployments.some((deployment) => deployment.definitionId === definitionId);
    });

    await removeDeploymentFromMachines(engines, definitionId);
  } catch (e) {
    const message = getErrorMessage(e);
    return userError(message);
  }
}

export async function getAvailableTaskListEntries(spaceId: string) {
  try {
    if (!enableUseDB)
      throw new Error('getAvailableTaskListEntries only available with enableUseDB');

    const engines = await getCorrectTargetEngines(spaceId);

    let stored = await getUserTasks();

    if ('error' in stored) {
      throw stored.error;
    }

    const removedTasks = [] as string[];

    const fetched = (
      await asyncMap(engines, async (engine) => {
        try {
          const taskList = await getTaskListFromMachine(engine);

          // check if we have stored user tasks for this machine which have been removed from the
          // machine
          const removedFromMachine = Object.fromEntries(
            (stored as UserTask[])
              .filter((task) => task.machineId === engine.id)
              .map((task) => [task.id, task]),
          );
          taskList.forEach(
            (task) => delete removedFromMachine[`${task.id}|${task.instanceID}|${task.startTime}`],
          );
          removedTasks.push(...Object.keys(removedFromMachine));

          return taskList.map((task) => ({
            ...task,
            machineId: engine.id,
            potentialOwners: task.performers,
          }));
        } catch (e) {
          return null;
        }
      })
    )
      .filter(truthyFilter)
      .flat()
      .map(
        (task) =>
          ({
            ...task,
            id: `${task.id}|${task.instanceID}|${task.startTime}`,
            taskId: task.id,
            fileName: task.attrs['proceed:fileName'],
            milestones: undefined,
          }) as UserTask,
      );

    const newTasks: UserTask[] = [];
    const changedTasks: UserTask[] = [];

    fetched.forEach((task) => {
      const alreadyStored = (stored as UserTask[]).some((t) => t.id === task.id);
      if (alreadyStored) {
        // TODO: maybe check if the task actually changed
        changedTasks.push(task);
      } else {
        newTasks.push(task);
      }
    });

    if (newTasks.length) await addUserTasks(newTasks);
    await asyncForEach(changedTasks, async (task) => {
      delete task.milestones;
      await updateUserTask(task.id, task);
    });
    await asyncForEach(removedTasks, async (id) => {
      await deleteUserTask(id);
      stored = (stored as UserTask[]).filter((task) => task.id !== id);
    });

    return [
      ...fetched,
      ...stored
        .filter((task) => !fetched.some((t) => t.id === task.id))
        .map(
          (task) =>
            ({
              ...task,
              startTime: +task.startTime,
              endTime: task.endTime && +task.endTime,
            }) as UserTask,
        ),
    ];
  } catch (e) {
    const message = getErrorMessage(e);
    return userError(message);
  }
}

export async function getTasklistEntryHTML(spaceId: string, userTaskId: string, filename: string) {
  try {
    if (!enableUseDB)
      throw new Error('getAvailableTaskListEntries only available with enableUseDB');

    const storedUserTask = await getUserTaskById(userTaskId);

    if (!storedUserTask || 'error' in storedUserTask) {
      throw new Error('Failed to get stored user task data.');
    }

    let {
      initialVariables,
      variableChanges,
      milestones,
      milestonesChanges,
      html,
      state: storedState,
    } = storedUserTask;
    const [taskId, instanceId, startTimeString] = userTaskId.split('|');
    const [definitionId] = instanceId.split('-_');

    if (!html || !milestones || !initialVariables) {
      const startTime = parseInt(startTimeString);

      let engines = await getCorrectTargetEngines(spaceId);
      let deployments = await asyncMap(engines, async (engine) => {
        return [engine, await fetchDeployments([engine])] as [Engine, DeployedProcessInfo[]];
      });
      deployments = deployments.filter(([_, ds]) => {
        if (!ds) return false;

        return ds.some((d) => {
          const instance = d.instances.find((i) => i.processInstanceId === instanceId);

          if (!instance) return false;

          const userTaskIsCurrentlyRunning = instance.tokens.some(
            (token) =>
              token.currentFlowElementId === taskId &&
              token.currentFlowElementStartTime === startTime,
          );

          const userTaskWasCompleted = instance.log.some(
            (entry) => entry.flowElementId === taskId && entry.startTime === startTime,
          );

          return userTaskIsCurrentlyRunning || userTaskWasCompleted;
        });
      });

      if (!deployments.length)
        throw new Error('Failed to find the engine the user task is running on!');

      const deployment = deployments[0][1].find((d) => d.definitionId === definitionId)!;
      const instance = deployment.instances.find((i) => i.processInstanceId === instanceId)!;
      const version = deployment.versions.find((v) => v.versionId === instance.processVersion)!;
      const userTasks = await getTaskListFromMachine(deployments[0][0]);
      const userTask = userTasks.find(
        (uT) => uT.instanceID === instanceId && uT.id === taskId && uT.startTime == startTime,
      );

      if (!userTask) throw new Error('Could not fetch user task data!');

      initialVariables = getCorrectVariableState(userTask, instance);
      milestones = await getCorrectMilestoneState(version.bpmn, userTask, instance);
      variableChanges = initialVariables;

      html = await getUserTaskFileFromMachine(deployments[0][0], definitionId, filename);

      html = html.replace(/\/resources\/process[^"]*/g, (match) => {
        const path = match.split('/');
        return `/api/private/${spaceId}/engine/resources/process/${definitionId}/images/${path.pop()}`;
      });

      const processIds = await getProcessIds(version.bpmn);
      let variableDefinitions: undefined | Variable[];
      if (processIds.length) {
        const [processId] = processIds;
        variableDefinitions = await getVariablesFromElementById(version.bpmn, processId);
      }

      html = inlineScript(html, instanceId, taskId, variableDefinitions);

      if (storedState === 'READY') {
        await activateUserTask(deployments[0][0], instanceId, taskId, startTime);
        storedState = 'ACTIVE';
      }

      updateUserTask(userTaskId, { html, initialVariables, milestones, state: storedState });
    } else {
      variableChanges = { ...initialVariables, ...(variableChanges || {}) };

      if (milestonesChanges) {
        milestones = milestones.map((milestone) => ({
          ...milestone,
          value: milestonesChanges[milestone.id] ?? milestone.value,
        }));
      }
    }

    // maps relative urls used to get resources on the engine to the MS api to allow them to work here as well
    function mapResourceUrls(variables: Record<string, any>) {
      if (!variables) return variables;

      return Object.fromEntries(
        Object.entries(variables).map(([key, value]) => {
          if (
            typeof value === 'string' &&
            value.includes(`resources/process/${definitionId}/instance/${instanceId}/file/`)
          ) {
            return [key, `api/private/${spaceId}/engine/` + value];
          }

          return [key, value];
        }),
      );
    }

    return inlineUserTaskData(html, mapResourceUrls(variableChanges), milestones);
  } catch (e) {
    const message = getErrorMessage(e);
    return userError(message);
  }
}

export async function addOwnerToTaskListEntry(spaceId: string, userTaskId: string, owner: string) {
  try {
    if (!enableUseDB)
      throw new Error('getAvailableTaskListEntries only available with enableUseDB');

    const storedUserTask = await getUserTaskById(userTaskId);

    if (!storedUserTask || 'error' in storedUserTask) {
      throw new Error('Failed to get stored user task data.');
    }

    let { actualOwner } = storedUserTask;

    if (!actualOwner.includes(owner)) {
      await updateUserTask(userTaskId, {
        actualOwner: [...actualOwner, owner],
      });

      const [taskId, instanceId] = userTaskId.split('|');

      // find the engine the user task is running on
      const engines = await getCorrectTargetEngines(spaceId, false, async (engine) => {
        const deployments = await fetchDeployments([engine]);

        const instance = deployments
          .find((deployment) =>
            deployment.instances.some((i) => i.processInstanceId === instanceId),
          )
          ?.instances.find((i) => i.processInstanceId === instanceId);

        if (!instance) return false;

        return instance.tokens.some((token) => token.currentFlowElementId === taskId);
      });

      if (engines.length) {
        return await addOwnerToTaskListEntryOnMachine(engines[0], instanceId, taskId, owner);
      }
    }

    return {};
  } catch (e) {
    const message = getErrorMessage(e);
    return userError(message);
  }
}

export async function setTasklistEntryVariableValues(
  spaceId: string,
  userTaskId: string,
  variables: { [key: string]: any },
) {
  try {
    if (!enableUseDB)
      throw new Error('getAvailableTaskListEntries only available with enableUseDB');

    const storedUserTask = await getUserTaskById(userTaskId);

    if (!storedUserTask || 'error' in storedUserTask) {
      throw new Error('Failed to get stored user task data.');
    }

    const [taskId, instanceId] = userTaskId.split('|');

    await updateUserTask(userTaskId, {
      variableChanges: { ...storedUserTask.variableChanges, ...variables },
    });

    // find the engine the user task is running on
    const engines = await getCorrectTargetEngines(spaceId, false, async (engine) => {
      const deployments = await fetchDeployments([engine]);

      const instance = deployments
        .find((deployment) => deployment.instances.some((i) => i.processInstanceId === instanceId))
        ?.instances.find((i) => i.processInstanceId === instanceId);

      if (!instance) return false;

      return instance.tokens.some((token) => token.currentFlowElementId === taskId);
    });

    if (engines.length) {
      await setTasklistEntryVariableValuesOnMachine(engines[0], instanceId, taskId, variables);
    }
  } catch (e) {
    const message = getErrorMessage(e);
    return userError(message);
  }
}

export async function setTasklistMilestoneValues(
  spaceId: string,
  userTaskId: string,
  milestones: { [key: string]: any },
) {
  try {
    if (!enableUseDB)
      throw new Error('getAvailableTaskListEntries only available with enableUseDB');

    const storedUserTask = await getUserTaskById(userTaskId);

    if (!storedUserTask || 'error' in storedUserTask) {
      throw new Error('Failed to get stored user task data.');
    }

    const [taskId, instanceId] = userTaskId.split('|');

    await updateUserTask(userTaskId, {
      milestonesChanges: { ...storedUserTask.milestonesChanges, ...milestones },
    });

    // find the engine the user task is running on
    const engines = await getCorrectTargetEngines(spaceId, false, async (engine) => {
      const deployments = await fetchDeployments([engine]);

      const instance = deployments
        .find((deployment) => deployment.instances.some((i) => i.processInstanceId === instanceId))
        ?.instances.find((i) => i.processInstanceId === instanceId);

      if (!instance) return false;

      return instance.tokens.some((token) => token.currentFlowElementId === taskId);
    });

    if (engines.length) {
      await setTasklistEntryMilestoneValuesOnMachine(engines[0], instanceId, taskId, milestones);
    }
  } catch (e) {
    const message = getErrorMessage(e);
    return userError(message);
  }
}

export async function completeTasklistEntry(
  spaceId: string,
  userTaskId: string,
  variables: { [key: string]: any },
) {
  try {
    if (!enableUseDB)
      throw new Error('getAvailableTaskListEntries only available with enableUseDB');

    const [taskId, instanceId] = userTaskId.split('|');

    // find the engine the user task is running on
    const engines = await getCorrectTargetEngines(spaceId, false, async (engine) => {
      const deployments = await fetchDeployments([engine]);

      const instance = deployments
        .find((deployment) => deployment.instances.some((i) => i.processInstanceId === instanceId))
        ?.instances.find((i) => i.processInstanceId === instanceId);

      if (!instance) return false;

      return instance.tokens.some((token) => token.currentFlowElementId === taskId);
    });

    if (!engines.length) throw new Error('Failed to find the engine the user task is running on!');

    const storedUserTask = await getUserTaskById(userTaskId);

    if (!storedUserTask || 'error' in storedUserTask) {
      throw new Error('Failed to get stored user task data.');
    }

    const { variableChanges, milestonesChanges } = storedUserTask;

    // push the values from the database to the engine so the instance state is correctly updated
    // when the user task is completed as the next step
    await setTasklistEntryVariableValuesOnMachine(
      engines[0],
      instanceId,
      taskId,
      variableChanges || {},
    );
    await setTasklistEntryMilestoneValuesOnMachine(
      engines[0],
      instanceId,
      taskId,
      milestonesChanges || {},
    );

    await completeTasklistEntryOnMachine(engines[0], instanceId, taskId, variables);
  } catch (e) {
    const message = getErrorMessage(e);
    return userError(message);
  }
}

export async function updateVariables(
  spaceId: string,
  definitionId: string,
  instanceId: string,
  variables: Record<string, any>,
) {
<<<<<<< HEAD
=======
  try {
    if (!enableUseDB) throw new Error('updateVariables only available with enableUseDB');

    // find the engine the instance is running on
    const engines = await getCorrectTargetEngines(spaceId, false, async (engine) => {
      const deployments = await fetchDeployments([engine]);

      return deployments.some((deployment) =>
        deployment.instances.some((i) => i.processInstanceId === instanceId),
      );
    });

    await asyncForEach(
      engines,
      async (engine) => await updateVariablesOnMachine(definitionId, instanceId, engine, variables),
    );
  } catch (err) {
    const message = getErrorMessage(err);
    return userError(message);
  }
}

/** Returns space engines that are currently online */
export async function getAvailableSpaceEngines(spaceId: string) {
>>>>>>> 5452868d
  try {
    if (!enableUseDB) throw new Error('updateVariables only available with enableUseDB');

    // find the engine the instance is running on
    const engines = await getCorrectTargetEngines(spaceId, false, async (engine) => {
      const deployments = await fetchDeployments([engine]);

      return deployments.some((deployment) =>
        deployment.instances.some((i) => i.processInstanceId === instanceId),
      );
    });

    await asyncForEach(
      engines,
      async (engine) => await updateVariablesOnMachine(definitionId, instanceId, engine, variables),
    );
  } catch (err) {
    const message = getErrorMessage(err);
    return userError(message);
  }
}

export async function submitFile(
  spaceId: string,
  userTaskId: string,
  fileName: string,
  fileType: string,
  file: Buffer,
) {
  try {
    if (!enableUseDB) throw new Error('submitFile only available with enableUseDB');

    const [taskId, instanceId] = userTaskId.split('|');
    const [definitionId] = instanceId.split('-_');

    // find the engine the user task is running on
    const engines = await getCorrectTargetEngines(spaceId, false, async (engine) => {
      const deployments = await fetchDeployments([engine]);

      const instance = deployments
        .find((deployment) => deployment.instances.some((i) => i.processInstanceId === instanceId))
        ?.instances.find((i) => i.processInstanceId === instanceId);

      if (!instance) return false;

      return instance.tokens.some((token) => token.currentFlowElementId === taskId);
    });

    if (!engines.length) throw new Error('Failed to find the engine the user task is running on!');

    return await submitFileToMachine(
      definitionId,
      instanceId,
      engines[0],
      fileName,
      fileType,
      file,
    );
  } catch (err) {
    const message = getErrorMessage(err);
    return userError(message);
  }
}

export async function getFile(
  spaceId: string,
  definitionId: string,
  instanceId: string,
  fileName: string,
) {
  try {
    if (!enableUseDB) throw new Error('getFile only available with enableUseDB');

    // find the engine the instance is running on
    const engines = await getCorrectTargetEngines(spaceId, false, async (engine) => {
      const deployments = await fetchDeployments([engine]);

      return deployments.some((deployment) =>
        deployment.instances.some((i) => i.processInstanceId === instanceId),
      );
    });

    if (!engines.length) throw new Error('Failed to find the engine the instance is running on!');

    return await getFileFromMachine(definitionId, instanceId, fileName, engines[0]);
  } catch (err) {
    const message = getErrorMessage(err);
    return userError(message);
  }
}

export async function getProcessImage(spaceId: string, definitionId: string, fileName: string) {
  try {
    if (!enableUseDB) throw new Error('getProcessImage only available with enableUseDB');

    // find the engine the instance is running on
    const engines = await getCorrectTargetEngines(spaceId, false, async (engine) => {
      const deployments = await fetchDeployments([engine]);

      // TODO: when we start to have assignments of processes to multiple machines we need to check
      // if the deployment on the machine actually contains the image
      return deployments.some((deployment) => deployment.definitionId === definitionId);
    });

    if (!engines.length) throw new Error('Failed to an engine the process was deployed to!');

    return await getProcessImageFromMachine(engines[0], definitionId, fileName);
  } catch (err) {
    const message = getErrorMessage(err);
    return userError(message);
  }
}

/** Returns space engines that are currently online */
export async function getAvailableSpaceEngines(spaceId: string) {
  try {
    if (!enableUseDB)
      throw new Error('getAvailableEnginesForSpace only available with enableUseDB');

    const { ability } = await getCurrentEnvironment(spaceId);
    const spaceEngines = await getDbEngines(spaceId, ability);
    return (await savedEnginesToEngines(spaceEngines)) as SpaceEngine[];
  } catch (e) {
    const message = getErrorMessage(e);
    return userError(message);
  }
}

export async function getDeployment(spaceId: string, definitionId: string) {
  const engines = await getCorrectTargetEngines(spaceId);

  const deployments = await fetchDeployments(engines);

  return deployments.find((d) => d.definitionId === definitionId) || null;
}<|MERGE_RESOLUTION|>--- conflicted
+++ resolved
@@ -41,11 +41,7 @@
   updateUserTask,
   deleteUserTask,
 } from '../data/user-tasks';
-<<<<<<< HEAD
 import { getFileFromMachine, submitFileToMachine, updateVariablesOnMachine } from './instances';
-=======
-import { updateVariablesOnMachine } from './instances';
->>>>>>> 5452868d
 import { getProcessIds, getVariablesFromElementById } from '@proceed/bpmn-helper';
 import { Variable } from '@proceed/bpmn-helper/src/getters';
 
@@ -547,33 +543,6 @@
   instanceId: string,
   variables: Record<string, any>,
 ) {
-<<<<<<< HEAD
-=======
-  try {
-    if (!enableUseDB) throw new Error('updateVariables only available with enableUseDB');
-
-    // find the engine the instance is running on
-    const engines = await getCorrectTargetEngines(spaceId, false, async (engine) => {
-      const deployments = await fetchDeployments([engine]);
-
-      return deployments.some((deployment) =>
-        deployment.instances.some((i) => i.processInstanceId === instanceId),
-      );
-    });
-
-    await asyncForEach(
-      engines,
-      async (engine) => await updateVariablesOnMachine(definitionId, instanceId, engine, variables),
-    );
-  } catch (err) {
-    const message = getErrorMessage(err);
-    return userError(message);
-  }
-}
-
-/** Returns space engines that are currently online */
-export async function getAvailableSpaceEngines(spaceId: string) {
->>>>>>> 5452868d
   try {
     if (!enableUseDB) throw new Error('updateVariables only available with enableUseDB');
 
