'use server';

import store from './store.js';
import Ability, { UnauthorizedError } from '@/lib/ability/abilityHelper';
import { getCurrentEnvironment } from '@/components/auth';
import {
  ParentConfig,
  AbstractConfigInputSchema,
  ParentConfigMetadata,
  AbstractConfigInput,
  Parameter,
} from '../machine-config-schema';
import { foldersMetaObject, getRootFolder } from './folders';
import { UserErrorType, userError } from '@/lib/user-error';
import { v4 } from 'uuid';
import eventHandler from './eventHandler.js';
import { toCaslResource } from '@/lib/ability/caslAbility';
import { LocalizationName } from '../locale';

// @ts-ignore
<<<<<<< HEAD
let firstInit = !global.parentConfigMetaObjects;
=======
let firstInit = !global.machineConfigMetaObjects;
let inited = false;
>>>>>>> a392fa49

let parentConfigMetaObjects: Record<string, ParentConfig> =
  // @ts-ignore
  global.parentConfigMetaObjects || (global.parentConfigMetaObjects = {});

/**
 * initializes the machineConfig meta information objects
 */
export async function init() {
  if (!firstInit || inited) return;
  inited = true;

  // get machineConfig that were persistently stored
  const storedMachineConfig = store.get('machineConfig') as ParentConfig[];

  // set machineConfig store cache for quick access
  storedMachineConfig.forEach((config) => (parentConfigMetaObjects[config.id] = config));
}
await init();

const checkValidity = async (
  definitionId: string,
  operation: 'view' | 'update' | 'delete',
  spaceId: string,
) => {
  const { ability } = await getCurrentEnvironment(spaceId);

  const machineConfig = parentConfigMetaObjects[definitionId];

  if (!machineConfig) {
    return userError(
      'A machine configuration with this id does not exist.',
      UserErrorType.NotFoundError,
    );
  }

  /*if (!ability.can('view', toCaslResource('Process', machineConfig))) {
      return userError('Not allowed to delete this machineConfig', UserErrorType.PermissionError);
    }*/

  const errorMessages = {
    view: 'Not allowed to read this machine configuration',
    update: 'Not allowed to update this machine configuration',
    delete: 'Not allowed to delete this machine configuration',
  };

  if (
    !ability.can(operation, toCaslResource('Process', machineConfig), {
      environmentId: machineConfig.environmentId,
    })
  ) {
    return userError(errorMessages[operation], UserErrorType.PermissionError);
  }
};

/** Returns all machineConfigs in form of an array */
export async function getConfigurations(environmentId: string, ability?: Ability) {
  const parentConfig = Object.values(parentConfigMetaObjects).filter(
    (config) => config.environmentId === environmentId,
  );

  return ability
    ? parentConfig /*ability.filter('view', 'MachineConfig', machineConfig)*/
    : parentConfig;
}

/**
 * Returns a machineConfig based on machineConfig id
 *
 * @throws {UnauthorizedError}
 */
export async function getConfigurationById(
  machineConfigId: string,
  ability?: Ability,
): Promise<ParentConfig> {
  const parentConfig = parentConfigMetaObjects[machineConfigId];
  if (!ability) return parentConfig;

  if (
    parentConfig &&
    false /*!ability.can('view', toCaslResource('MachineConfig', machineConfig))*/
  )
    throw new UnauthorizedError();

  return parentConfig;
}

export async function copyParentConfig(
  originalId: string,
  machineConfigInput: AbstractConfigInput,
  environmentId: string,
) {
  try {
    let originalConfig = parentConfigMetaObjects[originalId];
    if (!originalConfig) {
      return;
    }

    const parentConfigData = AbstractConfigInputSchema.parse(machineConfigInput);
    const date = new Date().toUTCString();
    const metadata: ParentConfig = {
      ...originalConfig,
    };

    metadata.id = v4();
    metadata.name = parentConfigData.name ?? '';
    metadata.metadata = {
      description: defaultParameter(
        'description',
        parentConfigData.metadata.description.content[0].value,
      ),
    };
    metadata.createdOn = date;
    metadata.lastEditedOn = date;
    metadata.createdBy = environmentId;
    metadata.lastEditedBy = environmentId;

    if (!metadata.folderId) {
      metadata.folderId = getRootFolder(metadata.environmentId).id;
    }

    const folderData = foldersMetaObject.folders[metadata.folderId];
    if (!folderData) throw new Error('Folder not found');
    const { id: definitionId } = metadata;
    if (parentConfigMetaObjects[definitionId]) {
      throw new Error(`A parent configuration with the id ${definitionId} already exists!`);
    }

    parentConfigMetaObjects[definitionId] = metadata;
    store.add('machineConfig', removeExcessiveInformation(metadata));

    eventHandler.dispatch('machineConfigCopied', {
      configOriginal: originalConfig,
      configCopy: metadata,
    });

    return machineConfigInput;
  } catch (e) {
    return userError("Couldn't save Machine Config");
  }
}

function defaultParameter(key: string, val: string): Parameter {
  return {
    id: v4(),
    type: 'https://schema.org/' + key,
    content: [
      {
        displayName: key[0].toUpperCase() + key.slice(1),
        value: val,
        language: 'en',
        unit: '',
      },
    ],
    linkedParameters: [],
    parameters: {},
  };
}

export async function createParentConfig(
  machineConfigInput: AbstractConfigInput,
  environmentId: string,
  base?: ParentConfig,
) {
  try {
    const parentConfigData = AbstractConfigInputSchema.parse(machineConfigInput);
    const date = new Date().toUTCString();
    const metadata: ParentConfig = {
      ...({
        id: v4(),
        type: 'config',
        name: 'Default Parent Configuration',
        variables: [],
        createdBy: environmentId,
        lastEditedBy: environmentId,
        lastEditedOn: date,
        metadata: {},
        departments: [],
        inEditingBy: [],
        createdOn: date,
        lastEdited: date,
        sharedAs: 'protected',
        shareTimestamp: 0,
        allowIframeTimestamp: 0,
        versions: [],
        folderId: '',
        targetConfig: undefined,
        machineConfigs: [],
        environmentId: environmentId,
      } as ParentConfig),
      ...parentConfigData,
      ...(base ? base : {}),
    };
    metadata.id = v4();
    if (!metadata.folderId) {
      metadata.folderId = getRootFolder(metadata.environmentId).id;
    }

    const folderData = foldersMetaObject.folders[metadata.folderId];
    if (!folderData) throw new Error('Folder not found');
    const { id: definitionId } = metadata;
    if (parentConfigMetaObjects[definitionId]) {
      throw new Error(`A parent configuration with the id ${definitionId} already exists!`);
    }

    parentConfigMetaObjects[definitionId] = metadata;
    store.add('machineConfig', removeExcessiveInformation(metadata));

    eventHandler.dispatch('machineConfigAdded', { machineConfig: metadata });

    return metadata;
  } catch (e) {
    return userError("Couldn't create Machine Config");
  }
}

export async function saveParentConfig(id: string, machineConfigInput: ParentConfig) {
  try {
    let machineConfig = parentConfigMetaObjects[id];
    if (!machineConfig) {
      return;
    }

    parentConfigMetaObjects[id] = machineConfigInput;
    store.update('machineConfig', id, removeExcessiveInformation(machineConfigInput));

    eventHandler.dispatch('machineConfigSaved', { machineConfig: machineConfigInput });

    return machineConfigInput;
  } catch (e) {
    return userError("Couldn't save Machine Config");
  }
}

function removeExcessiveInformation(parentConfigInfo: ParentConfigMetadata) {
  const newInfo = { ...parentConfigInfo };
  delete newInfo.inEditingBy;
  return newInfo;
}

/** Removes an existing machine config */
export async function removeParentConfiguration(parentConfigDefinitionsId: string) {
  const parentConfig = parentConfigMetaObjects[parentConfigDefinitionsId];

  if (!parentConfig) {
    return;
  }

  // remove parentConfig from frolder
  foldersMetaObject.folders[parentConfig.folderId]!.children = foldersMetaObject.folders[
    parentConfig.folderId
  ]!.children.filter((folder) => folder.id !== parentConfigDefinitionsId);

  // remove from store
  store.remove('machineConfig', parentConfigDefinitionsId);
  delete parentConfigMetaObjects[parentConfigDefinitionsId];
  eventHandler.dispatch('configurationRemoved', { parentConfigDefinitionsId });
}

export const deleteParentConfigurations = async (definitionIds: string[], spaceId: string) => {
  for (const definitionId of definitionIds) {
    const error = await checkValidity(definitionId, 'delete', spaceId);

    if (error) return error;

    await removeParentConfiguration(definitionId);
  }
};<|MERGE_RESOLUTION|>--- conflicted
+++ resolved
@@ -18,12 +18,8 @@
 import { LocalizationName } from '../locale';
 
 // @ts-ignore
-<<<<<<< HEAD
-let firstInit = !global.parentConfigMetaObjects;
-=======
 let firstInit = !global.machineConfigMetaObjects;
 let inited = false;
->>>>>>> a392fa49
 
 let parentConfigMetaObjects: Record<string, ParentConfig> =
   // @ts-ignore
