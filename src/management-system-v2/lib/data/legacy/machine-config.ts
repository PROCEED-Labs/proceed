'use server';

import store from './store.js';
import Ability, { UnauthorizedError } from '@/lib/ability/abilityHelper';
import { getCurrentEnvironment } from '@/components/auth';
import {
  ParentConfig,
  AbstractConfigInputSchema,
  AbstractConfigInput,
  Parameter,
  MachineConfig,
  TargetConfig,
  StoredParentConfig,
  StoredMachineConfig,
  StoredTargetConfig,
  StoredParameter,
  StoredParameterZod,
  AbstractConfig,
} from '../machine-config-schema';
import { foldersMetaObject, getRootFolder } from './folders';
import { UserErrorType, userError } from '@/lib/user-error';
import { v4 } from 'uuid';
import eventHandler from './eventHandler.js';
import { toCaslResource } from '@/lib/ability/caslAbility';
import { asyncForEach, asyncMap } from '@/lib/helpers/javascriptHelpers';

// @ts-ignore
let firstInit = !global.machineConfigMetaObjects;
let inited = false;

type StoredConfigsAndParameters = {
  parentConfigs: Record<string, StoredParentConfig>;
  machineConfigs: Record<string, StoredMachineConfig>;
  targetConfigs: Record<string, StoredTargetConfig>;
  parameters: Record<string, StoredParameter>;
};

let storedData: StoredConfigsAndParameters =
  // @ts-ignore
  global.storedData ||
  // @ts-ignore
  (global.storedData = {
    parentConfigs: {},
    machineConfigs: {},
    targetConfigs: {},
    parameters: {},
  } as StoredConfigsAndParameters);

/**
 * Stores a record of parameters and references to all nested parameters. Storing of nested parameters is done recursively.
 * @param parentId ID of the parent object.
 * @param parentType Information about the type of parent (_'target-config'_ | _'machine-config'_ | _'parameter'_ | _'parent-config'_)
 * @param parameters Record of nested parameters.
 * @param newId Boolean determining if new IDs are to be generated.
 * @return References to nested parameter IDs.
 */
function parametersToStorage(
  parentId: string,
  parentType: StoredParameter['parentType'],
  parameters: Record<string, Parameter>,
  newId: boolean = false,
) {
  // TODO: why are ids optional for parameters?
  Object.entries(parameters).forEach(([key, parameter]) => {
    parameter.id = newId ? v4() : parameter.id;
    storedData.parameters[parameter.id!] = {
      ...parameter,
      key,
      parentId,
      parentType,
      parameters: parametersToStorage(parameter.id!, 'parameter', parameter.parameters, newId),
    };
  });

  return Object.values(parameters).map(({ id }) => id as string);
}

/**
 * Stores a given targetConfig into the new storage referencing other elements by id instead of having them nested. If called without a TargetConfig the function returns void.
 * @param parentId ID of the parent object.
 * @param targetConfig TargetConfig that is to be stored, able to contain ParameterConfigs
 * @param newId Boolean determining if new IDs are to be generated.
 * @return ID of the TargetConfig that was stored.
 */
function targetConfigToStorage(
  parentId: string,
  targetConfig?: TargetConfig,
  newId: boolean = false,
) {
  if (targetConfig) {
    targetConfig.id = newId ? v4() : targetConfig.id;
    storedData.targetConfigs[targetConfig.id] = {
      ...targetConfig,
      parentId,
      metadata: parametersToStorage(targetConfig.id, 'target-config', targetConfig.metadata, newId),
      parameters: parametersToStorage(
        targetConfig.id,
        'target-config',
        targetConfig.parameters,
        newId,
      ),
    };

    return targetConfig.id;
  }
}

/**
 * Stores a given MachineConfig into the new storage referencing other elements by id instead of having them nested.
 * @param parentId ID of the parent object.
 * @param machineConfig MachineConfigs that are to be stored, able to contain ParameterConfigs
 * @param newId Boolean determining if new IDs are to be generated.
 * @return IDs of the MachineConfigs that were stored.
 */
function machineConfigsToStorage(
  parentId: string,
  machineConfigs: MachineConfig[],
  newId: boolean = false,
) {
  machineConfigs.forEach((machineConfig) => {
    machineConfig.id = newId ? v4() : machineConfig.id;
    storedData.machineConfigs[machineConfig.id] = {
      ...machineConfig,
      parentId,
      metadata: parametersToStorage(
        machineConfig.id,
        'machine-config',
        machineConfig.metadata,
        newId,
      ),
      parameters: parametersToStorage(
        machineConfig.id,
        'machine-config',
        machineConfig.parameters,
        newId,
      ),
    };
  });

  return machineConfigs.map(({ id }) => id);
}

/**
 * Stores a given ParentConfig into the new storage referencing other elements by id instead of having them nested.
 * @param parentConfig ParentConfig that is to be stored, able to contain TargetConfigs, MachineConfigs and ParameterConfigs
 * @param newId Boolean determining if new IDs are to be generated.
 */
function parentConfigToStorage(parentConfig: ParentConfig, newId: boolean = false) {
  const { targetConfig, metadata, machineConfigs } = parentConfig;

  parentConfig.id = newId ? v4() : parentConfig.id;

  storedData.parentConfigs[parentConfig.id] = {
    ...parentConfig,
    targetConfig: targetConfigToStorage(parentConfig.id, targetConfig, newId),
    machineConfigs: machineConfigsToStorage(parentConfig.id, machineConfigs, newId),
    metadata: parametersToStorage(parentConfig.id, 'parent-config', metadata, newId),
  };
}

/**
 * Initializes StoredConfigsAndParameters object and converts old nested config schema to new implementation.
 */
export async function init() {
  if (!firstInit || inited) return;
  inited = true;

  if (Array.isArray(store.get('machineConfig')) && store.get('machineConfig').length) {
    // transform the old state { machineConfig: ParentConfig[] } into the new one
    // { parentConfigs: Record<string, ParentConfig>, machineConfigs: Record<string, MachineConfig>, targetConfig: Record<string, TargetConfig>, parameters: Record<string, Parameter> }
    const storedParentConfigs = store.get('machineConfig') as ParentConfig[];

    storedParentConfigs.forEach((parentConfig) => {
      parentConfigToStorage(parentConfig);
    });

    store.set('techData', 'parentConfigs', storedData.parentConfigs);
    store.set('techData', 'machineConfigs', storedData.machineConfigs);
    store.set('techData', 'targetConfigs', storedData.targetConfigs);
    store.set('techData', 'parameters', storedData.parameters);
    store.set('machineConfig', 'machineConfig', []);
  } else {
    storedData = store.get('techData') as StoredConfigsAndParameters;
  }
}
await init();

/********************** Read Elements ****************************/

/**
 * Reads parameters and referenced parameters from stored data to return a nested structure.
 * @param parameterIds IDs of parameters that are to be returned
 * @return Returns a record of parameters.
 */
function nestedParametersFromStorage(parameterIds: string[]) {
  const parameters: Record<string, Parameter> = {};
  // console.log('getting parameters for parameter IDs: ', parameterIds); //TODO remove

  parameterIds.forEach((id) => {
    const storedParameter = storedData.parameters[id];
    // TODO remove
    if (true || (storedParameter && storedParameter.key)) {
      parameters[storedParameter.key] = {
        ...storedParameter,
        parameters: nestedParametersFromStorage(storedParameter.parameters),
      };
    }
  });
  // console.log('returning: ', parameters);  //TODO remove

  return parameters;
}

/**
 * Reads a single Machine- or Target-Config and its referenced parameters from stored data and returns a nested structure.
 * @param configType (_'target-config'_ | _'machine-config'_) Type of the config.
 * @param targetConfigId ID of Config that is to be returned
 * @return Returns a Config.
 */
function nestedConfigFromStorage(
  configType: 'target-config',
  configId?: string,
): TargetConfig | undefined;
function nestedConfigFromStorage(
  configType: 'machine-config',
  configId?: string,
): MachineConfig | undefined;
function nestedConfigFromStorage<T extends TargetConfig | MachineConfig>(
  configType: T['type'],
  configId?: string,
) {
  if (!configId) return;
  const storedConfig =
    configType === 'target-config'
      ? storedData.targetConfigs[configId]
      : storedData.machineConfigs[configId];

  if (!storedConfig) return;

  const config = {
    ...storedConfig,
    parameters: nestedParametersFromStorage(storedConfig.parameters),
    metadata: nestedParametersFromStorage(storedConfig.metadata),
  };

  if (configType === 'target-config') return config as TargetConfig;
  else return config as MachineConfig;
}

/**
 * Reads MachineConfigs and referenced parameters from stored data to return nested structures.
 * @param machineConfigIds ID of MachineConfigs that are to be returned
 * @return Returns MachineConfigs.
 */
function nestedMachineConfigsFromStorage(machineConfigIds: string[]): MachineConfig[] {
  return machineConfigIds
    .map((machineConfigId) => {
      return nestedConfigFromStorage('machine-config', machineConfigId);
    })
    .filter((config): config is MachineConfig => !!config);
}

/**
 * Returns a machineConfig based on machineConfig id
 *
 * @throws {UnauthorizedError}
 */
export async function getDeepParentConfigurationById(
  parentConfigId: string,
  ability?: Ability,
): Promise<ParentConfig> {
  const storedParentConfig = storedData.parentConfigs[parentConfigId];

  // TODO: check if the user can access the config

  // console.log('getting data for parent ID: ', parentConfigId); // TODO remove

  const parentConfig = {
    ...storedParentConfig,
    metadata: nestedParametersFromStorage(storedParentConfig.metadata),
    targetConfig: nestedConfigFromStorage('target-config', storedParentConfig.targetConfig),
    machineConfigs: nestedMachineConfigsFromStorage(storedParentConfig.machineConfigs),
  };

  if (
    parentConfig &&
    false /*!ability.can('view', toCaslResource('MachineConfig', machineConfig))*/
  )
    throw new UnauthorizedError();

  return parentConfig;
}

/** Returns all shallow machineConfigs in form of an array */
export async function getParentConfigurations(
  environmentId: string,
  ability?: Ability,
): Promise<ParentConfig[]> {
  const storedParentConfigs = Object.values(storedData.parentConfigs).filter(
    (config) => config.environmentId === environmentId,
  );

  // console.log('ID: ', environmentId, '\nAbility: ', ability, '\nstored:\n', storedParentConfigs); //TODO remove

  const parentConfigs = await asyncMap(storedParentConfigs, ({ id }) =>
    getDeepParentConfigurationById(id),
  );

  // TODO: further filtering to only show what the user can see needed?

  return ability
    ? parentConfigs /*ability.filter('view', 'MachineConfig', machineConfig)*/
    : parentConfigs;
}

/********************** Update Elements ****************************/

/**
 * Stores changes for a given parameter. The changes can be a partial of a parameter.
 * @param parameterId ID of the parameter that receives changes.
 * @param changes Partial of a Parameter containing the changes.
 * @throws {Error} in case:
 * * parameterId does not exist
 * * changes contains an ID (IDs must not be changed)
 */
export async function updateParameter(parameterId: string, changes: Partial<StoredParameter>) {
  if (!storedData.parameters[parameterId])
    throw new Error(`Parameter with id ${parameterId} does not exist!`);
  if (changes.id) throw new Error('Invalid attempt to change the id of an existing parameter');
  const changed = StoredParameterZod.partial().parse(changes);

  // overwrite the current values with the changed ones
  storedData.parameters[parameterId] = { ...storedData.parameters[parameterId], ...changed };
  store.set('techData', 'parameters', storedData.parameters);
}

export async function updateMachineConfig(configId: string, changes: Partial<StoredMachineConfig>) {
  if (!storedData.machineConfigs[configId])
    throw new Error(`Machine config with id ${configId} does not exist!`);
  if (changes.id) throw new Error('Invalid attempt to change the id of an existing machine config');

  storedData.machineConfigs[configId] = { ...storedData.machineConfigs[configId], ...changes };
  store.set('techData', 'machineConfigs', storedData.machineConfigs);
}

export async function updateTargetConfig(configId: string, changes: Partial<StoredTargetConfig>) {
  if (!storedData.targetConfigs[configId])
    throw new Error(`Target config with id ${configId} does not exist!`);
  if (changes.id) throw new Error('Invalid attempt to change the id of an existing target config');

  storedData.targetConfigs[configId] = { ...storedData.targetConfigs[configId], ...changes };
  store.set('techData', 'targetConfigs', storedData.targetConfigs);
}

export async function updateParentConfig(configId: string, changes: Partial<StoredParentConfig>) {
  if (!storedData.parentConfigs[configId])
    throw new Error(`Parent config with id ${configId} does not exist!`);
  if (changes.id) throw new Error('Invalid attempt to change the id of an existing parent config');

  storedData.parentConfigs[configId] = { ...storedData.parentConfigs[configId], ...changes };
  store.set('techData', 'parentConfigs', storedData.parentConfigs);
}

/**
 * Creates a copy of a parameter and all its nested parameters to be pasted as child of a given parent. Stores the copied parameter.
 * @param parameterId ID of the parameter which is to be copied.
 * @param parentId ID of the parent where the parameter is to be copied to.
 * @param parentType Type of the parent. (_'parameter'_ | _'machine-config'_ | _'target-config'_ | _'parent-config'_)
 * @return Returns the newly generated ID for the parameter.
 * @throws {Error} if the ID of the parameter does not exist.
 */
export async function copyParameter(
  parameterId: string,
  parentId?: string,
  parentType?: StoredParameter['parentType'],
) {
  const storedParameter = storedData.parameters[parameterId];

  if (!storedParameter) throw new Error(`Parameter with id ${parameterId} does not exist!`);

  // this creates a deep clone of the element to prevent changes in the content of one to affect the other
  const copy = StoredParameterZod.parse(storedParameter);

  const newId = v4();
  copy.id = newId;
  copy.linkedParameters = [];
  if (parentId) copy.parentId = parentId;
  if (parentType) copy.parentType = parentType;

  // recursively copy all referenced parameters
  copy.parameters = await asyncMap(copy.parameters, (id) => copyParameter(id, newId));

  storedData.parameters[newId] = copy;
  store.set('techData', 'parameters', storedData.parameters);

  return newId;
}

/**
 * Creates a copy of a config and all its nested parameters to be pasted as child of a given parent. Stores the copied config.
 * @param configId ID of the config which is to be copied.
 * @param type Type of the config. (_'machine-config'_ | _'target-config'_)
 * @param parentId ID of the parent where the config is to be copied to.
 * @return Returns the newly generated ID for the config.
 * @throws {Error} if the ID of the config does not exist.
 */
export async function copyConfig(
  configId: string,
  type: Exclude<AbstractConfig['type'], 'config'>,
  parentId?: string,
) {
  const config =
    type === 'target-config'
      ? storedData.targetConfigs[configId]
      : storedData.machineConfigs[configId];

  if (!config) throw new Error(`(Target/Machine)config with id ${configId} does not exist`);

  // deep copy the config
  const copy = JSON.parse(JSON.stringify(config)) as typeof config;

  const newId = v4();
  copy.id = newId;
  if (parentId) copy.parentId = parentId;

  copy.parameters = await asyncMap(copy.parameters, (id) => copyParameter(id, newId));
  copy.metadata = await asyncMap(copy.metadata, (id) => copyParameter(id, newId));
  console.log(newId, copy, type);
  if (type === 'target-config') {
    storedData.targetConfigs[newId] = copy as StoredTargetConfig;
    store.set('techData', 'targetConfigs', storedData.targetConfigs);
  } else {
    storedData.machineConfigs[newId] = copy as StoredMachineConfig;
    store.set('techData', 'machineConfigs', storedData.machineConfigs);
  }

  return newId;
}

/**
 * @param originalId ID of the config to be copied.
 * @param machineConfigInput Config the selected config is to be pasted into
 * @param environmentId
 * @throws {Error} in case:
 * * config ID does not exist.
 * * the folder is not found.
 * * a parent configuration with the generated ID already exists.
 */
export async function copyParentConfig(
  originalId: string,
  machineConfigInput: AbstractConfigInput,
  environmentId: string,
) {
  try {
    let originalConfig = storedData.parentConfigs[originalId];
    if (!originalConfig) {
      throw new Error(`Config with id ${originalId} does not exist!`);
    }

    const parentConfigData = AbstractConfigInputSchema.parse(machineConfigInput);

    const newId = v4();
    const date = new Date();
    const copy = {
      ...(JSON.parse(JSON.stringify(originalConfig)) as typeof originalConfig),
      id: newId,
      environmentId,
      // TODO: use the user id
      createdBy: environmentId,
      createdOn: date,
      lastEditedOn: date,
      ...parentConfigData,
      name: parentConfigData.name || `${originalConfig.name} (Copy)`,
      metadata: await asyncMap(originalConfig.metadata, (id) => copyParameter(id, newId)),
      targetConfig:
        originalConfig.targetConfig &&
        (await copyConfig(originalConfig.targetConfig, 'target-config', newId)),
      machineConfigs: await asyncMap(originalConfig.machineConfigs, (id) =>
        copyConfig(id, 'machine-config', newId),
      ),
      originalId,
    };

    // if no folder ID is given, set ID to root folder's
    if (!copy.folderId) {
      copy.folderId = (await getRootFolder(environmentId)).id;
    }

    const folderData = foldersMetaObject.folders[copy.folderId];
    if (!folderData) throw new Error('Folder not found');

    if (storedData.parentConfigs[newId]) {
      throw new Error(`A parent configuration with the id ${newId} already exists!`);
    }

    storedData.parentConfigs[newId] = copy;
    store.set('techData', 'parentConfigs', storedData.parentConfigs);

    eventHandler.dispatch('machineConfigCopied', {
      configOriginal: originalConfig,
      configCopy: copy,
    });

    return machineConfigInput;
  } catch (e) {
    return userError("Couldn't save Machine Config");
  }
}

/*************************** Element Addition *****************************/

export async function addParentConfig(
  machineConfigInput: ParentConfig,
  environmentId: string,
  base?: ParentConfig,
) {
  try {
    const parentConfigData = AbstractConfigInputSchema.parse(machineConfigInput);
    const date = new Date();
    const metadata: ParentConfig = {
      ...({
        id: v4(),
        type: 'config',
        name: 'Default Parent Configuration',
        variables: [],
        createdBy: environmentId,
        lastEditedBy: environmentId,
        metadata: {},
        departments: [],
        inEditingBy: [],
        createdOn: date,
        lastEditedOn: date,
        sharedAs: 'protected',
        shareTimestamp: 0,
        allowIframeTimestamp: 0,
        versions: [],
        folderId: '',
        targetConfig: undefined,
        machineConfigs: [],
        environmentId: environmentId,
      } as ParentConfig),
      ...parentConfigData,
      ...(base ? base : {}),
    };
<<<<<<< HEAD
    metadata.id = v4();
    if (!metadata.folderId) {
      metadata.folderId = (await getRootFolder(metadata.environmentId)).id;
    }
=======

    metadata.folderId = (await getRootFolder(environmentId)).id;
    metadata.environmentId = environmentId;
>>>>>>> 641be1c8

    const folderData = foldersMetaObject.folders[metadata.folderId];
    if (!folderData) throw new Error('Folder not found');
    let idCollision = false;
    const { id: parentConfigId } = metadata;
    if (storedData.parentConfigs[parentConfigId]) {
      // throw new Error(`A parent configuration with the id ${parentConfigId} already exists!`);
      idCollision = true;
    }

    parentConfigToStorage(metadata, idCollision);
    store.set('techData', 'parentConfigs', storedData.parentConfigs);
    store.set('techData', 'machineConfigs', storedData.machineConfigs);
    store.set('techData', 'targetConfigs', storedData.targetConfigs);
    store.set('techData', 'parameters', storedData.parameters);

    eventHandler.dispatch('machineConfigAdded', { machineConfig: metadata });

    return metadata;
  } catch (e: unknown) {
    const error = e as Error;
    // console.log(error.message);
    return userError(error.message ?? "Couldn't create Machine Config");
  }
}

export async function addTargetConfig(parentConfigId: string, targetConfig: TargetConfig) {
  const parentConfig = storedData.parentConfigs[parentConfigId];
  if (!parentConfig)
    throw new Error(`There is no parent configuration with the id ${parentConfigId}.`);

  if (parentConfig.targetConfig)
    throw new Error(`The parent configuration already has a target configuration.`);

  targetConfigToStorage(parentConfigId, targetConfig);
  store.set('techData', 'targetConfigs', storedData.targetConfigs);
  store.set('techData', 'parameters', storedData.parameters);

  parentConfig.targetConfig = targetConfig.id;
  store.set('techData', 'parentConfigs', storedData.parentConfigs);
}

export async function addMachineConfig(parentConfigId: string, machineConfig: MachineConfig) {
  const parentConfig = storedData.parentConfigs[parentConfigId];
  if (!parentConfig)
    throw new Error(`There is no parent configuration with the id ${parentConfigId}.`);

  machineConfigsToStorage(parentConfigId, [machineConfig]);
  store.set('techData', 'machineConfigs', storedData.machineConfigs);
  store.set('techData', 'parameters', storedData.parameters);

  parentConfig.machineConfigs.push(machineConfig.id);
  store.set('techData', 'parentConfigs', storedData.parentConfigs);
}

export async function addParameter(
  parentId: string,
  parentType: StoredParameter['parentType'],
  targetMember: 'parameters' | 'metadata',
  key: string,
  parameter: Parameter,
) {
  if (parentType === 'parent-config') {
    const parent = storedData.parentConfigs[parentId];
    if (!parent) throw new Error(`There is no parent configuration with the id ${parentId}.`);
    if (targetMember === 'parameters') throw new Error('Parent Configurations have no parameters.');

    parent[targetMember].push(parameter.id!);
    parametersToStorage(parent.id, parentType, { [key]: parameter });
    store.set('techData', 'parameters', storedData.parameters);
    store.set('techData', 'parentConfigs', storedData.parentConfigs);
  } else if (parentType === 'machine-config') {
    const parent = storedData.machineConfigs[parentId];
    if (!parent) throw new Error(`There is no machine configuration with the id ${parentId}.`);

    parent[targetMember].push(parameter.id!);
    parametersToStorage(parent.id, parentType, { [key]: parameter });
    store.set('techData', 'parameters', storedData.parameters);
    store.set('techData', 'machineConfigs', storedData.machineConfigs);
  } else if (parentType === 'target-config') {
    const parent = storedData.targetConfigs[parentId];
    if (!parent) throw new Error(`There is no target configuration with the id ${parentId}.`);

    parent[targetMember].push(parameter.id!);
    parametersToStorage(parent.id, parentType, { [key]: parameter });
    store.set('techData', 'parameters', storedData.parameters);
    store.set('techData', 'targetConfigs', storedData.targetConfigs);
  } else if (parentType === 'parameter') {
    const parent = storedData.parameters[parentId];
    if (!parent) throw new Error(`There is no parameter with the id ${parentId}.`);
    if (targetMember === 'metadata') throw new Error('Parent Configurations have no metadata.');

    parent[targetMember].push(parameter.id!);
    parametersToStorage(parent.id!, parentType, { [key]: parameter });
    store.set('techData', 'parameters', storedData.parameters);
    store.set('techData', 'targetConfigs', storedData.targetConfigs);
  }
}

/*************************** Element Removal ******************************/

/**
 * Removes a parameter and all its nested parameters from the store
 * will also remove the reference to the parameter from its parent element if it still exists
 *
 * TODO: if we remove a whole tree we should not trigger a save on every change but only update the store after every change was done
 *
 * @param parameterId the id of the parameter to remove
 */
export async function removeParameter(parameterId: string) {
  const parameter = storedData.parameters[parameterId];

  if (!parameter) return;

  delete storedData.parameters[parameterId];

  // remove the reference to the parameter
  if (parameter.parentType === 'parameter') {
    const parentParameter = storedData.parameters[parameter.parentId];

    if (parentParameter) {
      parentParameter.parameters = parentParameter.parameters.filter((id) => id !== parameterId);
    }
  } else if (parameter.parentType === 'parent-config') {
    const parentConfig = storedData.parentConfigs[parameter.parentId];

    if (parentConfig) {
      parentConfig.metadata = parentConfig.metadata.filter((id) => id !== parameterId);
      store.set('techData', 'parentConfigs', storedData.parentConfigs);
    }
  } else if (parameter.parentType === 'machine-config') {
    const parentConfig = storedData.machineConfigs[parameter.parentId];
    if (parentConfig) {
      parentConfig.metadata = parentConfig.metadata.filter((id) => id !== parameterId);
      parentConfig.parameters = parentConfig.parameters.filter((id) => id !== parameterId);
      store.set('techData', 'machineConfigs', storedData.machineConfigs);
    }
  } else if (parameter.parentType === 'target-config') {
    const parentConfig = storedData.targetConfigs[parameter.parentId];
    if (parentConfig) {
      parentConfig.metadata = parentConfig.metadata.filter((id) => id !== parameterId);
      parentConfig.parameters = parentConfig.parameters.filter((id) => id !== parameterId);
      store.set('techData', 'targetConfigs', storedData.targetConfigs);
    }
  }

  // recursively remove all referenced parameters
  await asyncForEach(parameter.parameters, async (id) => removeParameter(id));

  // TODO: remove all backlinks from linked parameters

  store.set('techData', 'parameters', storedData.parameters);
}

/**
 * Removes a target config and all its nested parameters from the store
 * will also remove the reference to the target config from its parent config if it still exists
 *
 * TODO: if we remove a whole tree we should not trigger a save on every change but only update the store after every change was done
 *
 * @param targetConfigId the id of the target config to remove
 */
export async function removeTargetConfig(targetConfigId: string) {
  const targetConfig = storedData.targetConfigs[targetConfigId];

  if (!targetConfig) return;

  delete storedData.targetConfigs[targetConfigId];

  // remove the reference to the target config from its the parent config
  const parentConfig = storedData.parentConfigs[targetConfig.parentId];
  if (parentConfig) {
    parentConfig.targetConfig = undefined;
    store.set('techData', 'parentConfigs', storedData.parentConfigs);
  }

  // remove all referenced parameters
  await asyncForEach(targetConfig.metadata, async (id) => removeParameter(id));
  await asyncForEach(targetConfig.parameters, async (id) => removeParameter(id));

  // remove the target config from the store
  store.set('techData', 'targetConfigs', storedData.targetConfigs);
}

/**
 * Removes a machine config and all its nested parameters from the store
 * will also remove the reference to the machine config from its parent config if it still exists
 *
 * TODO: if we remove a whole tree we should not trigger a save on every change but only update the store after every change was done
 *
 * @param machineConfigId the id of the machine config to remove
 */
export async function removeMachineConfig(machineConfigId: string) {
  const machineConfig = storedData.machineConfigs[machineConfigId];

  if (!machineConfig) return;

  delete storedData.machineConfigs[machineConfigId];

  // remove the reference to the machine config from its the parent config
  const parentConfig = storedData.parentConfigs[machineConfig.parentId];
  if (parentConfig) {
    parentConfig.machineConfigs = parentConfig.machineConfigs.filter(
      (id) => id !== machineConfigId,
    );
    store.set('techData', 'parentConfigs', storedData.parentConfigs);
  }

  // remove all referenced parameters
  await asyncForEach(machineConfig.metadata, async (id) => removeParameter(id));
  await asyncForEach(machineConfig.parameters, async (id) => removeParameter(id));

  // remove the machine config from the store
  store.set('techData', 'machineConfigs', storedData.machineConfigs);
}

/**
 * Removes an existing parent config for a given ID from store.
 *
 * @param parentConfigId ID of the ParentConfig that is to be removed.
 */
export async function removeParentConfiguration(parentConfigId: string) {
  const parentConfig = storedData.parentConfigs[parentConfigId];

  if (!parentConfig) return;

  delete storedData.parentConfigs[parentConfigId];

  if (parentConfig.targetConfig) await removeTargetConfig(parentConfig.targetConfig);
  await asyncForEach(parentConfig.machineConfigs, (id) => removeMachineConfig(id));
  await asyncForEach(parentConfig.metadata, (id) => removeParameter(id));

  // remove parentConfig from folder
  foldersMetaObject.folders[parentConfig.folderId]!.children = foldersMetaObject.folders[
    parentConfig.folderId
  ]!.children.filter((folder) => folder.id !== parentConfigId);

  // remove from store
  store.set('techData', 'parentConfigs', storedData.parentConfigs);
}

export const deleteParentConfigurations = async (definitionIds: string[], spaceId: string) => {
  for (const definitionId of definitionIds) {
    await removeParentConfiguration(definitionId);
  }
};<|MERGE_RESOLUTION|>--- conflicted
+++ resolved
@@ -542,16 +542,9 @@
       ...parentConfigData,
       ...(base ? base : {}),
     };
-<<<<<<< HEAD
-    metadata.id = v4();
-    if (!metadata.folderId) {
-      metadata.folderId = (await getRootFolder(metadata.environmentId)).id;
-    }
-=======
 
     metadata.folderId = (await getRootFolder(environmentId)).id;
     metadata.environmentId = environmentId;
->>>>>>> 641be1c8
 
     const folderData = foldersMetaObject.folders[metadata.folderId];
     if (!folderData) throw new Error('Folder not found');
