'use client';

import styles from './processes.module.scss';
import { ComponentProps, useEffect, useRef, useState, useTransition } from 'react';
import { Space, Button, Tooltip, Grid, App, Drawer, Dropdown, Card, Badge, Spin } from 'antd';
import {
  ExportOutlined,
  DeleteOutlined,
  UnorderedListOutlined,
  AppstoreOutlined,
  FolderOutlined,
  FileOutlined,
} from '@ant-design/icons';
import IconView from '@/components/process-icon-list';
import ProcessList from '@/components/process-list';
import MetaData from '@/components/process-info-card';
import ProcessExportModal from '@/components/process-export';
import Bar from '@/components/bar';
import ProcessCreationButton from '@/components/process-creation-button';
import { useUserPreferences } from '@/lib/user-preferences';
import { useAbilityStore } from '@/lib/abilityStore';
import useFuzySearch, { ReplaceKeysWithHighlighted } from '@/lib/useFuzySearch';
import { useRouter } from 'next/navigation';
import { copyProcesses, deleteProcesses, updateProcesses } from '@/lib/data/processes';
import ProcessModal from '@/components/process-modal';
import ConfirmationButton from '@/components/confirmation-button';
import ProcessImportButton from '@/components/process-import';
import { ProcessMetadata } from '@/lib/data/process-schema';
import MetaDataContent from '@/components/process-info-card-content';
import { useEnvironment } from '@/components/auth-can';
import { Folder } from '@/lib/data/folder-schema';
import FolderCreationButton from '@/components/folder-creation-button';
import {
  deleteFolder,
  moveIntoFolder,
  updateFolder as updateFolderServer,
} from '@/lib/data/folders';

import AddUserControls from '@/components/add-user-controls';
import { toCaslResource } from '@/lib/ability/caslAbility';
import FolderModal from '@/components/folder-modal';
import { useAddControlCallback } from '@/lib/controls-store';
import useFavouritesStore, { useInitialiseFavourites } from '@/lib/useFavouriteProcesses';
import Ability from '@/lib/ability/abilityHelper';
import ContextMenuArea from './context-menu';
import { DraggableContext } from './draggable-element';
import SelectionActions from '../selection-actions';

export function canDeleteItems(
  items: ProcessListProcess[],
  action: Parameters<Ability['can']>[0],
  ability: Ability,
) {
  for (const item of items) {
    const resource = toCaslResource(item.type === 'folder' ? 'Folder' : 'Process', item);
    if (!ability.can(action, resource)) return false;
  }

  return true;
}

// TODO: improve ordering
export type ProcessActions = {
  deleteItems: (items: ProcessListProcess[]) => void;
  copyItem: (items: ProcessListProcess[]) => void;
  editItem: (item: ProcessListProcess) => void;
  moveItems: (...args: Parameters<typeof moveIntoFolder>) => void;
};

type InputItem = ProcessMetadata | (Folder & { type: 'folder' });
export type ProcessListProcess = ReplaceKeysWithHighlighted<InputItem, 'name' | 'description'>;

const Processes = ({
  processes,
  favourites,
  folder,
}: {
  processes: InputItem[];
  favourites?: string[];
  folder: Folder;
}) => {
  if (folder.parentId)
    processes = [
      {
        name: '< Parent Folder >',
        parentId: null,
        type: 'folder',
        id: folder.parentId,
        createdOn: '',
        createdBy: '',
        lastEdited: '',
        environmentId: '',
      },
      ...processes,
    ];

  const { message } = App.useApp();
  const breakpoint = Grid.useBreakpoint();
  const ability = useAbilityStore((state) => state.ability);
  const space = useEnvironment();
  const router = useRouter();

  const favs = favourites ?? [];
  useInitialiseFavourites(favs);
  const { removeIfPresent: removeFromFavouriteProcesses } = useFavouritesStore();

  const [selectedRowElements, setSelectedRowElements] = useState<ProcessListProcess[]>([]);
  const selectedRowKeys = selectedRowElements.map((element) => element.id);
  const canDeleteSelected = canDeleteItems(selectedRowElements, 'delete', ability);

  const addPreferences = useUserPreferences.use.addPreferences();
  const iconView = useUserPreferences.use['icon-view-in-process-list']();

  const [openExportModal, setOpenExportModal] = useState(false);
  const [openCopyModal, setOpenCopyModal] = useState(false);
  const [openEditModal, setOpenEditModal] = useState(false);
  const [openDeleteModal, setOpenDeleteModal] = useState(false);
  const [showMobileMetaData, setShowMobileMetaData] = useState(false);
  const [updatingFolder, startUpdatingFolderTransition] = useTransition();
  const [updateFolderModal, setUpdateFolderModal] = useState<Folder | undefined>(undefined);
  const [movingItem, startMovingItemTransition] = useTransition();

  const [copySelection, setCopySelection] = useState<ProcessListProcess[]>([]);

  const { filteredData, setSearchQuery: setSearchTerm } = useFuzySearch({
    data: processes ?? [],
    keys: ['name', 'description'],
    highlightedKeys: ['name', 'description'],
    transformData: (matches) => matches.map((match) => match.item),
  });

  // Folders on top
  filteredData.sort((a, b) => {
    if (a.type === 'folder' && b.type == 'folder') return 0;
    if (a.type === 'folder') return -1;
    if (b.type === 'folder') return 1;

    return 0;
  });

  const selectableElements = useRef(filteredData);
  selectableElements.current = filteredData;

  useAddControlCallback('process-list', 'selectall', (e) => {
    e.preventDefault();
    setSelectedRowElements(selectableElements.current ?? []);
  });

  useAddControlCallback('process-list', 'esc', () => setSelectedRowElements([]));
  useAddControlCallback('process-list', 'del', () => setOpenDeleteModal(true));
  useAddControlCallback(
    'process-list',
    'copy',
    () => {
      setCopySelection(selectedRowElements);
    },
    { dependencies: [selectedRowElements] },
  );

  useAddControlCallback('process-list', 'paste', () => {
    setOpenCopyModal(true);
  });
  useAddControlCallback(
    'process-list',
    'export',
    () => {
      if (selectedRowKeys.length) setOpenExportModal(true);
    },
    { dependencies: [selectedRowKeys.length] },
  );

<<<<<<< HEAD
=======
  function deleteCreateProcessSearchParams() {
    const searchParams = new URLSearchParams(document.location.search);
    if (searchParams.has('createprocess')) {
      searchParams.delete('createprocess');
      router.replace(
        window.location.origin + window.location.pathname + '?' + searchParams.toString(),
      );
    }
  }
>>>>>>> a392fa49
  const createProcessButton = (
    <ProcessCreationButton
      wrapperElement="Create Process"
      defaultOpen={
        typeof window !== 'undefined' &&
        new URLSearchParams(document.location.search).has('createprocess')
      }
<<<<<<< HEAD
    />
  );

  useEffect(() => {
    const searchParams = new URLSearchParams(document.location.search);
    if (searchParams.has('createprocess')) {
      searchParams.delete('createprocess');
      router.replace(
        window.location.origin + window.location.pathname + '?' + searchParams.toString(),
      );
    }
  }, []);

=======
      modalProps={{
        onCancel: deleteCreateProcessSearchParams,
        onOk: deleteCreateProcessSearchParams,
      }}
    />
  );

>>>>>>> a392fa49
  const defaultDropdownItems = [];
  if (ability.can('create', 'Process'))
    defaultDropdownItems.push({
      key: 'create-process',
      label: createProcessButton,
      icon: <FileOutlined />,
    });

  if (ability.can('create', 'Folder'))
    defaultDropdownItems.push({
      key: 'create-folder',
      label: <FolderCreationButton wrapperElement="Create Folder" />,
      icon: <FolderOutlined />,
    });

  const updateFolder: ComponentProps<typeof FolderModal>['onSubmit'] = (values) => {
    if (!values) return;

    startUpdatingFolderTransition(async () => {
      try {
        const response = updateFolderServer(
          { name: values.name, description: values.description },
          updateFolderModal!.id,
        );

        if (response && 'error' in response) throw new Error();

        message.open({ type: 'success', content: 'Folder updated successfully' });
        setUpdateFolderModal(undefined);
        router.refresh();
      } catch (e) {
        message.open({ type: 'error', content: 'Someting went wrong while updating the folder' });
      }
    });
  };

  async function deleteItems(items: ProcessListProcess[]) {
    const promises = [];

    const folderIds = items.filter((item) => item.type === 'folder').map((item) => item.id);
    const folderPromise = folderIds.length > 0 ? deleteFolder(folderIds, space.spaceId) : undefined;
    if (folderPromise) promises.push(folderPromise);

    const processIds = items.filter((item) => item.type !== 'folder').map((item) => item.id);
    const processPromise = deleteProcesses(processIds, space.spaceId);
    if (processPromise) promises.push(processPromise);

    await Promise.allSettled(promises);

    const processesResult = await processPromise;
    const folderResult = await folderPromise;

    if (processesResult && !('error' in processesResult)) {
      removeFromFavouriteProcesses(selectedRowKeys as string[]);
    }

    if (
      (folderResult && 'error' in folderResult) ||
      (processesResult && 'error' in processesResult)
    ) {
      return message.open({
        type: 'error',
        content: 'Something went wrong',
      });
    }

    setSelectedRowElements([]);
    router.refresh();
  }

  function copyItem(items: ProcessListProcess[]) {
    setOpenCopyModal(true);
    setCopySelection(items);
  }

  function editItem(item: ProcessListProcess) {
    if (item.type === 'folder') {
      const folder = processes.find((process) => process.id === item.id) as Folder;
      setUpdateFolderModal(folder);
    } else {
      setOpenEditModal(true);
      setSelectedRowElements([item]);
    }
  }

  const moveItems = (...[items, folderId]: Parameters<typeof moveIntoFolder>) => {
    startMovingItemTransition(async () => {
      try {
        const response = await moveIntoFolder(items, folderId);

        if (response && 'error' in response) throw new Error();

        router.refresh();
      } catch (e) {
        message.open({
          type: 'error',
          content: `Something went wrong`,
        });
      }
    });
  };

  const processActions: ProcessActions = {
    deleteItems,
    copyItem,
    editItem,
    moveItems,
  };

  // Here all the loading states should be ORed together
  const loading = movingItem;

  return (
    <>
      <ContextMenuArea
        processActions={processActions}
        folder={folder}
        suffix={defaultDropdownItems}
      >
        <div
          className={breakpoint.xs ? styles.MobileView : ''}
          style={{ display: 'flex', justifyContent: 'space-between', height: '100%' }}
        >
          {/* 73% for list / icon view, 27% for meta data panel (if active) */}
          <div style={{ flex: '1' }}>
            <Bar
              leftNode={
                <span style={{ display: 'flex', width: '100%', justifyContent: 'space-between' }}>
                  <span style={{ display: 'flex', justifyContent: 'flex-start' }}>
                    {!breakpoint.xs && (
                      <Space>
                        <Dropdown.Button
                          menu={{
                            items: defaultDropdownItems.filter(
                              (item) => item.key !== 'create-process',
                            ),
                          }}
                          type="primary"
                        >
                          {createProcessButton}
                        </Dropdown.Button>
                        <ProcessImportButton type="default">
                          {breakpoint.xl ? 'Import Process' : 'Import'}
                        </ProcessImportButton>
                      </Space>
                    )}

                    <SelectionActions count={selectedRowKeys.length}>
                      <Tooltip placement="top" title={'Export'}>
                        <ExportOutlined
                          className={styles.Icon}
                          onClick={() => {
                            setOpenExportModal(true);
                          }}
                        />
                      </Tooltip>

                      {canDeleteSelected && (
                        <Tooltip placement="top" title={'Delete'}>
                          <ConfirmationButton
                            title="Delete Processes"
                            externalOpen={openDeleteModal}
                            onExternalClose={() => setOpenDeleteModal(false)}
                            description="Are you sure you want to delete the selected processes?"
                            onConfirm={() => deleteItems(selectedRowElements)}
                            buttonProps={{
                              icon: <DeleteOutlined />,
                              type: 'text',
                            }}
                          />
                        </Tooltip>
                      )}
                    </SelectionActions>
                  </span>

                  <span>
                    <Space.Compact className={breakpoint.xs ? styles.MobileToggleView : undefined}>
                      <Button
                        style={!iconView ? { color: '#3e93de', borderColor: '#3e93de' } : {}}
                        onClick={() => addPreferences({ 'icon-view-in-process-list': false })}
                      >
                        <UnorderedListOutlined />
                      </Button>
                      <Button
                        style={!iconView ? {} : { color: '#3e93de', borderColor: '#3e93de' }}
                        onClick={() => addPreferences({ 'icon-view-in-process-list': true })}
                      >
                        <AppstoreOutlined />
                      </Button>
                    </Space.Compact>
                  </span>
                </span>
              }
              searchProps={{
                onChange: (e) => setSearchTerm(e.target.value),
                onPressEnter: (e) => setSearchTerm(e.currentTarget.value),
                placeholder: 'Search Processes ...',
              }}
            />

            <DraggableContext
              dragOverlay={(itemId) => {
                const item = processes.find(({ id }) => id === itemId);
                const icon = item?.type === 'folder' ? <FolderOutlined /> : <FileOutlined />;
                return (
                  <Badge
                    count={selectedRowElements.length > 1 ? selectedRowElements.length : undefined}
                  >
                    <Card
                      style={{
                        width: 'fit-content',
                        cursor: 'move',
                      }}
                    >
                      {icon} {item?.name}
                    </Card>
                  </Badge>
                );
              }}
              onItemDropped={(itemId: string, droppedOnId: string) => {
                const active = processes.find(({ id }) => id === itemId);
                const over = processes.find(({ id }) => id === droppedOnId);

                if (!active || !over || over.type !== 'folder') return;

                // don't allow to move selected items into themselves
                if (selectedRowKeys.length > 0 && selectedRowKeys.includes(over.id)) return;

                const items =
                  selectedRowKeys.length > 0
                    ? selectedRowElements.map((element) => ({
                        type: element.type,
                        id: element.id,
                      }))
                    : [{ type: active.type, id: active.id }];

                moveItems(items, over.id);
              }}
            >
              <Spin spinning={loading}>
                {iconView ? (
                  <IconView
                    data={filteredData}
                    elementSelection={{
                      selectedElements: selectedRowElements,
                      setSelectionElements: setSelectedRowElements,
                    }}
                    setShowMobileMetaData={setShowMobileMetaData}
                  />
                ) : (
                  <ProcessList
                    data={filteredData}
                    folder={folder}
                    selection={selectedRowKeys}
                    setSelectionElements={setSelectedRowElements}
                    selectedElements={selectedRowElements}
                    // TODO: Replace with server component loading state
                    //isLoading={isLoading}
                    onExportProcess={(id) => {
                      setSelectedRowElements([id]);
                      setOpenExportModal(true);
                    }}
                    setShowMobileMetaData={setShowMobileMetaData}
                    processActions={processActions}
                  />
                )}
              </Spin>
            </DraggableContext>
          </div>

          {/*Meta Data Panel*/}
          {breakpoint.xl ? (
            <MetaData selectedElement={selectedRowElements.at(-1)} />
          ) : (
            <Drawer
              onClose={() => setShowMobileMetaData(false)}
              title={
                <span>
                  {filteredData?.find((item) => item.id === selectedRowKeys[0])?.name.value!}
                </span>
              }
              open={showMobileMetaData}
            >
              <MetaDataContent selectedElement={selectedRowElements.at(-1)} />
            </Drawer>
          )}
        </div>
      </ContextMenuArea>

      <ProcessExportModal
        processes={selectedRowKeys.map((definitionId) => ({
          definitionId: definitionId as string,
        }))}
        open={openExportModal}
        onClose={() => setOpenExportModal(false)}
      />
      <ProcessModal
        open={openCopyModal}
        title={`Copy Process${selectedRowKeys.length > 1 ? 'es' : ''}`}
        onCancel={() => setOpenCopyModal(false)}
        initialData={copySelection
          .filter((item) => item.type !== 'folder')
          .map((process) => ({
            name: `${process.name.value} (Copy)`,
            description: process.description.value ?? '',
            originalId: process.id,
            folderId: folder.id,
          }))}
        onSubmit={async (values) => {
          const res = await copyProcesses(values, space.spaceId);
          // Errors are handled in the modal.
          if ('error' in res) {
            return res;
          }
          setOpenCopyModal(false);
          router.refresh();
        }}
      />
      <ProcessModal
        open={openEditModal}
        title={`Edit Process${selectedRowKeys.length > 1 ? 'es' : ''}`}
        onCancel={() => setOpenEditModal(false)}
        initialData={filteredData
          .filter((process) => selectedRowKeys.includes(process.id))
          .map((process) => ({
            id: process.id,
            name: process.name.value ?? '',
            description: process.description.value ?? '',
          }))}
        onSubmit={async (values) => {
          const res = await updateProcesses(values, space.spaceId);
          // Errors are handled in the modal.
          if (res && 'error' in res) {
            return res;
          }
          setOpenEditModal(false);
          router.refresh();
        }}
      />
      <AddUserControls name={'process-list'} />
      <FolderModal
        open={!!updateFolderModal}
        close={() => setUpdateFolderModal(undefined)}
        spaceId={space.spaceId}
        parentId={folder.id}
        onSubmit={updateFolder}
        modalProps={{ title: 'Edit folder', okButtonProps: { loading: updatingFolder } }}
        initialValues={updateFolderModal}
      />
    </>
  );
};

export default Processes;<|MERGE_RESOLUTION|>--- conflicted
+++ resolved
@@ -169,8 +169,6 @@
     { dependencies: [selectedRowKeys.length] },
   );
 
-<<<<<<< HEAD
-=======
   function deleteCreateProcessSearchParams() {
     const searchParams = new URLSearchParams(document.location.search);
     if (searchParams.has('createprocess')) {
@@ -180,7 +178,6 @@
       );
     }
   }
->>>>>>> a392fa49
   const createProcessButton = (
     <ProcessCreationButton
       wrapperElement="Create Process"
@@ -188,21 +185,6 @@
         typeof window !== 'undefined' &&
         new URLSearchParams(document.location.search).has('createprocess')
       }
-<<<<<<< HEAD
-    />
-  );
-
-  useEffect(() => {
-    const searchParams = new URLSearchParams(document.location.search);
-    if (searchParams.has('createprocess')) {
-      searchParams.delete('createprocess');
-      router.replace(
-        window.location.origin + window.location.pathname + '?' + searchParams.toString(),
-      );
-    }
-  }, []);
-
-=======
       modalProps={{
         onCancel: deleteCreateProcessSearchParams,
         onOk: deleteCreateProcessSearchParams,
@@ -210,7 +192,6 @@
     />
   );
 
->>>>>>> a392fa49
   const defaultDropdownItems = [];
   if (ability.can('create', 'Process'))
     defaultDropdownItems.push({
