import { v4 } from 'uuid';
import store from '../store.js';
import { getRoleById, roleMetaObjects } from './roles';
import Ability, { UnauthorizedError } from '@/lib/ability/abilityHelper';
import { toCaslResource } from '@/lib/ability/caslAbility';
import { z } from 'zod';
import { getUserById, usersMetaObject } from './users';
import { environmentsMetaObject, getEnvironmentById } from './environments';

const RoleMappingInputSchema = z.object({
  roleId: z.string(),
  userId: z.string(),
  environmentId: z.string(),
  expiration: z.string().optional(),
});

export type RoleMappingInput = z.infer<typeof RoleMappingInputSchema>;

export type RoleMapping = RoleMappingInput & { id: string; createdOn: string; roleName: string };

// @ts-ignore
let firstInit = !global.roleMappingsMetaObjects;

export let roleMappingsMetaObjects: {
  [EnvironmentId: string]: {
    users: {
      [UserId: string]: RoleMapping[];
    };
  };
} =
  //@ts-ignore
  global.roleMappingsMetaObjects || (global.roleMappingsMetaObjects = {});

let inited = false;
/**
 * initializes the role mappings meta information objects
 */
export function init() {
  if (!firstInit || inited) return;
  inited = true;

  // get role mappings that were persistently stored
  const storedRoleMappings = store.get('roleMappings');

  // set role mappings store
  store.set('roleMappings', storedRoleMappings);

  roleMappingsMetaObjects = storedRoleMappings;
  //@ts-ignore
  global.roleMappingsMetaObjects = roleMappingsMetaObjects;
}
init();

/** Returns all role mappings in form of an array */
export async function getRoleMappings(ability?: Ability, environmentId?: string) {
  if (environmentId) {
    if (!(environmentId in roleMappingsMetaObjects)) return [];
    const roleMappings = Object.values(roleMappingsMetaObjects[environmentId].users).flat();
    return ability ? ability.filter('view', 'RoleMapping', roleMappings) : roleMappings;
  }

  const roleMappings: RoleMapping[] = [];

  for (const environment of Object.values(roleMappingsMetaObjects))
    roleMappings.push(...Object.values(environment.users).flat());

  return ability ? ability.filter('view', 'RoleMapping', roleMappings) : roleMappings;
}

/** Returns a role mapping by user id */
export async function getRoleMappingByUserId(
  userId: string,
  environmentId: string,
  ability?: Ability,
  roleId?: string,
) {
  const environmentMappings = roleMappingsMetaObjects[environmentId];
  if (!environmentMappings) return [];

  const userRoleMappings = environmentMappings.users[userId] || [];

  if (!ability) return userRoleMappings;
  return ability.filter('view', 'RoleMapping', userRoleMappings);
}

/** Adds a user role mapping */
export async function addRoleMappings(roleMappingsInput: RoleMappingInput[], ability?: Ability) {
  const roleMappings = roleMappingsInput.map((roleMappingInput) =>
    RoleMappingInputSchema.parse(roleMappingInput),
  );

  if (ability) {
    for (const { roleId } of roleMappings) {
      const role = await getRoleById(roleId);
      if (!ability.can('manage', toCaslResource('Process', role))) throw new UnauthorizedError();
    }
  }

  const allowedRoleMappings = ability
    ? ability.filter('create', 'RoleMapping', roleMappings)
    : roleMappings;

  allowedRoleMappings.forEach((roleMapping) => {
    const { roleId, userId, environmentId } = roleMapping;

    const environment = environmentsMetaObject[environmentId];
    if (!environment) throw new Error(`Environment ${environmentId} doesn't exist`);

    if (!environment.isOrganization)
      throw new Error('Cannot add role mapping to personal environment');

    let role = roleMetaObjects[roleId];
    if (!role.hasOwnProperty('id')) {
      role = store.getById('roles', roleId);
      if (!role.hasOwnProperty('id')) throw new Error('Role not found');
    }

    let environmentMappings = roleMappingsMetaObjects[environmentId];
    if (!environmentMappings) {
      environmentMappings = { users: {} };
      roleMappingsMetaObjects[environmentId] = environmentMappings;
    }

    let userMappings = environmentMappings.users[userId];
    if (!userMappings) {
      environmentMappings.users[userId] = [];
      userMappings = environmentMappings.users[userId];
    }

    if (userMappings && userMappings.some((mapping) => mapping.roleId === roleId)) {
      throw new Error('Role mapping already exists');
    }

    const user = usersMetaObject[userId];
    if (!user) throw new Error('User not found');
    if (user.isGuest) throw new Error('Guests cannot have role mappings');

    const id = v4();
    const createdOn = new Date().toUTCString();

    const newRoleMapping: RoleMapping = {
      id,
      ...roleMapping,
      roleName: role.name,
      createdOn,
    };

    userMappings.push(newRoleMapping);
<<<<<<< HEAD

    if ('confluence' in user) {
      role.members.push({
        userId: userId,
        username: user.username ?? '',
        firstName: '',
        lastName: '',
        email: '',
      });
    } else {
      role.members.push({
        userId: userId,
        username: user.username ?? '',
        firstName: user.firstName ?? '',
        lastName: user.lastName ?? '',
        email: user.email ?? '',
      });
    }
=======
    role.members.push({
      userId: userId,
    });
>>>>>>> 9541e677

    // persist new role mapping in file system
    store.setDictElement('roleMappings', roleMappingsMetaObjects);

    store.update('roles', roleId, roleMetaObjects[roleId]);
  });
}

/** Removes a role mapping from a user */
export async function deleteRoleMapping(
  userId: string,
  roleId: string,
  environmentId: string,
  ability?: Ability,
) {
  const environmentMappings = roleMappingsMetaObjects[environmentId];
  if (!environmentMappings) throw new Error("Role mapping doesn't exist");

  const userMappings = environmentMappings.users[userId];
  if (!userMappings) throw new Error("Role mapping doesn't exist");

  const roleMappingIndex = userMappings.findIndex((mapping) => mapping.roleId === roleId);
  if (roleMappingIndex == -1) throw new Error("Role mapping doesn't exist");

  const roleMapping = userMappings[roleMappingIndex];

  if (ability && !ability.can('delete', toCaslResource('RoleMapping', roleMapping)))
    throw new UnauthorizedError();

  userMappings.splice(roleMappingIndex, 1);

  if (userMappings.length === 0) delete environmentMappings.users[userId];

  // persist new role mapping in file system
  store.setDictElement('roleMappings', roleMappingsMetaObjects);

  if (roleMetaObjects[roleId]) {
    const index = roleMetaObjects[roleId].members.findIndex((member) => member.userId === userId);
    if (index > -1) {
      roleMetaObjects[roleId].members.splice(index, 1);
    }
  }

  store.update('roles', roleId, roleMetaObjects[roleId]);
}<|MERGE_RESOLUTION|>--- conflicted
+++ resolved
@@ -146,30 +146,9 @@
     };
 
     userMappings.push(newRoleMapping);
-<<<<<<< HEAD
-
-    if ('confluence' in user) {
-      role.members.push({
-        userId: userId,
-        username: user.username ?? '',
-        firstName: '',
-        lastName: '',
-        email: '',
-      });
-    } else {
-      role.members.push({
-        userId: userId,
-        username: user.username ?? '',
-        firstName: user.firstName ?? '',
-        lastName: user.lastName ?? '',
-        email: user.email ?? '',
-      });
-    }
-=======
     role.members.push({
       userId: userId,
     });
->>>>>>> 9541e677
 
     // persist new role mapping in file system
     store.setDictElement('roleMappings', roleMappingsMetaObjects);
