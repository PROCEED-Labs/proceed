--- conflicted
+++ resolved
@@ -1,11 +1,5 @@
-<<<<<<< HEAD
 import { auth } from '@/lib/auth';
-import { activateEnvrionment } from '@/lib/data/legacy/iam/environments';
-=======
-import { getServerSession } from 'next-auth/next';
-import nextAuthOptions from '../auth/[...nextauth]/auth-options';
 import { activateEnvrionment } from '@/lib/data/db/iam/environments';
->>>>>>> 8e1e1ad0
 import { UnauthorizedError } from '@/lib/ability/abilityHelper';
 import { redirect } from 'next/navigation';
 
