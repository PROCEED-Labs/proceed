--- conflicted
+++ resolved
@@ -1,42 +1,21 @@
 import { cache } from 'react';
-import { auth, signOut } from '@/lib/auth';
+import { auth } from '@/lib/auth';
 import { redirect } from 'next/navigation';
 import { getAbilityForUser } from '@/lib/authorization/authorization';
-<<<<<<< HEAD
-import { isMember } from '@/lib/data/db/iam/memberships';
-import { getSystemAdminByUserId } from '@/lib/data/DTOs';
-=======
-import nextAuthOptions from '@/app/api/auth/[...nextauth]/auth-options';
 import { isMember } from '@/lib/data/db/iam/memberships';
 import { getSystemAdminByUserId } from '@/lib/data/db/iam/system-admins';
->>>>>>> 8e1e1ad0
 import Ability from '@/lib/ability/abilityHelper';
 import {
   adminRules,
   packedGlobalOrganizationRules,
   packedGlobalUserRules,
 } from '@/lib/authorization/globalRules';
-<<<<<<< HEAD
 import { getUserById } from '@/lib/data/db/iam/users';
 import { cookies } from 'next/headers';
+import { env } from '@/lib/env-vars';
 
 export const getCurrentUser = cache(async () => {
   const session = await auth();
-=======
-import { env } from '@/lib/env-vars';
-import * as noIamUser from '@/lib/no-iam-user';
-
-export const getCurrentUser = cache(async () => {
-  if (!env.PROCEED_PUBLIC_IAM_ACTIVATE) {
-    return {
-      session: noIamUser.session,
-      userId: noIamUser.userId,
-      systemAdmin: noIamUser.systemAdmin,
-    };
-  }
-
-  const session = await getServerSession(nextAuthOptions);
->>>>>>> 8e1e1ad0
   const userId = session?.user.id || '';
   const [systemAdmin, user] = await Promise.all([
     getSystemAdminByUserId(userId),
