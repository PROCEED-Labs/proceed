{
  "name": "proceed-v2",
  "version": "0.1.0",
  "private": true,
  "scripts": {
    "dev": "next dev",
    "build": "cross-env API_URL=https://localhost:33080/api next build",
    "start": "next start",
    "lint": "next lint",
    "predev": "ts-node --project ./tsconfig.node.json ./scripts/genAntdCss.tsx",
    "prebuild": "cross-env NODE_ENV=production ts-node --project ./tsconfig.node.json ./scripts/genAntdCss.tsx",
    "openapi:typescript-types": "openapi-typescript ../management-system/src/backend/openapi.json -o lib/openapiSchema.ts && prettier --trailing-comma all --write lib/openapiSchema.ts"
  },
  "prettier": {
    "singleQuote": true
  },
  "dependencies": {
    "@tanstack/react-query": "4.29.14",
    "antd": "5.6.1",
    "bpmn-js": "13.2.0",
    "classnames": "2.3.2",
    "next": "13.4.6",
    "react": "18.2.0",
    "react-dom": "18.2.0",
    "zustand": "4.3.8",
    "immer": "10.0.2",
<<<<<<< HEAD
    "fuse.js": "6.6.2"
=======
    "openapi-fetch": "0.6.1"
>>>>>>> 49841478
  },
  "devDependencies": {
    "@tanstack/eslint-plugin-query": "4.29.9",
    "@tanstack/react-query-devtools": "4.29.14",
    "@types/node": "20.3.1",
    "@types/react": "18.2.12",
    "@types/react-dom": "18.2.5",
    "cross-env": "7.0.3",
    "eslint": "8.42.0",
    "eslint-config-next": "13.4.6",
    "eslint-config-prettier": "8.8.0",
    "prettier": "2.8.8",
    "ts-node": "10.9.1",
    "typescript": "5.1.3",
    "openapi-typescript": "6.3.2",
    "sass": "1.63.4"
  }
}<|MERGE_RESOLUTION|>--- conflicted
+++ resolved
@@ -24,11 +24,8 @@
     "react-dom": "18.2.0",
     "zustand": "4.3.8",
     "immer": "10.0.2",
-<<<<<<< HEAD
-    "fuse.js": "6.6.2"
-=======
+    "fuse.js": "6.6.2",
     "openapi-fetch": "0.6.1"
->>>>>>> 49841478
   },
   "devDependencies": {
     "@tanstack/eslint-plugin-query": "4.29.9",
