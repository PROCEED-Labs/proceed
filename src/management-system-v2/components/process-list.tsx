'use client';

import {
  Button,
  Grid,
  Row,
  TableColumnType,
  TableColumnsType,
  TableProps,
  Tooltip,
  Typography,
} from 'antd';
import React, {
  useCallback,
  FC,
  PropsWithChildren,
  Dispatch,
  SetStateAction,
  Key,
  ReactElement,
  useEffect,
  useState,
  useMemo,
} from 'react';
import {
  StarOutlined,
  InfoCircleOutlined,
  FolderOutlined as FolderFilled,
  ShareAltOutlined,
} from '@ant-design/icons';
import styles from './item-list-view.module.scss';
import { generateDateString, generateTableDateString, spaceURL } from '@/lib/utils';
import { useUserPreferences } from '@/lib/user-preferences';
import { AuthCan, useEnvironment } from '@/components/auth-can';
import { ProcessListProcess, RowActions } from './processes/types';
import { Folder } from '@/lib/data/folder-schema';
import ElementList, { ListEntryLink } from './item-list-view';
import { useResizeableColumnWidth } from '@/lib/useColumnWidth';
import SpaceLink from './space-link';
import useFavouriteProcesses from '@/lib/useFavouriteProcesses';
import FavouriteStar from './favouriteStar';
import { contextMenuStore } from './processes/context-menu';
import { DraggableElementGenerator } from './processes/draggable-element';
import classNames from 'classnames';
import { GrDocumentUser } from 'react-icons/gr';
import { PiNotePencil } from 'react-icons/pi';
import { LuNotebookPen } from 'react-icons/lu';
import { BsFileEarmarkCheck } from 'react-icons/bs';
import usePotentialOwnerStore from '@/app/(dashboard)/[environmentId]/processes/[mode]/[processId]/use-potentialOwner-store';
import { usePathname } from 'next/navigation';
import { useRouter } from 'next/navigation';
import { isReadable } from 'stream';

/** respects sorting function, but always keeps folders at the beginning */
function folderAwareSort(sortFunction: (a: ProcessListProcess, b: ProcessListProcess) => number) {
  const sorter: TableColumnType<ProcessListProcess>['sorter'] = (a, b, sortOrder) => {
    const factor = sortOrder === 'ascend' ? 1 : -1;
    /* Root Folder is always on top */
    if (a.type === 'folder' && a.parentId === null) {
      return factor * -1;
    } else if (b.type === 'folder' && b.parentId === null) {
      return factor;
    }
    if (a.type === 'folder' && b.type !== 'folder') {
      return factor * -1;
    } else if (a.type !== 'folder' && b.type === 'folder') {
      return factor;
    } else {
      return sortFunction(a, b);
    }
  };

  return sorter;
}

export function ProcessListItemIcon({ item }: { item: { type: ProcessListProcess['type'] } }) {
  return item.type === 'folder' ? <FolderFilled /> : '';
}

const ProcessListEntryLink: React.FC<
  React.PropsWithChildren<{
    data: ProcessListProcess;
    style?: React.CSSProperties;
    className?: string;
    isReadOnly?: boolean;
  }>
<<<<<<< HEAD
> = ({ children, data, style, className, isReadOnly = false }) => {
  const folderPath = isReadOnly
    ? `/processes/list/folder/${data.id}`
    : `/processes/editor/folder/${data.id}`;
  const processPath = isReadOnly ? `/processes/list/${data.id}` : `/processes/editor/${data.id}`;

  return (
    <SpaceLink
      href={data.type === 'folder' ? folderPath : processPath}
      className={className}
      style={{
        color: 'inherit' /* or any color you want */,
        textDecoration: 'none' /* removes underline */,
        display: 'block',
        padding: '5px 0px',
      }}
    >
      <Typography.Text className={className} style={style} ellipsis={{ tooltip: <>{children}</> }}>
        {children}
      </Typography.Text>
    </SpaceLink>
=======
> = ({ children, data, style, className }) => {
  const path = data.type === 'folder' ? `/processes/folder/` : `/processes/`;

  return (
    <ListEntryLink path={path} data={data} style={style} className={className}>
      {children}
    </ListEntryLink>
>>>>>>> 4b753bb9
  );
};

type BaseProcessListProps = PropsWithChildren<{
  data: ProcessListProcess[];
  folder: Folder;
  elementSelection?: {
    selectedElements: ProcessListProcess[];
    setSelectionElements: (action: SetStateAction<ProcessListProcess[]>) => void;
  };
  setShowMobileMetaData?: Dispatch<SetStateAction<boolean>>;
  onExportProcess?: (process: ProcessListProcess) => void;
  tableProps?: TableProps<ProcessListProcess>;
  processActions?: RowActions;
  columnCustomRenderer?: {
    [columnKey: string]: (id: any, record: ProcessListProcess, index: number) => JSX.Element;
  };
  isReadOnly: boolean;
}>;

const BaseProcessList: FC<BaseProcessListProps> = ({
  data,
  folder,
  elementSelection,
  onExportProcess = () => {},
  tableProps,
  isReadOnly,
  processActions: { viewDocumentation, openEditor, changeMetaData, releaseProcess, share } = {
    viewDocumentation: () => {},
    openEditor: () => {},
    changeMetaData: () => {},
    releaseProcess: () => {},
    share: () => {},
  },
  setShowMobileMetaData,
  columnCustomRenderer = {},
}) => {
  const breakpoint = Grid.useBreakpoint();

  const selectedColumns = useUserPreferences.use['columns-in-table-view-process-list']();

  const addPreferences = useUserPreferences.use.addPreferences();
  const { favourites: favProcesses } = useFavouriteProcesses();

  const showMobileMetaData = () => {
    setShowMobileMetaData?.(true);
  };

  const processListColumnsMobile = [
    'Favorites',
    'Name',
    'Description',
    'Last Edited',
    'Meta Data Button',
  ];

  /*
    User potentialOwner Store to get the username
  */
  const userMap = usePotentialOwnerStore((state) => state.user);
  const rolesMap = usePotentialOwnerStore((state) => state.roles);
  // console.log(`out userMap ${JSON.stringify(userMap)}`);
  // Not sure, why this is not working, but using the user from the store as a dependency or directly does not work (does not cause a rerender of table with fresh values)
  // using the hook once in the component and then once in the function (i.e. dynamically) works

  // const mapIdToUsername = useCallback(
  //   (id?: string | null) => {
  //     console.log(`in userMap ${JSON.stringify(userMap)}`);
  //     if (!id) return '';
  //     const u = userMap[id];
  //     return u?.userName || u?.name || '';
  //   },
  //   [userMap],
  // );

  const mapIdToUsername = (id?: string | null) => {
    if (!id) return '';
    const u = userMap[id];
    const r = rolesMap[id];
    return u?.userName || u?.name || r || '';
  };

  /* This is the 'action' buttons in the row itself (visible on hover) */
  const actionBarGenerator = useCallback(
    (record: ProcessListProcess) => {
      const resource = record.type === 'folder' ? { Folder: record } : { Process: record };

      type ActionButtonProps = {
        title: string;
        action: (record: ProcessListProcess) => void;
        icon: React.ReactNode;
        permission?: 'view' | 'update';
      } & ({ view?: true } | { update?: true });

      const ActionButton: React.FC<ActionButtonProps> = ({
        title,
        action,
        icon,
        permission,
        ...actions
      }) => {
        if (permission) (actions as any)[permission] = true;

        return (
          <AuthCan {...resource} {...(actions as any)}>
            <Tooltip placement="top" title={title}>
              <Button
                className={classNames(styles.ActionButton)}
                type="text"
                icon={icon}
                onClick={() => action(record)}
              />
            </Tooltip>
          </AuthCan>
        );
      };

      return (
        <>
          {record.type !== 'folder' && (
            <>
              <ActionButton
                title={'View Documentation'}
                action={viewDocumentation}
                icon={<GrDocumentUser />}
                permission="view"
              />
              <ActionButton
                title={isReadOnly ? 'Open Viewer' : 'Open Editor'}
                action={openEditor}
                icon={<PiNotePencil />}
                permission={isReadOnly ? 'view' : 'update'}
              />
              <ActionButton
                title={isReadOnly ? 'Show Meta Data' : 'Change Meta Data'}
                action={changeMetaData}
                icon={<LuNotebookPen />}
                permission={isReadOnly ? 'view' : 'update'}
              />
              {!isReadOnly && (
                <ActionButton
                  title={'Release Process'}
                  action={releaseProcess}
                  icon={<BsFileEarmarkCheck />}
                  permission="update"
                />
              )}
              <ActionButton
                title={'Share'}
                action={share}
                icon={<ShareAltOutlined />}
                permission="view"
              />
            </>
          )}
        </>
      );
    },
    [
      /* copyItem, deleteItems, editItem, onExportProcess */
    ],
  );

  let columns: TableColumnsType<ProcessListProcess> = useMemo(() => {
    return [
      {
        title: <StarOutlined />,
        dataIndex: 'id',
        key: 'Favorites',
        width: '40px',
        render: (id, _, index) =>
          id !== folder.parentId && (
            <FavouriteStar id={id} viewOnly={isReadOnly} className={styles.HoverableTableCell} />
          ),
        sorter: folderAwareSort((a, b) =>
          favProcesses?.includes(a.id) && favProcesses?.includes(b.id)
            ? 0
            : favProcesses?.includes(a.id)
              ? -1
              : 1,
        ),
      },
      {
        title: 'ID',
        dataIndex: 'userDefinedId',
        key: 'ID',
        sorter: folderAwareSort(
          // @ts-ignore
          (a, b) => (a.userDefinedId ?? '').localeCompare(b.userDefinedId ?? ''),
        ),
        render: (id, record) => (
<<<<<<< HEAD
          <ListEntryLink
            data={record}
            isReadOnly={isReadOnly} /* className={styles.HoverableTableCell} */
          >
=======
          <ProcessListEntryLink data={record} /* className={styles.HoverableTableCell} */>
>>>>>>> 4b753bb9
            {record.type === 'folder' ? '' : id}
          </ProcessListEntryLink>
        ),
      },
      {
        title: 'Name',
        dataIndex: 'name',
        key: 'Name',
        ellipsis: true,
        sorter: folderAwareSort((a, b) => a.name.value.localeCompare(b.name.value)),
        render: (_, record) => (
          <ProcessListEntryLink
            data={record}
            isReadOnly={isReadOnly}
            style={{
              color: record.id === folder.parentId ? 'grey' : undefined,
              fontStyle: record.id === folder.parentId ? 'italic' : undefined,
            }}
          >
            <ProcessListItemIcon item={record} /> {record.name.highlighted}
          </ProcessListEntryLink>
        ),
        responsive: ['xs', 'sm'],
      },
      {
        title: 'Description',
        dataIndex: 'description',
        key: 'Description',
        render: (_, record) => (
<<<<<<< HEAD
          <ListEntryLink data={record} isReadOnly={isReadOnly}>
=======
          <ProcessListEntryLink data={record}>
>>>>>>> 4b753bb9
            {(record.description.value ?? '').length == 0 ? (
              <>&emsp;</>
            ) : (
              record.description.highlighted
            )}
            {/* Makes the link-cell clickable, when there is no description */}
          </ProcessListEntryLink>
        ),
        responsive: ['sm'],
      },
      {
        title: 'Last Edited',
        dataIndex: 'lastEditedOn',
        key: 'Last Edited',
        render: (date: string, record) => (
          <>
<<<<<<< HEAD
            <ListEntryLink data={record} isReadOnly={isReadOnly}>
=======
            <ProcessListEntryLink data={record}>
>>>>>>> 4b753bb9
              <Tooltip title={generateDateString(date, true)}>
                {generateTableDateString(date)}
              </Tooltip>
            </ProcessListEntryLink>
          </>
        ),
        sorter: folderAwareSort((a, b) => b.lastEditedOn!.getTime() - a.lastEditedOn!.getTime()),
        responsive: ['md'],
      },
      {
        title: 'Created On',
        dataIndex: 'createdOn',
        key: 'Created On',
        render: (date: Date, record) => (
          <>
<<<<<<< HEAD
            <ListEntryLink data={record} isReadOnly={isReadOnly}>
=======
            <ProcessListEntryLink data={record}>
>>>>>>> 4b753bb9
              <Tooltip title={generateDateString(date, true)}>
                {generateTableDateString(date)}
              </Tooltip>
            </ProcessListEntryLink>
          </>
        ),
        defaultSortOrder: 'descend',
        sorter: folderAwareSort((a, b) => b.createdOn!.getTime() - a.createdOn!.getTime()),
        responsive: ['md'],
      },
      {
        title: 'Created By',
        dataIndex: 'id',
        key: 'Created By',
        render: (_, item) => {
          const name =
            item.type === 'folder'
              ? mapIdToUsername(item.createdBy)
              : mapIdToUsername(item.creatorId);
          return (
            <>
<<<<<<< HEAD
              <ListEntryLink data={item} isReadOnly={isReadOnly}>
                {name}
              </ListEntryLink>
=======
              <ProcessListEntryLink data={item}>{name}</ProcessListEntryLink>
>>>>>>> 4b753bb9
            </>
          );
        },
        sorter: folderAwareSort((a, b) =>
          (a.type === 'folder' ? a.createdBy ?? '' : a.creatorId).localeCompare(
            b.type === 'folder' ? b.createdBy ?? '' : b.creatorId,
          ),
        ),
        responsive: ['md'],
      },
      {
        title: 'Responsibility',
        dataIndex: 'id',
        key: 'Responsibility',
        render: (_, item) => {
          const name = item.type === 'folder' ? '' : ''; // TODO: mapIdToUsername(item.responsiblilityId);

          return (
            <>
<<<<<<< HEAD
              <ListEntryLink data={item} isReadOnly={isReadOnly}>
                {name}
              </ListEntryLink>
=======
              <ProcessListEntryLink data={item}>{name}</ProcessListEntryLink>
>>>>>>> 4b753bb9
            </>
          );
        },
        sorter: folderAwareSort((a, b) =>
          (a.type === 'folder' ? '' : 'tbd').localeCompare(b.type === 'folder' ? '' : ''),
        ),
      },
      {
        fixed: 'right',
        width: 160,
        dataIndex: 'id',
        key: 'Meta Data Button',
        title: '',
        render: (id) =>
          id !== folder.parentId && (
            <Button style={{ float: 'right' }} type="text" onClick={showMobileMetaData}>
              <InfoCircleOutlined />
            </Button>
          ),
        responsive: breakpoint.xl ? ['xs'] : ['xs', 'sm'],
      },
    ];
  }, [folder, favProcesses, mapIdToUsername, folderAwareSort]);

  columns = columns.map((column) => ({
    ...column,
    render: columnCustomRenderer[column.key as string] || column.render,
  }));

  let columnsFiltered = breakpoint.xl
    ? columns.filter((c) => selectedColumns.map((col: any) => col.name).includes(c?.key as string))
    : columns.filter((c) => processListColumnsMobile.includes(c?.key as string));

  /* Add functionality for changing width of columns */
  columnsFiltered = useResizeableColumnWidth(
    columnsFiltered,
    'columns-in-table-view-process-list',
    ['Favorites'],
  );

  return (
    <ElementList
      data={data}
      columns={columnsFiltered}
      elementSelection={elementSelection}
      selectableColumns={{
        setColumnTitles: (cols) => {
          if (typeof cols === 'function')
            cols = cols(
              selectedColumns.map((col: any) => col.name) as string[],
            ); /* TODO: When are cols a function -> cols need to be in preference format */
          /* Add other properties and add to preferences */
          const propcols = cols.map((col: string) => ({
            name: col,
            width:
              (selectedColumns.find((c: any) => c.name === col)?.width as string) /* | number */ ||
              'auto',
          }));
          addPreferences({ 'columns-in-table-view-process-list': propcols });
        },
        selectedColumnTitles: selectedColumns.map((col: any) => col.name) as string[],
        allColumnTitles: [
          'ID',
          'Description',
          'Last Edited',
          'Created On',
          'Created By',
          'Responsibility',
        ],
        columnProps: {
          width: '200px',
          responsive: ['xl'],
          render: (id, record, index) =>
            columnCustomRenderer['customProps']
              ? columnCustomRenderer['customProps'](id, record, index)
              : id !== folder.parentId && (
                  <div
                    style={{
                      width: '100%',
                      height: '100%',
                      display: 'flex',
                    }}
                  >
                    <span style={{ flex: 1 }} />
                    <Row justify="end" wrap={false} className={styles.HoverableTableCell}>
                      {actionBarGenerator(record)}
                    </Row>
                    <span style={{ width: '15%' }} />
                  </div>
                ),
        },
      }}
      tableProps={tableProps}
    />
  );
};

const DraggableRow = DraggableElementGenerator('tr', 'data-row-key');

type ProcessManagementListProps = PropsWithChildren<{
  data: ProcessListProcess[];
  folder: Folder;
  selection: Key[];
  selectedElements: ProcessListProcess[];
  setSelectionElements: Dispatch<SetStateAction<ProcessListProcess[]>>;
  setShowMobileMetaData: Dispatch<SetStateAction<boolean>>;
  onExportProcess: (process: ProcessListProcess) => void;
  processActions: RowActions;
  isReadOnly: boolean;
}>;

const ProcessManagementList: FC<ProcessManagementListProps> = ({
  data,
  folder,
  selection,
  selectedElements,
  setSelectionElements,
  onExportProcess,
  processActions,
  setShowMobileMetaData,
  isReadOnly,
}) => {
  const setContextMenuItem = contextMenuStore((store) => store.setSelected);

  const [scrollY, setScrollY] = useState('400px');
  useEffect(() => {
    if (window)
      setScrollY(
        `${window.innerHeight - 32 /* Footer */ - 64 /* Header */ - 82 /* Table-Search etc */ - 60 /* Table-head */ - 60 /* Table-Footer / Pagination */}px`,
      );
  }, []);

  return (
    <BaseProcessList
      data={data}
      folder={folder}
      elementSelection={{ selectedElements, setSelectionElements }}
      setShowMobileMetaData={setShowMobileMetaData}
      onExportProcess={onExportProcess}
      processActions={processActions}
      tableProps={{
        scroll: {
          y: scrollY,
        },
        pagination: { position: ['bottomCenter'], pageSize: 20 },
        onRow: (item) => ({
          onContextMenu: () => {
            if (selection.includes(item.id)) {
              setContextMenuItem(selectedElements);
            } else {
              setContextMenuItem([item]);
            }
          },
        }),
        components: {
          body: {
            row: DraggableRow,
          },
        },
      }}
      isReadOnly={isReadOnly}
    ></BaseProcessList>
  );
};

type ProcessDeploymentListProps = PropsWithChildren<{
  data: ProcessListProcess[];
  folder: Folder;
  openFolder: (id: string) => void;
  deploymentButtons: (additionalProps: { process: ProcessListProcess }) => ReactElement;
  isReadOnly: boolean;
}>;

const ProcessDeploymentList: FC<ProcessDeploymentListProps> = ({
  data,
  folder,
  openFolder,
  deploymentButtons,
  isReadOnly,
}) => {
  const breakpoint = Grid.useBreakpoint();

  return (
    <BaseProcessList
      data={data}
      folder={folder}
      columnCustomRenderer={{
        ['Favorites']: (id) => {
          return id !== folder.parentId ? (
            <FavouriteStar viewOnly id={id} className={styles.HoverableTableCell} />
          ) : (
            <></>
          );
        },
        ['Name']: (_, record) => {
          return (
            <div
              className={
                breakpoint.xs
                  ? styles.MobileTitleTruncation
                  : breakpoint.xl
                    ? styles.TitleTruncation
                    : styles.TabletTitleTruncation
              }
              style={{
                color: record.id === folder.parentId ? 'grey' : undefined,
                fontStyle: record.id === folder.parentId ? 'italic' : undefined,
                cursor: record.type === 'folder' ? 'pointer' : undefined,
              }}
              onClick={
                record.type === 'folder'
                  ? () => {
                      openFolder(record.id);
                    }
                  : undefined
              }
            >
              <ProcessListItemIcon item={record} /> {record.name.highlighted}
            </div>
          );
        },
        ['Description']: (_, record) => {
          return (
            <div>
              {(record.description.value ?? '').length == 0 ? (
                <>&emsp;</>
              ) : (
                record.description.highlighted
              )}
            </div>
          );
        },
        ['Meta Data Button']: (_, record) => {
          return record.type !== 'folder' ? <>{deploymentButtons({ process: record })}</> : <></>;
        },
        ['customProps']: (_, record) => {
          return record.type !== 'folder' ? <>{deploymentButtons({ process: record })}</> : <></>;
        },
      }}
      isReadOnly={isReadOnly}
    ></BaseProcessList>
  );
};

export { ProcessManagementList, ProcessDeploymentList };

export default ProcessManagementList;<|MERGE_RESOLUTION|>--- conflicted
+++ resolved
@@ -84,37 +84,15 @@
     className?: string;
     isReadOnly?: boolean;
   }>
-<<<<<<< HEAD
 > = ({ children, data, style, className, isReadOnly = false }) => {
-  const folderPath = isReadOnly
-    ? `/processes/list/folder/${data.id}`
-    : `/processes/editor/folder/${data.id}`;
-  const processPath = isReadOnly ? `/processes/list/${data.id}` : `/processes/editor/${data.id}`;
-
-  return (
-    <SpaceLink
-      href={data.type === 'folder' ? folderPath : processPath}
-      className={className}
-      style={{
-        color: 'inherit' /* or any color you want */,
-        textDecoration: 'none' /* removes underline */,
-        display: 'block',
-        padding: '5px 0px',
-      }}
-    >
-      <Typography.Text className={className} style={style} ellipsis={{ tooltip: <>{children}</> }}>
-        {children}
-      </Typography.Text>
-    </SpaceLink>
-=======
-> = ({ children, data, style, className }) => {
-  const path = data.type === 'folder' ? `/processes/folder/` : `/processes/`;
+  const folderPath = isReadOnly ? `/processes/list/folder/` : `/processes/editor/folder/`;
+  const processPath = isReadOnly ? `/processes/list/` : `/processes/editor/`;
+  const path = data.type === 'folder' ? folderPath : processPath;
 
   return (
     <ListEntryLink path={path} data={data} style={style} className={className}>
       {children}
     </ListEntryLink>
->>>>>>> 4b753bb9
   );
 };
 
@@ -306,14 +284,10 @@
           (a, b) => (a.userDefinedId ?? '').localeCompare(b.userDefinedId ?? ''),
         ),
         render: (id, record) => (
-<<<<<<< HEAD
-          <ListEntryLink
+          <ProcessListEntryLink
             data={record}
             isReadOnly={isReadOnly} /* className={styles.HoverableTableCell} */
           >
-=======
-          <ProcessListEntryLink data={record} /* className={styles.HoverableTableCell} */>
->>>>>>> 4b753bb9
             {record.type === 'folder' ? '' : id}
           </ProcessListEntryLink>
         ),
@@ -343,11 +317,7 @@
         dataIndex: 'description',
         key: 'Description',
         render: (_, record) => (
-<<<<<<< HEAD
-          <ListEntryLink data={record} isReadOnly={isReadOnly}>
-=======
-          <ProcessListEntryLink data={record}>
->>>>>>> 4b753bb9
+          <ProcessListEntryLink data={record} isReadOnly={isReadOnly}>
             {(record.description.value ?? '').length == 0 ? (
               <>&emsp;</>
             ) : (
@@ -364,11 +334,7 @@
         key: 'Last Edited',
         render: (date: string, record) => (
           <>
-<<<<<<< HEAD
-            <ListEntryLink data={record} isReadOnly={isReadOnly}>
-=======
-            <ProcessListEntryLink data={record}>
->>>>>>> 4b753bb9
+            <ProcessListEntryLink data={record} isReadOnly={isReadOnly}>
               <Tooltip title={generateDateString(date, true)}>
                 {generateTableDateString(date)}
               </Tooltip>
@@ -384,11 +350,7 @@
         key: 'Created On',
         render: (date: Date, record) => (
           <>
-<<<<<<< HEAD
-            <ListEntryLink data={record} isReadOnly={isReadOnly}>
-=======
-            <ProcessListEntryLink data={record}>
->>>>>>> 4b753bb9
+            <ProcessListEntryLink data={record} isReadOnly={isReadOnly}>
               <Tooltip title={generateDateString(date, true)}>
                 {generateTableDateString(date)}
               </Tooltip>
@@ -410,13 +372,9 @@
               : mapIdToUsername(item.creatorId);
           return (
             <>
-<<<<<<< HEAD
-              <ListEntryLink data={item} isReadOnly={isReadOnly}>
+              <ProcessListEntryLink data={item} isReadOnly={isReadOnly}>
                 {name}
-              </ListEntryLink>
-=======
-              <ProcessListEntryLink data={item}>{name}</ProcessListEntryLink>
->>>>>>> 4b753bb9
+              </ProcessListEntryLink>
             </>
           );
         },
@@ -436,13 +394,9 @@
 
           return (
             <>
-<<<<<<< HEAD
-              <ListEntryLink data={item} isReadOnly={isReadOnly}>
+              <ProcessListEntryLink data={item} isReadOnly={isReadOnly}>
                 {name}
-              </ListEntryLink>
-=======
-              <ProcessListEntryLink data={item}>{name}</ProcessListEntryLink>
->>>>>>> 4b753bb9
+              </ProcessListEntryLink>
             </>
           );
         },
