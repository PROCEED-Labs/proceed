import { getFolderById, init as initFolders } from './folders';
import eventHandler from './eventHandler.js';
import store from './store.js';
import logger from './logging.js';
import {
  saveProcess,
  saveProcessVersion,
  deleteProcess,
  getImage,
  getImages,
  saveImage,
  deleteImage,
  getUserTaskIds,
  getUserTaskHTML,
  getUserTasksHTML,
  saveUserTaskHTML,
  deleteUserTaskHTML,
  getBPMN,
  getProcessVersion,
  updateProcess as overwriteProcess,
  getUpdatedProcessesJSON,
  getImageFileNames,
} from './fileHandling.js';
import { mergeIntoObject } from '../../helpers/javascriptHelpers';
import { getProcessInfo, getDefaultProcessMetaInfo } from '../../helpers/processHelpers';

import bpmnHelperEx from '@proceed/bpmn-helper';
import Ability, { UnauthorizedError } from '@/lib/ability/abilityHelper';
import { ProcessMetadata, ProcessServerInput, ProcessServerInputSchema } from '../process-schema';
import { foldersMetaObject, getRootFolder } from './folders';
import { toCaslResource } from '@/lib/ability/caslAbility';
import { enableUseDB, enableUseFileManager } from 'FeatureFlags';
import db from '@/lib/data';
import { antDesignInputProps } from '@/lib/useParseZodErrors';
import { v4 } from 'uuid';
<<<<<<< HEAD
import { saveFile } from '../file-manager';
=======
import { ProcessType } from '@prisma/client';
>>>>>>> 43b53ee4

let firstInit = false;
// @ts-ignore
if (!global.processMetaObjects) {
  firstInit = true;
}

let processMetaObjects: {
  [ProcessId: string]: Omit<ProcessMetadata, 'bpmn'>;
} =
  // @ts-ignore
  global.processMetaObjects || (global.processMetaObjects = {});

const { getDefinitionsVersionInformation } = bpmnHelperEx;

export function getProcessMetaObjects() {
  return processMetaObjects;
}

/** Returns all processes for a user */
export async function getProcesses(userId: string, ability: Ability, includeBPMN = false) {
  if (enableUseDB) {
    const userProcesses = await db.process.findMany({
      where: {
        ownerId: userId,
      },
      select: {
        id: true,
        originalId: true,
        name: true,
        description: true,
        createdOn: true,
        lastEditedOn: true,
        inEditingBy: true,
        processIds: true,
        type: true,
        folderId: true,
        sharedAs: true,
        shareTimestamp: true,
        allowIframeTimestamp: true,
        environmentId: true,
        ownerId: true,
        departments: true,
        variables: true,
        versions: true,
        bpmn: includeBPMN,
      },
    });

    //TODO: ability check ? is it really necessary in this case?
    //TODO: add pagination

    return userProcesses;
  }

  const processes = Object.values(processMetaObjects);

  const userProcesses = await Promise.all(
    ability
      .filter('view', 'Process', processes)
      .map(async (process) =>
        !includeBPMN ? process : { ...process, bpmn: getProcessBpmn(process.id) },
      ),
  );

  return userProcesses;
}

export async function getProcess(processDefinitionsId: string, includeBPMN = false) {
  if (enableUseDB) {
    const process = await db.process.findUnique({
      where: {
        id: processDefinitionsId,
      },
      select: {
        id: true,
        originalId: true,
        name: true,
        description: true,
        createdOn: true,
        lastEditedOn: true,
        inEditingBy: true,
        processIds: true,
        type: true,
        folderId: true,
        sharedAs: true,
        shareTimestamp: true,
        allowIframeTimestamp: true,
        environmentId: true,
        ownerId: true,
        departments: true,
        variables: true,
        versions: true,
        bpmn: includeBPMN,
      },
    });
    if (!process) {
      throw new Error(`Process with id ${processDefinitionsId} could not be found!`);
    }
    // Convert BigInt fields in versions to number
    const convertedVersions = process.versions.map((version) => ({
      ...version,
      version: typeof version.version === 'bigint' ? Number(version.version) : version.version,
      versionBasedOn:
        typeof version.versionBasedOn === 'bigint'
          ? Number(version.versionBasedOn)
          : version.versionBasedOn,
    }));

    const convertedProcess = {
      ...process,
      type: process.type.toLowerCase(),
      versions: convertedVersions,
      shareTimestamp:
        typeof process.shareTimestamp === 'bigint'
          ? Number(process.shareTimestamp)
          : process.shareTimestamp,
      allowIframeTimestamp:
        typeof process.allowIframeTimestamp === 'bigint'
          ? Number(process.allowIframeTimestamp)
          : process.allowIframeTimestamp,
    };

    return convertedProcess;
  }
  const process = processMetaObjects[processDefinitionsId];
  if (!process) {
    throw new Error(`Process with id ${processDefinitionsId} could not be found!`);
  }

  const bpmn = includeBPMN ? await getProcessBpmn(processDefinitionsId) : null;
  return { ...process, bpmn };
}

/**
 * Throws if process with given id doesn't exist
 *
 * @param {String} processDefinitionsId
 */
export async function checkIfProcessExists(processDefinitionsId: string) {
  if (enableUseDB) {
    const existingProcess = await db.process.findUnique({
      where: {
        id: processDefinitionsId,
      },
    });
    if (!existingProcess) {
      throw new Error(`Process with id ${processDefinitionsId} does not exist!`);
    }
  } else {
    if (!processMetaObjects[processDefinitionsId]) {
      throw new Error(`Process with id ${processDefinitionsId} does not exist!`);
    }
  }
}

/** Handles adding a process, makes sure all necessary information gets parsed from bpmn */
export async function addProcess(processInput: ProcessServerInput & { bpmn: string }) {
  if (enableUseDB) {
    const { bpmn } = processInput;

    const processData = ProcessServerInputSchema.parse(processInput);

    if (!bpmn) {
      throw new Error("Can't create a process without a bpmn!");
    }

    // create meta info object
    const metadata = {
      ...getDefaultProcessMetaInfo(),
      ...processData,
      ...(await getProcessInfo(bpmn)),
    };

    if (!metadata.folderId) {
      metadata.folderId = (await getRootFolder(metadata.environmentId)).id;
    }

    const folderData = await getFolderById(metadata.folderId);
    if (!folderData) throw new Error('Folder not found');
    // TODO check folder permissions here, they're checked in movefolder,
    // but by then the folder was already created

    const { id: processDefinitionsId } = metadata;

    // check if there is an id collision
    const existingProcess = await db.process.findUnique({
      where: {
        id: processDefinitionsId,
      },
    });
    if (existingProcess) {
      throw new Error(`Process with id ${processDefinitionsId} already exists!`);
    }

    const processTypeEnum: ProcessType = {
      process: 'Process',
      project: 'Project',
      template: 'Template',
    }[metadata.type.toLowerCase()] as ProcessType;

    // save process info
    try {
      await db.process.create({
        data: {
          id: metadata.id,
          originalId: metadata.originalId ?? '',
          name: metadata.name,
          description: metadata.description,
          createdOn: new Date().toISOString(),
          lastEditedOn: new Date().toISOString(),
          type: processTypeEnum,
          processIds: { set: metadata.processIds },
          folderId: metadata.folderId,
          sharedAs: metadata.sharedAs,
          shareTimestamp: metadata.shareTimestamp,
          allowIframeTimestamp: metadata.allowIframeTimestamp,
          environmentId: metadata.environmentId,
          ownerId: metadata.ownerId,
          departments: { set: metadata.departments },
          variables: { set: metadata.variables },
          bpmn: bpmn,
        },
      });
    } catch (error) {
      console.error('Error adding new process: ', error);
    }

    moveProcess({
      processDefinitionsId,
      newFolderId: metadata.folderId,
      dontUpdateOldFolder: true,
    });

    eventHandler.dispatch('processAdded', { process: metadata });

    return metadata;
  }

  const { bpmn } = processInput;

  const processData = ProcessServerInputSchema.parse(processInput);

  if (!bpmn) {
    throw new Error("Can't create a process without a bpmn!");
  }

  // create meta info object
  const metadata = {
    ...getDefaultProcessMetaInfo(),
    ...processData,
    ...(await getProcessInfo(bpmn)),
  };

  if (!metadata.folderId) {
    metadata.folderId = (await getRootFolder(metadata.environmentId)).id;
  }

  const folderData = foldersMetaObject.folders[metadata.folderId];
  if (!folderData) throw new Error('Folder not found');
  // TODO check folder permissions here, they're checked in movefolder,
  // but by then the folder was already created

  const { id: processDefinitionsId } = metadata;

  // check if there is an id collision
  if (processMetaObjects[processDefinitionsId]) {
    throw new Error(`A process with the id ${processDefinitionsId} already exists!`);
  }

  // save process info
  processMetaObjects[processDefinitionsId] = metadata;

  // write meta data to store
  store.add('processes', removeExcessiveInformation(metadata));
  // save bpmn
  await saveProcess(processDefinitionsId, bpmn);

  moveProcess({ processDefinitionsId, newFolderId: metadata.folderId, dontUpdateOldFolder: true });

  eventHandler.dispatch('processAdded', { process: metadata });

  return metadata;
}

/** Updates an existing process with the given bpmn */
export async function updateProcess(
  processDefinitionsId: string,
  newInfoInput: Partial<ProcessServerInput> & { bpmn?: string },
) {
  if (enableUseDB) {
    const { bpmn: newBpmn } = newInfoInput;
    const newInfo = ProcessServerInputSchema.partial().parse(newInfoInput);
    checkIfProcessExists(processDefinitionsId);
    const currentParent = (await getProcess(processDefinitionsId)).folderId;

    let metaChanges = {
      ...newInfo,
    };

    if (newBpmn) {
      // get new info from bpmn
      metaChanges = {
        ...metaChanges,
        ...(await getProcessInfo(newBpmn)),
      };
    }

    // Update folders
    if (metaChanges.folderId && metaChanges.folderId !== currentParent) {
      moveProcess({ processDefinitionsId, newFolderId: metaChanges.folderId });
      //delete metaChanges.folderId;
    }

    const newMetaData = await updateProcessMetaData(processDefinitionsId, metaChanges);

    if (newBpmn) {
      try {
        await db.process.update({
          where: { id: processDefinitionsId },
          data: { bpmn: newBpmn, lastEditedOn: new Date().toISOString() },
        });
      } catch (error) {
        console.error('Error updating bpmn: ', error);
      }
      eventHandler.dispatch('backend_processXmlChanged', {
        definitionsId: processDefinitionsId,
        newXml: newBpmn,
      });
    }

    return newMetaData;
  }

  const { bpmn: newBpmn } = newInfoInput;

  const newInfo = ProcessServerInputSchema.partial().parse(newInfoInput);
  checkIfProcessExists(processDefinitionsId);
  const currentParent = processMetaObjects[processDefinitionsId].folderId;

  let metaChanges = {
    ...newInfo,
  };

  if (newBpmn) {
    // get new info from bpmn
    metaChanges = {
      ...metaChanges,
      ...(await getProcessInfo(newBpmn)),
    };
  }

  // Update folders
  if (metaChanges.folderId && metaChanges.folderId !== currentParent) {
    moveProcess({ processDefinitionsId, newFolderId: metaChanges.folderId });
    delete metaChanges.folderId;
  }

  const newMetaData = await updateProcessMetaData(processDefinitionsId, metaChanges);

  if (newBpmn) {
    await overwriteProcess(processDefinitionsId, newBpmn);

    eventHandler.dispatch('backend_processXmlChanged', {
      definitionsId: processDefinitionsId,
      newXml: newBpmn,
    });
  }

  return newMetaData;
}

export async function moveProcess({
  processDefinitionsId,
  newFolderId,
  ability,
  dontUpdateOldFolder = false,
}: {
  processDefinitionsId: string;
  newFolderId: string;
  dontUpdateOldFolder?: boolean;
  ability?: Ability;
}) {
  if (enableUseDB) {
    console.log('move process');
    try {
      const process = await getProcess(processDefinitionsId);
      if (!process) {
        throw new Error('Process not found');
      }

      const oldFolderId = process.folderId;
      const [oldFolder, newFolder] = await Promise.all([
        db.folder.findUnique({
          where: { id: oldFolderId! },
          include: { childrenFolder: true },
        }),
        db.folder.findUnique({
          where: { id: newFolderId },
          include: { childrenFolder: true },
        }),
      ]);

      if (!oldFolder) {
        throw new Error("Consistency Error: Process' old folder not found");
      }
      if (!newFolder) {
        throw new Error('New folder not found');
      }

      // Permission checks
      if (
        ability &&
        !(
          ability.can('update', toCaslResource('Process', process)) &&
          ability.can('update', toCaslResource('Folder', oldFolder)) &&
          ability.can('update', toCaslResource('Folder', newFolder))
        )
      ) {
        throw new Error('Unauthorized');
      }

      // Remove process from old folder's children

      /*if (!dontUpdateOldFolder) {
        const updatedOldFolder = await db.folder.update({
          where: { id: oldFolderId! },
          data: {
            processes: {
              disconnect: [{ id: process.id }],
            },
            lastEditedOn: new Date().toISOString(),
          },
          include: { childrenFolder: true },
        });
      }

      // Add process to new folder's children
      const updatedNewFolder = await db.folder.update({
        where: { id: newFolderId },
        data: {
          processes: {
            connect: [{ id: process.id }],
          },
          lastEditedOn: new Date().toISOString(),
        },
        include: { childrenFolder: true },
      });*/

      // Update process' folderId in the database
      const updatedProcess = await db.process.update({
        where: { id: processDefinitionsId },
        data: {
          folderId: newFolderId,
        },
      });

      return updatedProcess;
    } catch (error) {
      console.error('Error moving process:', error);
    }
  } else {
    // Checks
    const process = processMetaObjects[processDefinitionsId];
    if (!process) throw new Error('Process not found');

    const folderData = foldersMetaObject.folders[newFolderId];
    if (!folderData) throw new Error('Folder not found');

    if (
      ability &&
      // no need to check folder permissions of parent, since the permissions on the process derive from it
      !ability.can('update', toCaslResource('Process', process)) &&
      !ability.can('update', toCaslResource('Folder', folderData.folder))
    )
      throw new UnauthorizedError();

    if (!dontUpdateOldFolder) {
      const oldFolder = foldersMetaObject.folders[process.folderId];
      if (!oldFolder) throw new Error("Consistensy Error: Process' folder not found");
      const processOldFolderIdx = oldFolder.children.findIndex(
        (item) => 'type' in item && item.type === 'process' && item.id === processDefinitionsId,
      );
      if (processOldFolderIdx === -1)
        throw new Error('Consistensy Error: Process not found in folder');

      oldFolder.children.splice(processOldFolderIdx as number, 1);
    }

    folderData.children.push({ id: process.id, type: process.type });
    process.folderId = newFolderId;

    store.update('processes', processDefinitionsId, removeExcessiveInformation(process));
  }
}

/** Direct updates to process meta data, should mostly be used for internal changes (puppeteer client, electron) to avoid
 * parsing the bpmn unnecessarily */
export async function updateProcessMetaData(
  processDefinitionsId: string,
  metaChanges: Partial<Omit<ProcessMetadata, 'bpmn'>>,
) {
  checkIfProcessExists(processDefinitionsId);
  if (enableUseDB) {
    try {
      const updatedProcess = await db.process.update({
        where: { id: processDefinitionsId },
        data: {
          ...(metaChanges as any),
          lastEditedOn: new Date().toISOString(),
        },
      });

      eventHandler.dispatch('processUpdated', {
        oldId: processDefinitionsId,
        updatedInfo: updatedProcess,
      });

      return updatedProcess;
    } catch (error) {
      console.error('Error updating process metadata:', error);
    }
  }
  const newMetaData = {
    ...processMetaObjects[processDefinitionsId],
    lastEdited: new Date().toUTCString(),
  };

  mergeIntoObject(newMetaData, metaChanges, true, true, true);

  processMetaObjects[processDefinitionsId] = newMetaData;

  store.update('processes', processDefinitionsId, removeExcessiveInformation(newMetaData));

  eventHandler.dispatch('processUpdated', {
    oldId: processDefinitionsId,
    updatedInfo: newMetaData,
  });

  return newMetaData;
}

/** Removes an existing process */
export async function removeProcess(processDefinitionsId: string) {
  if (enableUseDB) {
    const process = await db.process.findUnique({
      where: { id: processDefinitionsId },
      include: { folder: true },
    });

    if (!process) {
      return;
    }

    // Remove from database
    await db.process.delete({ where: { id: processDefinitionsId } });

    eventHandler.dispatch('processRemoved', { processDefinitionsId });
  }

  const process = processMetaObjects[processDefinitionsId];

  if (!process) {
    return;
  }

  // remove process from frolder
  foldersMetaObject.folders[process.folderId]!.children = foldersMetaObject.folders[
    process.folderId
  ]!.children.filter((folder) => folder.id !== processDefinitionsId);
  // remove process directory
  deleteProcess(processDefinitionsId);

  // remove from store
  store.remove('processes', processDefinitionsId);
  delete processMetaObjects[processDefinitionsId];
  eventHandler.dispatch('processRemoved', { processDefinitionsId });
}

/** Stores a new version of an existing process */
export async function addProcessVersion(processDefinitionsId: string, bpmn: string) {
  // get the version from the given bpmn
  if (enableUseDB) {
    let versionInformation = await getDefinitionsVersionInformation(bpmn);
    if (!versionInformation) {
      throw new Error('The given bpmn does not contain a version.');
    }

    const existingProcess = await getProcess(processDefinitionsId);
    if (!existingProcess) {
      // TODO: create the process and use the given version as the "HEAD"
      throw new Error('The process for which you try to create a version does not exist');
    }

    if (
      existingProcess.type !== 'project' &&
      (!versionInformation.name || !versionInformation.description)
    ) {
      throw new Error(
        'A bpmn that should be stored as a version of a process has to contain both a version name and a version description!',
      );
    }

    // don't add a version a second time
    if (existingProcess.versions.some(({ version }) => version == versionInformation.version)) {
      return;
    }
    const id = v4();
    // save the new version in the directory of the process
    try {
      await db.version.create({
        data: {
          id,
          name: versionInformation.name ?? '',
          version: versionInformation.version || Date.now(),
          description: versionInformation.description ?? '',
          versionBasedOn: versionInformation.versionBasedOn,
          process: { connect: { id: processDefinitionsId } },
          bpmn: bpmn,
          createdOn: new Date(),
          lastEditedOn: new Date(),
        },
      });
    } catch (error) {
      console.error('Error creating version: ', error);
      throw new Error('Error creating the version');
    }

    // add information about the new version to the meta information and inform others about its existance
    const newVersions = existingProcess.versions ? [...existingProcess.versions] : [];

    //@ts-ignore
    newVersions.push(versionInformation);
    newVersions.sort((a, b) => (b.version > a.version ? 1 : -1));
  } else {
    let versionInformation = await getDefinitionsVersionInformation(bpmn);

    if (!versionInformation) {
      throw new Error('The given bpmn does not contain a version.');
    }

    const existingProcess = processMetaObjects[processDefinitionsId];
    if (!existingProcess) {
      // TODO: create the process and use the given version as the "HEAD"
      throw new Error('The process for which you try to create a version does not exist');
    }

    if (
      existingProcess.type !== 'project' &&
      (!versionInformation.name || !versionInformation.description)
    ) {
      throw new Error(
        'A bpmn that should be stored as a version of a process has to contain both a version name and a version description!',
      );
    }

    // don't add a version a second time
    if (existingProcess.versions.some(({ version }) => version == versionInformation.version)) {
      return;
    }

    // save the new version in the directory of the process

    await saveProcessVersion(processDefinitionsId, versionInformation.version || 0, bpmn);

    // add information about the new version to the meta information and inform others about its existance
    const newVersions = existingProcess.versions ? [...existingProcess.versions] : [];

    //@ts-ignore
    newVersions.push(versionInformation);
    newVersions.sort((a, b) => b.version - a.version);

    await updateProcessMetaData(processDefinitionsId, { versions: newVersions });
  }
}

/** Returns the bpmn of a specific process version */
export async function getProcessVersionBpmn(processDefinitionsId: string, version: number) {
  if (enableUseDB) {
    let existingProcess = await getProcess(processDefinitionsId);
    if (!existingProcess) {
      throw new Error('The process for which you try to get a version does not exist');
    }

    if (
      !existingProcess.versions ||
      !existingProcess.versions.some(
        (existingVersionInfo) => existingVersionInfo.version == version,
      )
    ) {
      throw new Error('The version you are trying to get does not exist');
    }

    const versn = await db.version.findUnique({
      where: { version: version },
    });
    return versn?.bpmn;
  }

  let existingProcess = processMetaObjects[processDefinitionsId];
  if (!existingProcess) {
    throw new Error('The process for which you try to get a version does not exist');
  }

  if (
    !existingProcess.versions ||
    !existingProcess.versions.some((existingVersionInfo) => existingVersionInfo.version == version)
  ) {
    throw new Error('The version you are trying to get does not exist');
  }

  return getProcessVersion(processDefinitionsId, version);
}

/** Removes information from the meta data that would not be correct after a restart */
function removeExcessiveInformation(processInfo: Omit<ProcessMetadata, 'bpmn'>) {
  const newInfo = { ...processInfo };
  delete newInfo.inEditingBy;
  return newInfo;
}

/** Returns the process definition for the process with the given id */
export async function getProcessBpmn(processDefinitionsId: string) {
  checkIfProcessExists(processDefinitionsId);

  if (enableUseDB) {
    try {
      const process = await db.process.findUnique({
        where: {
          id: processDefinitionsId,
        },
        select: {
          bpmn: true,
        },
      });
      return process?.bpmn;
    } catch (err) {
      logger.debug(`Error reading bpmn of process. Reason:\n${err}`);
      throw new Error('Unable to find process bpmn!');
    }
  }

  try {
    const bpmn = getBPMN(processDefinitionsId);
    return bpmn;
  } catch (err) {
    logger.debug(`Error reading bpmn of process. Reason:\n${err}`);
    throw new Error('Unable to find process bpmn!');
  }
}

/** Returns the filenames of html data for all user tasks in the given process */
export async function getProcessUserTasks(processDefinitionsId: string) {
  checkIfProcessExists(processDefinitionsId);

  try {
    const userTaskIds = await getUserTaskIds(processDefinitionsId);
    return userTaskIds;
  } catch (err) {
    logger.debug(`Error reading user task ids. Reason:\n${err}`);
    throw new Error('Unable to read user task filenames');
  }
}

/** Returns the html for a specific user task in a process */
export async function getProcessUserTaskHtml(processDefinitionsId: string, taskFileName: string) {
  checkIfProcessExists(processDefinitionsId);

  try {
    const userTaskHtml = await getUserTaskHTML(processDefinitionsId, taskFileName);
    return userTaskHtml;
  } catch (err) {
    logger.debug(`Error getting html of user task. Reason:\n${err}`);
    throw new Error('Unable to get html for user task!');
  }
}

/** Return object mapping from user tasks fileNames to their html */
export async function getProcessUserTasksHtml(processDefinitionsId: string) {
  checkIfProcessExists(processDefinitionsId);

  try {
    const userTasksHtml = await getUserTasksHTML(processDefinitionsId);
    return userTasksHtml;
  } catch (err) {
    logger.debug(`Error getting user task html. Reason:\n${err}`);
    throw new Error('Failed getting html for all user tasks');
  }
}

export async function saveProcessUserTask(
  processDefinitionsId: string,
  userTaskFileName: string,
  html: string,
) {
  checkIfProcessExists(processDefinitionsId);

  try {
    await saveUserTaskHTML(processDefinitionsId, userTaskFileName, html);
    eventHandler.dispatch('backend_processTaskHtmlChanged', {
      processDefinitionsId,
      userTaskFileName,
      html,
    });
  } catch (err) {
    logger.debug(`Error storing user task data. Reason:\n${err}`);
    throw new Error('Failed to store the user task data');
  }
}

/** Removes a stored user task from disk */
export async function deleteProcessUserTask(
  processDefinitionsId: string,
  userTaskFileName: string,
) {
  checkIfProcessExists(processDefinitionsId);

  try {
    await deleteUserTaskHTML(processDefinitionsId, userTaskFileName);
    eventHandler.dispatch('backend_processTaskHtmlChanged', {
      processDefinitionsId,
      userTaskFileName,
    });
  } catch (err) {
    logger.debug(`Error removing user task html. Reason:\n${err}`);
  }
}

export async function getProcessImage(processDefinitionsId: string, imageFileName: string) {
  checkIfProcessExists(processDefinitionsId);

  try {
    const image = await getImage(processDefinitionsId, imageFileName);

    return image;
  } catch (err) {
    logger.debug(`Error getting image. Reason:\n${err}`);
    throw new Error('Unable to get image!');
  }
}

/** Return Array with fileNames of images for given process */
export async function getProcessImageFileNames(processDefinitionsId: string) {
  checkIfProcessExists(processDefinitionsId);

  try {
    const imageFilenames = await getImageFileNames(processDefinitionsId);
    return imageFilenames;
  } catch (err) {
    logger.debug(`Error getting image filenames. Reason:\n${err}`);
    throw new Error('Failed getting all image filenames in process');
  }
}

/** Return object mapping from images fileNames to their image */
export async function getProcessImages(processDefinitionsId: string) {
  checkIfProcessExists(processDefinitionsId);

  try {
    const images = await getImages(processDefinitionsId);
    return images;
  } catch (err) {
    logger.debug(`Error getting images. Reason:\n${err}`);
    throw new Error('Failed getting all images in process');
  }
}

export async function saveProcessImage(
  processDefinitionsId: string,
  imageFileName: string,
  image: Buffer,
) {
  checkIfProcessExists(processDefinitionsId);

  try {
    await saveImage(processDefinitionsId, imageFileName, image);
    eventHandler.dispatch('backend_processImageChanged', {
      processDefinitionsId,
      imageFileName,
      image,
    });
  } catch (err) {
    logger.debug(`Error storing image. Reason:\n${err}`);
    throw new Error('Failed to store image');
  }
}

export async function deleteProcessImage(processDefinitionsId: string, imageFileName: string) {
  checkIfProcessExists(processDefinitionsId);

  try {
    await deleteImage(processDefinitionsId, imageFileName);
  } catch (err) {
    logger.debug(`Error deleting image. Reason:\n${err}`);
    throw new Error('Failed to delete image');
  }
}

/** Stores the id of the socket wanting to block the process from being deleted inside the process object */
export function blockProcess(socketId: string, processDefinitionsId: string) {
  checkIfProcessExists(processDefinitionsId);

  const process = { ...processMetaObjects[processDefinitionsId] };

  const blocker = { id: socketId, task: undefined };
  let { inEditingBy } = process;
  if (!inEditingBy) {
    inEditingBy = [blocker];
  } else {
    const existingBlocker = inEditingBy.find((b) => b.id == blocker.id);
    if (!existingBlocker) {
      inEditingBy.push(blocker);
    }
  }
  updateProcessMetaData(processDefinitionsId, { inEditingBy });
}

/** Removes the id of the socket wanting to unblock the process from the process object */
export function unblockProcess(socketId: string, processDefinitionsId: string) {
  checkIfProcessExists(processDefinitionsId);

  const process = processMetaObjects[processDefinitionsId];

  if (!process.inEditingBy) {
    return;
  }

  const inEditingBy = process.inEditingBy.filter((blocker) => blocker.id !== socketId);

  updateProcessMetaData(processDefinitionsId, { inEditingBy });
}

export function blockTask(socketId: string, processDefinitionsId: string, taskId: string) {
  checkIfProcessExists(processDefinitionsId);

  const process = processMetaObjects[processDefinitionsId];

  if (!process.inEditingBy) {
    return;
  }

  let blocker = process.inEditingBy.find((b) => b.id === socketId);

  let { inEditingBy } = process;

  if (!blocker) {
    blocker = { id: socketId, task: taskId };
    inEditingBy.push(blocker);
  } else {
    blocker.task = taskId;
  }

  updateProcessMetaData(processDefinitionsId, { inEditingBy });
}

export function unblockTask(socketId: string, processDefinitionsId: string, taskId: string) {
  checkIfProcessExists(processDefinitionsId);

  const process = processMetaObjects[processDefinitionsId];

  if (!process.inEditingBy) {
    return;
  }

  let blocker = process.inEditingBy.find((b) => b.id === socketId);

  if (blocker && blocker.task === taskId) {
    blocker.task = undefined;

    updateProcessMetaData(processDefinitionsId, { inEditingBy: process.inEditingBy });
  }
}

/** Will remove all instance adaptation processes that are stored */
function removeAdaptationProcesses(processes: ProcessMetadata[]) {
  for (const process of processes) {
    // delete the process data if it is an adaptation process
    if (process.type === 'process-instance') {
      deleteProcess(process.id);
    }
  }

  return processes.filter((p) => p.type !== 'process-instance');
}

/**
 * initializes the process meta information objects
 */
export async function init() {
  // Avoids recreating the processMetaObjects in server actions' module scope if they already exist.
  if (!firstInit) {
    return;
  }

  // folder init can change processes, so it has to be called first
  initFolders();

  // get processes that were persistently stored
  const storedProcesses = store.get('processes');
  let updatedProcesses = (await getUpdatedProcessesJSON(storedProcesses)) as ProcessMetadata[];

  // remove all adaptation process that might still be stored for some reason
  updatedProcesses = removeAdaptationProcesses(updatedProcesses);

  store.set('processes', 'processes', updatedProcesses);
  const processes = updatedProcesses.map((uP) => ({ ...uP, inEditingBy: [] }));
  processes.forEach((process) => (processMetaObjects[process.id] = process));
}<|MERGE_RESOLUTION|>--- conflicted
+++ resolved
@@ -33,11 +33,8 @@
 import db from '@/lib/data';
 import { antDesignInputProps } from '@/lib/useParseZodErrors';
 import { v4 } from 'uuid';
-<<<<<<< HEAD
+import { ProcessType } from '@prisma/client';
 import { saveFile } from '../file-manager';
-=======
-import { ProcessType } from '@prisma/client';
->>>>>>> 43b53ee4
 
 let firstInit = false;
 // @ts-ignore
