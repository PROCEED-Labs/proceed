'use client';

import React, { useEffect, useRef, useState } from 'react';

import { PlusOutlined, EditOutlined, DeleteOutlined } from '@ant-design/icons';
import styles from './milestone-selection-section.module.scss';

import { Button, Divider, Form, FormInstance, Grid, Input, Modal, Space, Table } from 'antd';
import { getMilestonesFromElement, setProceedElement } from '@proceed/bpmn-helper';
import type { ElementLike } from 'diagram-js/lib/core/Types';
import useModelerStateStore from './use-modeler-state-store';
import FormSubmitButton from '@/components/form-submit-button';
<<<<<<< HEAD
import { Editor, Viewer } from '@toast-ui/react-editor';
import TextEditor from '@/components/text-editor';
import TextViewer from '@/components/text-viewer';
=======
import { Editor } from '@toast-ui/react-editor';
import dynamic from 'next/dynamic';
const TextViewer = dynamic(() => import('@/components/text-viewer'), { ssr: false });
const TextEditor = dynamic(() => import('@/components/text-editor'), { ssr: false });
>>>>>>> e0b0b724

const MilestoneDescriptionEditor: React.FC<{
  onChange: (content: string) => void;
  initialValue?: string;
}> = ({ onChange, initialValue }) => {
  const editorRef = React.useRef<Editor>(null);

  useEffect(() => {
    if (editorRef.current && initialValue) {
      const editor = editorRef.current as Editor;
      const editorInstance = editor.getInstance();

      editorInstance.setMarkdown(initialValue);
    }
  }, [initialValue, editorRef]);

  return (
    <TextEditor
      editorRef={editorRef}
      placeholder="Milestone Description"
      initialValue={initialValue}
      onChange={() => {
        const editor = editorRef.current as Editor;
        const editorInstance = editor.getInstance();
        const content = editorInstance.getMarkdown();
        onChange(content);
      }}
    ></TextEditor>
  );
};

const MilestoneForm: React.FC<{
  form: FormInstance;
  initialValues?: { id: string; name: string; description?: string };
}> = ({ form, initialValues }) => {
  useEffect(() => {
    form.setFieldsValue(initialValues);
  }, [form, initialValues]);

  return (
    <Form form={form} name="name" className={styles.MilestoneForm} initialValues={initialValues}>
      <Form.Item name="id" rules={[{ required: true, message: 'Please input the Milestone ID!' }]}>
        <Input placeholder="Milestone ID" />
      </Form.Item>
      <Form.Item
        name="name"
        rules={[{ required: true, message: 'Please input the Milestone Name!' }]}
      >
        <Input placeholder="Milestone Name" />
      </Form.Item>
      <Form.Item name="description" className={styles.MilestoneDescription}>
        <MilestoneDescriptionEditor
          initialValue={initialValues?.description}
          onChange={(content) => {
            form.setFieldValue('description', content);
          }}
        ></MilestoneDescriptionEditor>
      </Form.Item>
    </Form>
  );
};

type MilestoneModalProperties = {
  show: boolean;
  close: (values?: { id: string; name: string; description?: string }) => void;
  initialValues?: { id: string; name: string; description?: string };
};

const MilestoneModal: React.FC<MilestoneModalProperties> = ({ show, close, initialValues }) => {
  const [form] = Form.useForm();

  const breakpoint = Grid.useBreakpoint();

  const getModalWidth = () => {
    if (breakpoint.xl) {
      return '50vw';
    }

    if (breakpoint.xs) {
      return '100vw';
    }

    return '75vw';
  };

  return (
    <Modal
      title={initialValues ? 'Edit Milestone' : 'Create new Milestone'}
      width={getModalWidth()}
      styles={{ body: { height: breakpoint.xl ? '50vh' : '75vh' } }}
      centered
      open={show}
      onCancel={() => close()}
      footer={[
        <Button
          key="cancel"
          onClick={() => {
            close();
          }}
        >
          Cancel
        </Button>,
        <FormSubmitButton
          key="submit"
          form={form}
          onSubmit={close}
          submitText={initialValues ? 'Edit Milestone' : 'Create Milestone'}
        ></FormSubmitButton>,
      ]}
    >
      <MilestoneForm form={form} initialValues={initialValues}></MilestoneForm>
    </Modal>
  );
};

type MilestoneDescriptionViewerProperties = {
  description: string;
};

const MilestoneDescriptionViewer: React.FC<MilestoneDescriptionViewerProperties> = ({
  description,
}) => {
  const viewerRef = useRef<Viewer>(null);
  if (viewerRef.current && description) {
    const viewer = viewerRef.current as Viewer;
    const viewerInstance = viewer.getInstance();

    viewerInstance.setMarkdown(description);
  }

  return <TextViewer ref={viewerRef} initialValue={description}></TextViewer>;
};

type MilestoneSelectionProperties = {
  selectedElement: ElementLike;
};

const MilestoneSelection: React.FC<MilestoneSelectionProperties> = ({ selectedElement }) => {
  const [isMilestoneModalOpen, setIsMilestoneModalOpen] = useState(false);
  const [initialMilestoneValues, setInitialMilestoneValues] = useState<
    | {
        id: string;
        name: string;
        description?: string;
      }
    | undefined
  >(undefined);

  const modeler = useModelerStateStore((state) => state.modeler);

  const milestones = getMilestonesFromElement(selectedElement.businessObject);

  const closeMilestoneModal = () => {
    setInitialMilestoneValues(undefined);
    setIsMilestoneModalOpen(false);
  };

  const openMilestoneModal = (initialMilestoneValues: {
    id: string;
    name: string;
    description?: string;
  }) => {
    setInitialMilestoneValues(initialMilestoneValues);
    setIsMilestoneModalOpen(true);
  };

  const addMilestone = (newMilestone: { id: string; name: string; description?: string }) => {
    const modeling = modeler!.getModeling();
    setProceedElement(selectedElement.businessObject, 'Milestone', undefined, newMilestone);
    modeling.updateProperties(selectedElement as any, {
      extensionElements: selectedElement.businessObject.extensionElements,
    });
  };

  const removeMilestone = (milestoneId: string) => {
    const modeling = modeler!.getModeling();
    setProceedElement(selectedElement.businessObject, 'Milestone', null, {
      id: milestoneId,
    });
    modeling.updateProperties(selectedElement as any, {
      extensionElements: selectedElement.businessObject.extensionElements,
    });
  };

  return (
    <>
      <Space
        direction="vertical"
        style={{ width: '100%' }}
        role="group"
        aria-labelledby="milestones-title"
      >
        <Divider style={{ display: 'flex', alignItems: 'center', fontSize: '0.85rem' }}>
          <span id="milestones-title" style={{ marginRight: '0.3em' }}>
            Milestones
          </span>
          <PlusOutlined
            onClick={() => {
              setIsMilestoneModalOpen(true);
            }}
          ></PlusOutlined>
        </Divider>
        <Table
          pagination={{ pageSize: 5 }}
          rowKey="id"
          columns={[
            {
              title: 'ID',
              dataIndex: 'id',
              key: 'id',
              sorter: (a, b) => a.id.localeCompare(b.id, undefined, { numeric: true }),
            },
            {
              title: 'Name',
              dataIndex: 'name',
              key: 'name',
              sorter: (a, b) => a.name.localeCompare(b.name, undefined, { numeric: true }),
            },
            {
              title: 'Description',
              dataIndex: 'description',
              key: 'description',
              render: (description) => (
                <MilestoneDescriptionViewer description={description}></MilestoneDescriptionViewer>
              ),
            },
            {
              title: '',
              dataIndex: 'edit',
              key: 'edit',
              render: (_, record) => (
                <Space size="small">
                  <EditOutlined
                    onClick={() => {
                      openMilestoneModal(record);
                    }}
                  />
                  <DeleteOutlined
                    onClick={() => {
                      removeMilestone(record.id);
                    }}
                  />
                </Space>
              ),
            },
          ]}
          dataSource={milestones}
        ></Table>
      </Space>
      <MilestoneModal
        show={isMilestoneModalOpen}
        initialValues={initialMilestoneValues}
        close={(values) => {
          if (values) {
            if (initialMilestoneValues && initialMilestoneValues.id !== values.id) {
              removeMilestone(initialMilestoneValues.id);
            }
            addMilestone(values);
          }

          closeMilestoneModal();
        }}
      ></MilestoneModal>
    </>
  );
};

export default MilestoneSelection;<|MERGE_RESOLUTION|>--- conflicted
+++ resolved
@@ -10,16 +10,10 @@
 import type { ElementLike } from 'diagram-js/lib/core/Types';
 import useModelerStateStore from './use-modeler-state-store';
 import FormSubmitButton from '@/components/form-submit-button';
-<<<<<<< HEAD
-import { Editor, Viewer } from '@toast-ui/react-editor';
-import TextEditor from '@/components/text-editor';
-import TextViewer from '@/components/text-viewer';
-=======
 import { Editor } from '@toast-ui/react-editor';
 import dynamic from 'next/dynamic';
 const TextViewer = dynamic(() => import('@/components/text-viewer'), { ssr: false });
 const TextEditor = dynamic(() => import('@/components/text-editor'), { ssr: false });
->>>>>>> e0b0b724
 
 const MilestoneDescriptionEditor: React.FC<{
   onChange: (content: string) => void;
@@ -142,15 +136,7 @@
 const MilestoneDescriptionViewer: React.FC<MilestoneDescriptionViewerProperties> = ({
   description,
 }) => {
-  const viewerRef = useRef<Viewer>(null);
-  if (viewerRef.current && description) {
-    const viewer = viewerRef.current as Viewer;
-    const viewerInstance = viewer.getInstance();
-
-    viewerInstance.setMarkdown(description);
-  }
-
-  return <TextViewer ref={viewerRef} initialValue={description}></TextViewer>;
+  return <TextViewer initialValue={description}></TextViewer>;
 };
 
 type MilestoneSelectionProperties = {
