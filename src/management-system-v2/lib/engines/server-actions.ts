'use server';

import { UserFacingError, getErrorMessage, userError } from '../user-error';
import {
  DeployedProcessInfo,
  deployProcess as _deployProcess,
  getDeployments as fetchDeployments,
  getDeployment as fetchDeployment,
  getProcessImageFromMachine,
  removeDeploymentFromMachines,
} from './deployment';
import { Engine, SpaceEngine } from './machines';
import { savedEnginesToEngines } from './saved-engines-helpers';
import { getCurrentEnvironment, getCurrentUser } from '@/components/auth';
import { enableUseDB } from 'FeatureFlags';
import { getDbEngines, getDbEngineByAddress } from '@/lib/data/db/engines';
import { asyncFilter, asyncMap, asyncForEach } from '../helpers/javascriptHelpers';

import {
  activateUserTask,
  completeTasklistEntryOnMachine,
  getTaskListFromMachine,
  getUserTaskFileFromMachine,
  setTasklistEntryVariableValuesOnMachine,
  setTasklistEntryMilestoneValuesOnMachine,
  addOwnerToTaskListEntryOnMachine,
} from './tasklist';
import { truthyFilter } from '../typescript-utils';
import {
  inlineUserTaskData,
  getCorrectVariableState,
  getCorrectMilestoneState,
  inlineScript,
} from '@proceed/user-task-helper';
import { ExtendedTaskListEntry, UserTask } from '../user-task-schema';

import {
  addUserTasks,
  getUserTaskById,
  getUserTasks,
  updateUserTask,
  deleteUserTask,
} from '../data/user-tasks';
import { getFileFromMachine, submitFileToMachine, updateVariablesOnMachine } from './instances';
import { getProcessIds, getVariablesFromElementById } from '@proceed/bpmn-helper';
import { Variable } from '@proceed/bpmn-helper/src/getters';
<<<<<<< HEAD
import { getUsersInSpace } from '../data/db/iam/memberships';
=======
import Ability from '../ability/abilityHelper';
>>>>>>> 82ca32d3

export async function getCorrectTargetEngines(
  spaceId: string,
  onlyProceedEngines = false,
  validatorFunc?: (engine: Engine) => Promise<boolean>,
) {
  const { ability } = await getCurrentEnvironment(spaceId);

  let engines: Engine[] = [];
  if (onlyProceedEngines) {
    // force that only proceed engines are supposed to be used
    const proceedSavedEngines = await getDbEngines(null, undefined, 'dont-check');
    engines = await savedEnginesToEngines(proceedSavedEngines);
  } else {
    // use all available engines
    const [proceedEngines, spaceEngines] = await Promise.allSettled([
      getDbEngines(null, undefined, 'dont-check').then(savedEnginesToEngines),
      getDbEngines(spaceId, ability).then(savedEnginesToEngines),
    ]);

    if (proceedEngines.status === 'fulfilled') engines = proceedEngines.value;
    if (spaceEngines.status === 'fulfilled') engines = engines.concat(spaceEngines.value);
  }

  if (validatorFunc) engines = await asyncFilter(engines, validatorFunc);

  return engines;
}

export async function deployProcess(
  definitionId: string,
  versionId: string,
  spaceId: string,
  method: 'static' | 'dynamic' = 'dynamic',
  _forceEngine?: SpaceEngine | 'PROCEED',
) {
  try {
    // TODO: manage permissions for deploying a process

    if (!enableUseDB) throw new Error('deployProcess only available with enableUseDB');

    let engines;
    if (_forceEngine && _forceEngine !== 'PROCEED') {
      // forcing a specific engine
      const { ability } = await getCurrentEnvironment(spaceId);
      const address =
        _forceEngine.type === 'http' ? _forceEngine.address : _forceEngine.brokerAddress;
      const spaceEngine = await getDbEngineByAddress(address, spaceId, ability);
      if (!spaceEngine) throw new Error('No matching space engine found');
      engines = await savedEnginesToEngines([spaceEngine]);
      if (engines.length === 0) throw new Error("Engine couldn't be reached");
    } else {
      engines = await getCorrectTargetEngines(spaceId, _forceEngine === 'PROCEED');
    }

    if (engines.length === 0) throw new UserFacingError('No fitting engine found.');

    await _deployProcess(definitionId, versionId, spaceId, method, engines);
  } catch (e) {
    const message = getErrorMessage(e);
    return userError(message);
  }
}

export async function removeDeployment(definitionId: string, spaceId: string) {
  try {
    if (!enableUseDB) throw new Error('removeDeployment only available with enableUseDB');

    const engines = await getCorrectTargetEngines(spaceId, false, async (engine: Engine) => {
      const deployments = await fetchDeployments([engine]);

      return deployments.some((deployment) => deployment.definitionId === definitionId);
    });

    await removeDeploymentFromMachines(engines, definitionId);
  } catch (e) {
    const message = getErrorMessage(e);
    return userError(message);
  }
}

export async function getAvailableTaskListEntries(spaceId: string, engines: Engine[]) {
  try {
    if (!enableUseDB)
      throw new Error('getAvailableTaskListEntries only available with enableUseDB');

    let stored = await getUserTasks();

    if ('error' in stored) {
      throw stored.error;
    }

    const removedTasks = [] as string[];

    const fetched = (
      await asyncMap(engines, async (engine) => {
        try {
          const taskList = await getTaskListFromMachine(engine);

          // check if we have stored user tasks for this machine which have been removed from the
          // machine
          const removedFromMachine = Object.fromEntries(
            (stored as UserTask[])
              .filter((task) => task.machineId === engine.id)
              .map((task) => [task.id, task]),
          );
          taskList.forEach(
            (task) => delete removedFromMachine[`${task.id}|${task.instanceID}|${task.startTime}`],
          );
          removedTasks.push(...Object.keys(removedFromMachine));

          return taskList.map((task) => ({
            ...task,
            machineId: engine.id,
            potentialOwners: task.performers,
          }));
        } catch (e) {
          return null;
        }
      })
    )
      .filter(truthyFilter)
      .flat()
      .map(
        (task) =>
          ({
            ...task,
            id: `${task.id}|${task.instanceID}|${task.startTime}`,
            taskId: task.id,
            fileName: task.attrs['proceed:fileName'],
            milestones: undefined,
          }) as UserTask,
      );

    const newTasks: UserTask[] = [];
    const changedTasks: UserTask[] = [];

    fetched.forEach((task) => {
      const alreadyStored = (stored as UserTask[]).some((t) => t.id === task.id);
      if (alreadyStored) {
        // TODO: maybe check if the task actually changed
        changedTasks.push(task);
      } else {
        newTasks.push(task);
      }
    });

    if (newTasks.length) await addUserTasks(newTasks);
    await asyncForEach(changedTasks, async (task) => {
      delete task.milestones;
      await updateUserTask(task.id, task);
    });
    await asyncForEach(removedTasks, async (id) => {
      await deleteUserTask(id);
      stored = (stored as UserTask[]).filter((task) => task.id !== id);
    });

    const userTasks = [
      ...fetched,
      ...stored
        .filter((task) => !fetched.some((t) => t.id === task.id))
        .map(
          (task) =>
            ({
              ...task,
              startTime: +task.startTime,
              endTime: task.endTime && +task.endTime,
            }) as UserTask,
        ),
    ];

    return await asyncMap(userTasks, async (task) => {
      const users: {
        id: string;
        username?: string | null;
        firstName?: string | null;
        lastName?: string | null;
      }[] = await getUsersInSpace(spaceId);
      const currentUser = await getCurrentUser();

      if (currentUser.user?.isGuest === false && !users.some((u) => u.id === currentUser.userId)) {
        // ensure that the current user is in the users list (not the case in personal spaces)
        const {
          userId,
          user: { firstName, lastName, username },
        } = currentUser;
        users.push({
          id: userId,
          firstName: firstName,
          lastName: lastName,
          username: username,
        });
      }

      const actualOwner = task.actualOwner.map((ownerId) => {
        const user = users.find((u) => u.id === ownerId);

        return {
          id: ownerId,
          name: user ? user.firstName + ' ' + user.lastName : '',
          username: user?.username,
        };
      });

      return {
        ...task,
        actualOwner,
      } satisfies ExtendedTaskListEntry;
    });
  } catch (e) {
    const message = getErrorMessage(e);
    return userError(message);
  }
}

export async function getTasklistEntryHTML(
  spaceId: string,
  userTaskId: string,
  filename: string,
  engine: Engine | null,
) {
  try {
    if (!enableUseDB)
      throw new Error('getAvailableTaskListEntries only available with enableUseDB');

    const storedUserTask = await getUserTaskById(userTaskId);

    if (!storedUserTask || 'error' in storedUserTask) {
      throw new Error('Failed to get stored user task data.');
    }

    let {
      initialVariables,
      variableChanges,
      milestones,
      milestonesChanges,
      html,
      state: storedState,
    } = storedUserTask;
<<<<<<< HEAD
=======
    const [taskId, instanceId, startTimeString] = userTaskId.split('|');
    const [definitionId] = instanceId.split('-_');

    if (!html || !milestones || !initialVariables) {
      const startTime = parseInt(startTimeString);

      const definitionId = instanceId.split('-_')[0];

      let engines = await getCorrectTargetEngines(spaceId);
      let deployments = await asyncMap(engines, async (engine) => {
        return [engine, await fetchDeployments([engine])] as [Engine, DeployedProcessInfo[]];
      });
      deployments = deployments.filter(([_, ds]) => {
        if (!ds) return false;
>>>>>>> 82ca32d3

    if (engine && (!html || !milestones || !initialVariables)) {
      const [taskId, instanceId, startTimeString] = userTaskId.split('|');
      const [definitionId] = instanceId.split('-_');

      const startTime = parseInt(startTimeString);

      const userTasks = await getTaskListFromMachine(engine);
      const userTask = userTasks.find(
        (uT) => uT.instanceID === instanceId && uT.id === taskId && uT.startTime == startTime,
      );

      if (!userTask) throw new Error('Could not fetch user task data!');

      const deployment = await fetchDeployment(engine, definitionId);
      const instance = deployment.instances.find((i) => i.processInstanceId === instanceId);

      if (!instance)
        throw new Error(
          'Could not get instance information for the instance that started the user task',
        );

      const version = deployment.versions.find((v) => v.versionId === instance.processVersion)!;

      initialVariables = getCorrectVariableState(userTask, instance);
      milestones = await getCorrectMilestoneState(version.bpmn, userTask, instance);
      variableChanges = initialVariables;

      html = await getUserTaskFileFromMachine(engine, definitionId, filename);

      html = html.replace(/\/resources\/process[^"]*/g, (match) => {
        const path = match.split('/');
        return `/api/private/${spaceId}/engine/resources/process/${definitionId}/images/${path.pop()}`;
      });

      const processIds = await getProcessIds(version.bpmn);
      let variableDefinitions: undefined | Variable[];
      if (processIds.length) {
        const [processId] = processIds;
        variableDefinitions = await getVariablesFromElementById(version.bpmn, processId);
      }

      html = inlineScript(html, instanceId, taskId, variableDefinitions);

      if (storedState === 'READY') {
        await activateUserTask(engine, instanceId, taskId, startTime);
        storedState = 'ACTIVE';
      }

      updateUserTask(userTaskId, { html, initialVariables, milestones, state: storedState });
    } else {
      variableChanges = { ...initialVariables, ...(variableChanges || {}) };

      if (milestonesChanges) {
        milestones = (milestones || []).map((milestone) => ({
          ...milestone,
          value: milestonesChanges![milestone.id] ?? milestone.value,
        }));
      }
    }

    // maps relative urls used to get resources on the engine to the MS api to allow them to work here as well
    function mapResourceUrls(variables: Record<string, any>) {
      if (!variables) return variables;

      return Object.fromEntries(
        Object.entries(variables).map(([key, value]) => {
<<<<<<< HEAD
          const [_, instanceId] = userTaskId.split('|');
          const [definitionId] = instanceId.split('-_');

=======
>>>>>>> 82ca32d3
          if (
            typeof value === 'string' &&
            value.includes(`resources/process/${definitionId}/instance/${instanceId}/file/`)
          ) {
            return [key, `api/private/${spaceId}/engine/` + value];
          }

          return [key, value];
        }),
      );
    }

<<<<<<< HEAD
    if (!html) throw new Error('Failed to get the html for the user task');
    if (!milestones) throw new Error('Failed to get the milestones for the user task');

=======
>>>>>>> 82ca32d3
    return inlineUserTaskData(html, mapResourceUrls(variableChanges), milestones);
  } catch (e) {
    const message = getErrorMessage(e);
    return userError(message);
  }
}

export async function addOwnerToTaskListEntry(
  userTaskId: string,
  owner: string,
  engine: Engine | null,
) {
  try {
    if (!enableUseDB)
      throw new Error('getAvailableTaskListEntries only available with enableUseDB');

    const storedUserTask = await getUserTaskById(userTaskId);

    if (!storedUserTask || 'error' in storedUserTask) {
      throw new Error('Failed to get stored user task data.');
    }

    let { actualOwner } = storedUserTask;

    if (!actualOwner.includes(owner)) {
      await updateUserTask(userTaskId, {
        actualOwner: [...actualOwner, owner],
      });

      if (engine) {
        const [taskId, instanceId] = userTaskId.split('|');

        return await addOwnerToTaskListEntryOnMachine(engine, instanceId, taskId, owner);
      }
    }

    return {};
  } catch (e) {
    const message = getErrorMessage(e);
    return userError(message);
  }
}

export async function setTasklistEntryVariableValues(
  userTaskId: string,
  variables: { [key: string]: any },
  engine: Engine | null,
) {
  try {
    if (!enableUseDB)
      throw new Error('getAvailableTaskListEntries only available with enableUseDB');

    const storedUserTask = await getUserTaskById(userTaskId);

    if (!storedUserTask || 'error' in storedUserTask) {
      throw new Error('Failed to get stored user task data.');
    }

    await updateUserTask(userTaskId, {
      variableChanges: { ...storedUserTask.variableChanges, ...variables },
    });

    if (engine) {
      const [taskId, instanceId] = userTaskId.split('|');

      await setTasklistEntryVariableValuesOnMachine(engine, instanceId, taskId, variables);
    }
  } catch (e) {
    const message = getErrorMessage(e);
    return userError(message);
  }
}

export async function setTasklistMilestoneValues(
  userTaskId: string,
  milestones: { [key: string]: any },
  engine: Engine | null,
) {
  try {
    if (!enableUseDB)
      throw new Error('getAvailableTaskListEntries only available with enableUseDB');

    const storedUserTask = await getUserTaskById(userTaskId);

    if (!storedUserTask || 'error' in storedUserTask) {
      throw new Error('Failed to get stored user task data.');
    }

    await updateUserTask(userTaskId, {
      milestonesChanges: { ...storedUserTask.milestonesChanges, ...milestones },
    });

    if (engine) {
      const [taskId, instanceId] = userTaskId.split('|');

      await setTasklistEntryMilestoneValuesOnMachine(engine, instanceId, taskId, milestones);
    }
  } catch (e) {
    const message = getErrorMessage(e);
    return userError(message);
  }
}

export async function completeTasklistEntry(
  userTaskId: string,
  variables: { [key: string]: any },
  engine: Engine | null,
) {
  try {
    if (!enableUseDB)
      throw new Error('getAvailableTaskListEntries only available with enableUseDB');

    const storedUserTask = await getUserTaskById(userTaskId);

    if (!storedUserTask || 'error' in storedUserTask) {
      throw new Error('Failed to get stored user task data.');
    }

    const { variableChanges, milestonesChanges } = storedUserTask;

    if (engine) {
      const [taskId, instanceId] = userTaskId.split('|');

      // push the values from the database to the engine so the instance state is correctly updated
      // when the user task is completed as the next step
      await setTasklistEntryVariableValuesOnMachine(
        engine,
        instanceId,
        taskId,
        variableChanges || {},
      );
      await setTasklistEntryMilestoneValuesOnMachine(
        engine,
        instanceId,
        taskId,
        milestonesChanges || {},
      );

      await completeTasklistEntryOnMachine(engine, instanceId, taskId, variables);
    }

    await updateUserTask(userTaskId, {
      variableChanges: { ...variableChanges, ...variables },
      state: 'COMPLETED',
    });
  } catch (e) {
    const message = getErrorMessage(e);
    return userError(message);
  }
}

export async function updateVariables(
  spaceId: string,
  definitionId: string,
  instanceId: string,
  variables: Record<string, any>,
) {
  try {
    if (!enableUseDB) throw new Error('updateVariables only available with enableUseDB');

    // find the engine the instance is running on
    const engines = await getCorrectTargetEngines(spaceId, false, async (engine) => {
      const deployments = await fetchDeployments([engine]);

      return deployments.some((deployment) =>
        deployment.instances.some((i) => i.processInstanceId === instanceId),
      );
    });

    await asyncForEach(
      engines,
      async (engine) => await updateVariablesOnMachine(definitionId, instanceId, engine, variables),
    );
  } catch (err) {
    const message = getErrorMessage(err);
    return userError(message);
  }
}

<<<<<<< HEAD
export async function submitFile(engine: Engine | null, userTaskId: string, formData: FormData) {
  try {
    if (!enableUseDB) throw new Error('submitFile only available with enableUseDB');

    const file = formData.get('file') as File;

    const fileName = file.name;
    const fileType = file.type;

    const [_, instanceId] = userTaskId.split('|');
    const [definitionId] = instanceId.split('-_');

    // TODO: implement file storing for user tasks in the MS to allow files to be stored for local
    // user tasks and also for user tasks that are cached in the MS
    if (!engine) throw new Error('Could not find the engine to submit the file to');
=======
export async function submitFile(
  spaceId: string,
  userTaskId: string,
  fileName: string,
  fileType: string,
  file: Buffer,
) {
  try {
    const { ability } = await getCurrentEnvironment(spaceId);

    const [taskId, instanceId] = userTaskId.split('|');
    const [definitionId] = instanceId.split('-_');

    // find the engine the user task is running on
    let engines = await getCorrectTargetEngines(spaceId, false, async (engine) => {
      const deployments = await fetchDeployments([engine]);

      const instance = deployments
        .find((deployment) => deployment.instances.some((i) => i.processInstanceId === instanceId))
        ?.instances.find((i) => i.processInstanceId === instanceId);

      if (!instance) return false;

      return instance.tokens.some((token) => token.currentFlowElementId === taskId);
    });

    engines = ability ? ability.filter('view', 'Machine', engines) : engines;

    if (!engines.length) {
      throw new UserFacingError('Failed to find the engine the user task is running on!');
    }
>>>>>>> 82ca32d3

    const res = await submitFileToMachine(
      definitionId,
      instanceId,
<<<<<<< HEAD
      engine,
      fileName,
      fileType,
      Array.from(new Uint8Array(await file.arrayBuffer())),
=======
      engines[0],
      fileName,
      fileType,
      file,
>>>>>>> 82ca32d3
    );

    return res;
  } catch (err) {
    const message = getErrorMessage(err);
    return userError(message);
  }
}

export async function getFile(
  spaceId: string,
  definitionId: string,
  instanceId: string,
  fileName: string,
) {
<<<<<<< HEAD
  try {
    if (!enableUseDB) throw new Error('getFile only available with enableUseDB');

    // find the engine the instance is running on
    const engines = await getCorrectTargetEngines(spaceId, false, async (engine) => {
=======
  const { ability } = await getCurrentEnvironment(spaceId);

  try {
    // find the engine the instance is running on
    let engines = await getCorrectTargetEngines(spaceId, false, async (engine) => {
>>>>>>> 82ca32d3
      const deployments = await fetchDeployments([engine]);

      return deployments.some((deployment) =>
        deployment.instances.some((i) => i.processInstanceId === instanceId),
      );
    });

<<<<<<< HEAD
    if (!engines.length) throw new Error('Failed to find the engine the instance is running on!');
=======
    engines = ability ? ability.filter('view', 'Machine', engines) : engines;

    if (!engines.length) {
      throw new UserFacingError('Failed to find the engine the instance is running on!');
    }
>>>>>>> 82ca32d3

    return await getFileFromMachine(definitionId, instanceId, fileName, engines[0]);
  } catch (err) {
    const message = getErrorMessage(err);
    return userError(message);
  }
}

/** Returns space engines that are currently online */
export async function getAvailableSpaceEngines(spaceId: string) {
  try {
    if (!enableUseDB)
      throw new Error('getAvailableEnginesForSpace only available with enableUseDB');

    const { ability } = await getCurrentEnvironment(spaceId);
    const spaceEngines = await getDbEngines(spaceId, ability);
    return (await savedEnginesToEngines(spaceEngines)) as SpaceEngine[];
  } catch (e) {
    const message = getErrorMessage(e);
    return userError(message);
  }
}

export async function getDeployment(spaceId: string, definitionId: string) {
  const engines = await getCorrectTargetEngines(spaceId);

  const deployments = await fetchDeployments(engines);

  return deployments.find((d) => d.definitionId === definitionId) || null;
}

export async function getProcessImage(spaceId: string, definitionId: string, fileName: string) {
  try {
    if (!enableUseDB) throw new Error('getProcessImage only available with enableUseDB');

    // find the engine the instance is running on
    const engines = await getCorrectTargetEngines(spaceId, false, async (engine) => {
      const deployments = await fetchDeployments([engine]);

      // TODO: when we start to have assignments of processes to multiple machines we need to check
      // if the deployment on the machine actually contains the image
      return deployments.some((deployment) => deployment.definitionId === definitionId);
    });

    if (!engines.length) throw new Error('Failed to an engine the process was deployed to!');

    return await getProcessImageFromMachine(engines[0], definitionId, fileName);
  } catch (err) {
    const message = getErrorMessage(err);
    return userError(message);
  }
}<|MERGE_RESOLUTION|>--- conflicted
+++ resolved
@@ -44,11 +44,8 @@
 import { getFileFromMachine, submitFileToMachine, updateVariablesOnMachine } from './instances';
 import { getProcessIds, getVariablesFromElementById } from '@proceed/bpmn-helper';
 import { Variable } from '@proceed/bpmn-helper/src/getters';
-<<<<<<< HEAD
 import { getUsersInSpace } from '../data/db/iam/memberships';
-=======
 import Ability from '../ability/abilityHelper';
->>>>>>> 82ca32d3
 
 export async function getCorrectTargetEngines(
   spaceId: string,
@@ -288,23 +285,6 @@
       html,
       state: storedState,
     } = storedUserTask;
-<<<<<<< HEAD
-=======
-    const [taskId, instanceId, startTimeString] = userTaskId.split('|');
-    const [definitionId] = instanceId.split('-_');
-
-    if (!html || !milestones || !initialVariables) {
-      const startTime = parseInt(startTimeString);
-
-      const definitionId = instanceId.split('-_')[0];
-
-      let engines = await getCorrectTargetEngines(spaceId);
-      let deployments = await asyncMap(engines, async (engine) => {
-        return [engine, await fetchDeployments([engine])] as [Engine, DeployedProcessInfo[]];
-      });
-      deployments = deployments.filter(([_, ds]) => {
-        if (!ds) return false;
->>>>>>> 82ca32d3
 
     if (engine && (!html || !milestones || !initialVariables)) {
       const [taskId, instanceId, startTimeString] = userTaskId.split('|');
@@ -372,12 +352,9 @@
 
       return Object.fromEntries(
         Object.entries(variables).map(([key, value]) => {
-<<<<<<< HEAD
           const [_, instanceId] = userTaskId.split('|');
           const [definitionId] = instanceId.split('-_');
 
-=======
->>>>>>> 82ca32d3
           if (
             typeof value === 'string' &&
             value.includes(`resources/process/${definitionId}/instance/${instanceId}/file/`)
@@ -390,12 +367,9 @@
       );
     }
 
-<<<<<<< HEAD
     if (!html) throw new Error('Failed to get the html for the user task');
     if (!milestones) throw new Error('Failed to get the milestones for the user task');
 
-=======
->>>>>>> 82ca32d3
     return inlineUserTaskData(html, mapResourceUrls(variableChanges), milestones);
   } catch (e) {
     const message = getErrorMessage(e);
@@ -575,11 +549,8 @@
   }
 }
 
-<<<<<<< HEAD
 export async function submitFile(engine: Engine | null, userTaskId: string, formData: FormData) {
   try {
-    if (!enableUseDB) throw new Error('submitFile only available with enableUseDB');
-
     const file = formData.get('file') as File;
 
     const fileName = file.name;
@@ -591,54 +562,14 @@
     // TODO: implement file storing for user tasks in the MS to allow files to be stored for local
     // user tasks and also for user tasks that are cached in the MS
     if (!engine) throw new Error('Could not find the engine to submit the file to');
-=======
-export async function submitFile(
-  spaceId: string,
-  userTaskId: string,
-  fileName: string,
-  fileType: string,
-  file: Buffer,
-) {
-  try {
-    const { ability } = await getCurrentEnvironment(spaceId);
-
-    const [taskId, instanceId] = userTaskId.split('|');
-    const [definitionId] = instanceId.split('-_');
-
-    // find the engine the user task is running on
-    let engines = await getCorrectTargetEngines(spaceId, false, async (engine) => {
-      const deployments = await fetchDeployments([engine]);
-
-      const instance = deployments
-        .find((deployment) => deployment.instances.some((i) => i.processInstanceId === instanceId))
-        ?.instances.find((i) => i.processInstanceId === instanceId);
-
-      if (!instance) return false;
-
-      return instance.tokens.some((token) => token.currentFlowElementId === taskId);
-    });
-
-    engines = ability ? ability.filter('view', 'Machine', engines) : engines;
-
-    if (!engines.length) {
-      throw new UserFacingError('Failed to find the engine the user task is running on!');
-    }
->>>>>>> 82ca32d3
 
     const res = await submitFileToMachine(
       definitionId,
       instanceId,
-<<<<<<< HEAD
       engine,
       fileName,
       fileType,
       Array.from(new Uint8Array(await file.arrayBuffer())),
-=======
-      engines[0],
-      fileName,
-      fileType,
-      file,
->>>>>>> 82ca32d3
     );
 
     return res;
@@ -654,19 +585,11 @@
   instanceId: string,
   fileName: string,
 ) {
-<<<<<<< HEAD
-  try {
-    if (!enableUseDB) throw new Error('getFile only available with enableUseDB');
-
-    // find the engine the instance is running on
-    const engines = await getCorrectTargetEngines(spaceId, false, async (engine) => {
-=======
   const { ability } = await getCurrentEnvironment(spaceId);
 
   try {
     // find the engine the instance is running on
     let engines = await getCorrectTargetEngines(spaceId, false, async (engine) => {
->>>>>>> 82ca32d3
       const deployments = await fetchDeployments([engine]);
 
       return deployments.some((deployment) =>
@@ -674,15 +597,11 @@
       );
     });
 
-<<<<<<< HEAD
-    if (!engines.length) throw new Error('Failed to find the engine the instance is running on!');
-=======
     engines = ability ? ability.filter('view', 'Machine', engines) : engines;
 
     if (!engines.length) {
       throw new UserFacingError('Failed to find the engine the instance is running on!');
     }
->>>>>>> 82ca32d3
 
     return await getFileFromMachine(definitionId, instanceId, fileName, engines[0]);
   } catch (err) {
