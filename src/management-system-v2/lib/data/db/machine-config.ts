'use server';

import { v4 } from 'uuid';
import {
  AbstractConfig,
  AbstractConfigInput,
  AbstractConfigInputSchema,
  MachineConfig,
  Parameter,
  ParentConfig,
  StoredMachineConfig,
  StoredParameter,
  StoredParameterZod,
  StoredParentConfig,
  StoredTargetConfig,
  TargetConfig,
} from '../machine-config-schema';
import { getFolderById, getRootFolder } from './folders';
import db from '.';
import { userError } from '@/lib/user-error';
import { getCurrentUser } from '@/components/auth';
import Ability, { UnauthorizedError } from '@/lib/ability/abilityHelper';
import { asyncFilter, asyncForEach, asyncMap } from '@/lib/helpers/javascriptHelpers';
import {
  defaultConfiguration,
  defaultParentConfiguration,
} from '@/app/(dashboard)/[environmentId]/machine-config/configuration-helper';

let dataToParentConfigTable: {
  id: string;
  environmentId: string;
  creatorId: string;
  createdOn: Date;
  data: StoredParentConfig;
}[] = [];

let dataToConfigVersionTable: {
  id: string;
  parentId: string;
  data: StoredParentConfig;
}[] = [];

let dataToTargetConfigTable: {
  id: string;
  data: StoredTargetConfig;
}[] = [];

let dataToMachineConfigTable: {
  id: string;
  data: StoredMachineConfig;
}[] = [];

let dataToConfigParameterTable: {
  id: string;
  data: StoredParameter;
}[] = [];

let dataRemovedFromParentConfigTable: string[] = [];
let dataRemovedFromConfigVersionTable: string[] = [];
let dataRemovedFromTargetConfigTable: string[] = [];
let dataRemovedFromMachineConfigTable: string[] = [];
let dataRemovedFromConfigParameterTable: string[] = [];

// (parentId: string, parentType: StoredParameter["parentType"], parameters: Record<string, Parameter>, newId?: boolean)

/**
 * Creates a copy of a parameter and all its nested parameters to be pasted as child of a given parent. Stores the copied parameter.
 * @param parameterId ID of the parameter which is to be copied.
 * @param parentId ID of the parent where the parameter is to be copied to.
 * @param parentType Type of the parent. (_'parameter'_ | _'machine-config'_ | _'target-config'_ | _'parent-config'_)
 * @return Returns the newly generated ID for the parameter.
 * @throws {Error} if the ID of the parameter does not exist.
 */
export async function copyParameter(
  parameterId: string,
  parentId: string,
  parentType: StoredParameter['parentType'],
) {
  const storedParameterResult = await db.configParameter.findUnique({ where: { id: parameterId } });
  const storedParameter = storedParameterResult?.data as StoredParameter;

  if (!storedParameter) throw new Error(`Parameter with id ${parameterId} does not exist!`);

  // this creates a deep clone of the element to prevent changes in the content of one to affect the other
  const copy = StoredParameterZod.parse(storedParameter);

  const newId = v4();
  copy.id = newId;
  copy.linkedParameters = [];
  copy.parentId = parentId;
  copy.parentType = parentType;

  // recursively copy all referenced parameters
  copy.parameters = await asyncMap(copy.parameters, (id) => copyParameter(id, newId, 'parameter'));

  await db.configParameter.create({ data: { id: copy.id, data: copy } });

  return newId;
}

/**
 * Creates a copy of a machine- or target-config and all its nested parameters to be pasted as child of a given parent. Stores the copied config.
 * @param configId ID of the config which is to be copied.
 * @param configType Type of the config. (_'machine-config'_ | _'target-config'_)
 * @param parentId ID of the parent where the config is to be copied to.
 * @return Returns the newly generated ID for the config.
 * @throws {Error} if the ID of the config does not exist.
 */
export async function copyConfig(
  configId: string,
  configType: Exclude<AbstractConfig['type'], 'config'>,
  parentId: string,
) {
  let config;
  if (configType === 'target-config') {
    const targetResult = await db.targetConfig.findUnique({ where: { id: configId } });
    config = targetResult?.data as unknown as StoredTargetConfig;
  } else {
    const machineResult = await db.machineConfig.findUnique({ where: { id: configId } });
    config = machineResult?.data as unknown as StoredMachineConfig;
  }

  if (!config) throw new Error(`${configType} with id ${configId} does not exist`);

  // deep copy the config
  const copy = JSON.parse(JSON.stringify(config)) as typeof config;

  const newId = v4();
  copy.id = newId;
  copy.parentId = parentId;

  [copy.parameters, copy.metadata] = await Promise.all([
    asyncMap(copy.parameters, (id) => copyParameter(id, newId, configType)),
    asyncMap(copy.metadata, (id) => copyParameter(id, newId, configType)),
  ]);

  if (configType === 'target-config') {
    await db.targetConfig.create({ data: { id: copy.id, data: copy } });
  } else {
    await db.machineConfig.create({ data: { id: copy.id, data: copy } });
  }

  return newId;
}

/**
 * @param originalId ID of the config to be copied.
 * @param configBase Config the selected config is to be pasted into
 * @param environmentId
 * @return Returns the newly generated ID for the config.
 * @throws {Error} in case:
 * * config ID does not exist.
 * * the folder is not found.
 * * a parent configuration with the generated ID already exists.
 */
export async function copyParentConfig(
  originalId: string,
  configBase: AbstractConfigInput,
  environmentId: string,
) {
  if (!originalId) return;

  try {
    const originalConfigResult = await db.config.findUnique({ where: { id: originalId } });
    if (!originalConfigResult) {
      throw new Error(`Config with id ${originalId} does not exist!`);
    }
    const originalConfig = originalConfigResult?.data as unknown as StoredParentConfig;

    const configBaseData = AbstractConfigInputSchema.parse(configBase);

    const { userId } = await getCurrentUser();
    const newId = v4();
    const date = new Date();
    const copy = {
      ...(JSON.parse(JSON.stringify(originalConfig)) as typeof originalConfig),
      id: newId,
      environmentId,
      createdBy: userId,
      createdOn: date,
      lastEditedOn: date,
<<<<<<< HEAD
      ...configBaseData,
      name: configBaseData.name || `${originalConfig.name} (Copy)`,
      metadata: await asyncMap(originalConfig.metadata, (id) =>
        copyParameter(id, newId, 'parent-config'),
      ),
      targetConfig:
        originalConfig.targetConfig &&
        (await copyConfig(originalConfig.targetConfig, 'target-config', newId)),
      machineConfigs: await asyncMap(originalConfig.machineConfigs, (id) =>
        copyConfig(id, 'machine-config', newId),
      ),
      originalId,
    } as StoredParentConfig;

    // overwriting the original description with the one given by the user
    let parameters = Object.values(
      await nestedParametersFromStorage(copy?.metadata),
    ) as Parameter[];
    let descriptionParameter = parameters.find((item) => item.key == 'description') as Parameter;
    let desc = descriptionParameter?.content ?? [];
    desc[0] = {
      displayName: 'Description',
      value: configBase.metadata['description'].content[0].value,
      unit: undefined,
      language: 'en',
    };
    if (descriptionParameter?.id) {
      updateParameter(descriptionParameter.id, {
        content: desc,
      });
    }
=======
      ...parentConfigData,
      name: parentConfigData.name || `${originalConfig.name} (Copy)`,
      metadata: [],
      targetConfig: undefined,
      machineConfigs: [],
      originalId,
    } as StoredParentConfig;

    [copy.metadata, copy.targetConfig, copy.machineConfigs] = await Promise.all([
      asyncMap(originalConfig.metadata, (id) => copyParameter(id, newId, 'parent-config')),
      originalConfig.targetConfig &&
        copyConfig(originalConfig.targetConfig, 'target-config', newId),
      asyncMap(originalConfig.machineConfigs, (id) => copyConfig(id, 'machine-config', newId)),
    ]);
>>>>>>> bd5f3869

    // if no folder ID is given, set ID to root folder's
    if (!copy.folderId) {
      copy.folderId = (await getRootFolder(environmentId)).id;
    }

    const folderData = await getFolderById(copy.folderId);
    if (!folderData) throw new Error('Folder not found');

    await db.config.create({
      data: {
        id: copy.id,
        environmentId: environmentId,
        creatorId: userId,
        createdOn: date,
        data: copy,
      },
    });

    return newId;
  } catch (e) {
    return userError("Couldn't save Config");
  }
}

/*************************** Element Addition *****************************/
/**
 * Adds a parent config to to DB for a given environment ID.
 *
 * @param machineConfigInput  Config which is to be stored in the DB
 * @param environmentId       Environment ID of the user's space
 * @param throwCollisionError Determines if an error is thrown when a collision of IDs occurs. If not a new ID is generated for the config which is added. Default: false
 * @returns ID of the stored config
 */
export async function addParentConfig(
  machineConfigInput: ParentConfig,
  environmentId: string,
  throwCollisionError: boolean = false,
) {
  try {
    const { userId } = await getCurrentUser();
    // TODO this doesn't do anything since every property is optional
    AbstractConfigInputSchema.parse(machineConfigInput);
    const folderId = (await getRootFolder(environmentId)).id;
    const defaultConfig = defaultParentConfiguration(environmentId, folderId);
    const newConfig: ParentConfig = {
      ...defaultConfig,
      ...machineConfigInput,
    };

    newConfig.createdBy = userId;
    newConfig.folderId = folderId;
    newConfig.environmentId = environmentId;

    const folderData = await getFolderById(newConfig.folderId);
    if (!folderData) throw new Error('Folder not found');
    let idCollision = false;
    const { id: parentConfigId } = newConfig;

    const existingConfig = await db.config.findUnique({ where: { id: parentConfigId } });
    if (existingConfig) {
      if (throwCollisionError) throw new Error(`Config with id ${parentConfigId} already exists!`);
      idCollision = true;
    }
    let storeId = await parentConfigToStorage(newConfig, idCollision);
<<<<<<< HEAD
    addConfigCategories(environmentId, newConfig.categories);
=======
    await storeAllCached();
>>>>>>> bd5f3869
    return { storeId };
  } catch (e: unknown) {
    const error = e as Error;
    return userError(error.message ?? "Couldn't create Config");
  }
}

/**
 * This adds a new version for a parent configuration to the db.
 * @param machineConfigInput Config for which a version is created.
 * @param environmentId Environment ID for the current space.
 * @param versionId ID for the version that is to be created.
 * @param versionName Name for the version that is to be created.
 * @param versionDescription Description for the version that is to be created.
 * @returns returns the newly created config version in the case of no errors. Otherwise returns UserError.
 */
export async function addParentConfigVersion(
  machineConfigInput: ParentConfig,
  environmentId: string,
  versionId: string,
  versionName: string,
  versionDescription: string,
) {
  let versions = Array.from(machineConfigInput.versions);
  versions.push({
    id: versionId,
    name: versionName,
    description: versionDescription,
    versionBasedOn: machineConfigInput.version,
    createdOn: new Date(),
  });

  // update references to versions in main/latest config
  await updateParentConfig(machineConfigInput.id, { versions, version: versionId });

  // storing a copy as versioned config
  const newVersion: ParentConfig = JSON.parse(JSON.stringify(machineConfigInput));
  newVersion.id = newVersion.id;

  try {
    const newConfig: ParentConfig = {
      ...(defaultConfiguration(environmentId) as ParentConfig),
      ...newVersion,
      version: versionId,
    };

    newConfig.folderId = (await getRootFolder(environmentId)).id;
    newConfig.environmentId = environmentId;

    const folderData = await getFolderById(newConfig.folderId);
    if (!folderData) throw new Error('Folder not found');

    // true to generate new IDs for data and create a version of a parentConfig instead of a regular one
    await parentConfigToStorage(newConfig, true, versionId);
    await storeAllCached();

    return newConfig;
  } catch (e: unknown) {
    const error = e as Error;
    return userError(error.message ?? "Couldn't create Machine Config");
  }
}

/**
 * Copies the data of a specific config-version into the editable "main-config" displayed as latest version.
 * @param machineConfigInput The config-version that is to be set as latest version.
 * @returns Returns the config if no errors occur. Otherwise a UserError is returned.
 */
export async function setParentConfigVersionAsLatest(versionId: string) {
  try {
    versionToParentConfigStorage(versionId);
  } catch (e: unknown) {
    const error = e as Error;
    return userError(error.message ?? "Couldn't create Machine Config");
  }
}

export async function addTargetConfig(parentConfigId: string, targetConfig: TargetConfig) {
  const parentConfigResult = await db.config.findUnique({ where: { id: parentConfigId } });
  const parentConfig = parentConfigResult?.data as unknown as StoredParentConfig;
  if (!parentConfig)
    throw new Error(`There is no parent configuration with the id ${parentConfigId}.`);

  if (parentConfig.targetConfig)
    throw new Error(`The parent configuration already has a target configuration.`);

  await targetConfigToStorage(parentConfigId, targetConfig);
  await storeAllCached();

  parentConfig.targetConfig = targetConfig.id;
  await db.config.update({
    where: { id: parentConfig.id },
    data: { data: parentConfig },
  });
}

export async function addMachineConfig(
  parentConfigId: string,
  machineConfig: MachineConfig,
  newId: boolean = false,
) {
  // const parentConfig = storedData.parentConfigs[parentConfigId];

  const parentConfigResult = await db.config.findUnique({ where: { id: parentConfigId } });
  const parentConfig = parentConfigResult?.data as unknown as StoredParentConfig;

  if (!parentConfig)
    throw new Error(`There is no parent configuration with the id ${parentConfigId}.`);

  await machineConfigsToStorage(parentConfigId, [machineConfig], newId);
  await storeAllCached();

  parentConfig.machineConfigs.push(machineConfig.id);
  await db.config.update({
    where: { id: parentConfig.id },
    data: { data: parentConfig },
  });
}

export async function addParameter(
  parentId: string,
  parentType: StoredParameter['parentType'],
  targetMember: 'parameters' | 'metadata',
  key: string,
  parameter: Parameter,
) {
  if (parentType === 'parent-config') {
    const parentConfigResult = await db.config.findUnique({ where: { id: parentId } });
    const parentConfig = parentConfigResult?.data as unknown as StoredParentConfig;
    if (!parentConfig) throw new Error(`There is no parent configuration with the id ${parentId}.`);
    if (targetMember === 'parameters') throw new Error('Parent Configurations have no parameters.');

    parentConfig[targetMember].push(parameter.id!);
    await parametersToStorage(parentConfig.id, parentType, { [key]: parameter });
    await db.config.update({
      where: { id: parentConfig.id },
      data: { data: parentConfig },
    });
  } else if (parentType === 'machine-config') {
    const parentConfigResult = await db.machineConfig.findUnique({ where: { id: parentId } });
    const parentConfig = parentConfigResult?.data as unknown as StoredMachineConfig;
    if (!parentConfig)
      throw new Error(`There is no machine configuration with the id ${parentId}.`);

    parentConfig[targetMember].push(parameter.id!);
    await parametersToStorage(parentConfig.id, parentType, { [key]: parameter });
    await db.machineConfig.update({
      where: { id: parentConfig.id },
      data: { data: parentConfig },
    });
  } else if (parentType === 'target-config') {
    const parentConfigResult = await db.targetConfig.findUnique({ where: { id: parentId } });
    const parentConfig = parentConfigResult?.data as unknown as StoredTargetConfig;
    if (!parentConfig) throw new Error(`There is no target configuration with the id ${parentId}.`);

    parentConfig[targetMember].push(parameter.id!);
    await parametersToStorage(parentConfig.id, parentType, { [key]: parameter });
    await db.targetConfig.update({
      where: { id: parentConfig.id },
      data: { data: parentConfig },
    });
  } else if (parentType === 'parameter') {
    const parentParameterResult = await db.configParameter.findUnique({ where: { id: parentId } });
    const parentParameter = parentParameterResult?.data as unknown as StoredParameter;
    if (!parentParameter) throw new Error(`There is no parameter with the id ${parentId}.`);
    if (targetMember === 'metadata') throw new Error('Parent Configurations have no metadata.');

    parentParameter[targetMember].push(parameter.id!);
    await parametersToStorage(parentParameter.id!, parentType, { [key]: parameter });
    await db.configParameter.update({
      where: { id: parentParameter.id },
      data: { data: parentParameter },
    });
  }
  await storeAllCached();
}

async function addConfigCategories(environmentId: string, newCategories: string[]) {
  let storedCategories = await getConfigurationCategories(environmentId);
  if (storedCategories) {
    let toStore = Array.from(new Set([...storedCategories, ...newCategories]));
    await db.configCategories.update({
      where: { id: environmentId },
      data: { categories: toStore },
    });
  } else {
    await db.configCategories.create({
      data: { id: environmentId, categories: newCategories },
    });
  }
}

/**
 * Stores a record of parameters and references to all nested parameters. Storing of nested parameters is done recursively.
 * @param parentId ID of the parent object.
 * @param parentType Information about the type of parent (_'target-config'_ | _'machine-config'_ | _'parameter'_ | _'parent-config'_)
 * @param parameters Record of nested parameters.
 * @param newId Boolean determining if new IDs are to be generated.
 * @return References to nested parameter IDs.
 */
async function parametersToStorage(
  parentId: string,
  parentType: StoredParameter['parentType'],
  parameters: Record<string, Parameter>,
  newId: boolean = false,
) {
  Object.entries(parameters).forEach(async ([key, parameter]) => {
    parameter.id = newId ? v4() : parameter.id;
    let nestedParams = await parametersToStorage(
      parameter.id!,
      'parameter',
      parameter.parameters,
      newId,
    );
    dataToConfigParameterTable.push({
      id: parameter.id!,
      data: {
        ...parameter,
        key,
        parentId,
        parentType,
        parameters: nestedParams,
      },
    });
  });
  return Object.values(parameters).map(({ id }) => id as string);
}

/**
 * Stores a given targetConfig into the new storage referencing other elements by id instead of having them nested. If called without a TargetConfig the async function returns void.
 * @param parentId ID of the parent object.
 * @param targetConfig TargetConfig that is to be stored, able to contain ParameterConfigs
 * @param newId Boolean determining if new IDs are to be generated.
 * @return ID of the TargetConfig that was stored.
 */
async function targetConfigToStorage(
  parentId: string,
  targetConfig: TargetConfig,
  newId: boolean = false,
) {
  if (targetConfig) {
    targetConfig.id = newId ? v4() : targetConfig.id;
    let configToStore = {
      ...targetConfig,
      parentId,
      metadata: [],
      parameters: [],
    } as StoredTargetConfig;

    [configToStore.metadata, configToStore.parameters] = await Promise.all([
      parametersToStorage(targetConfig.id, 'target-config', targetConfig.metadata, newId),
      parametersToStorage(targetConfig.id, 'target-config', targetConfig.parameters, newId),
    ]);

    dataToTargetConfigTable.push({
      id: targetConfig.id,
      data: configToStore,
    });

    return targetConfig.id;
  }
}

/**
 * Stores a given MachineConfig into the new storage referencing other elements by id instead of having them nested.
 * @param parentId ID of the parent object.
 * @param machineConfig MachineConfigs that are to be stored, able to contain ParameterConfigs
 * @param newId Boolean determining if new IDs are to be generated.
 * @return IDs of the MachineConfigs that were stored.
 */
function machineConfigsToStorage(
  parentId: string,
  machineConfigs: MachineConfig[],
  newId: boolean = false,
) {
  machineConfigs.forEach(async (machineConfig) => {
    machineConfig.id = newId ? v4() : machineConfig.id;

    let configToStore = {
      ...machineConfig,
      parentId,
      metadata: [],
      parameters: [],
    } as StoredMachineConfig;

    [configToStore.metadata, configToStore.parameters] = await Promise.all([
      parametersToStorage(machineConfig.id, 'target-config', machineConfig.metadata, newId),
      parametersToStorage(machineConfig.id, 'target-config', machineConfig.parameters, newId),
    ]);

    dataToMachineConfigTable.push({
      id: machineConfig.id,
      data: configToStore,
    });
  });

  return machineConfigs.map(({ id }) => id);
}

/**
 * Stores a given ParentConfig (or ParentConfigVersion) into db referencing other elements by id instead of having them nested.
 * @param parentConfig ParentConfig that is to be stored, able to contain TargetConfigs, MachineConfigs and ParameterConfigs
 * @param newId Boolean determining if new IDs are to be generated.
 * @param version Version-ID of the config if a versioned config is to be stored.
 */
async function parentConfigToStorage(
  parentConfig: ParentConfig,
  newId: boolean = false,
  version: string = '',
) {
  const { targetConfig, metadata, machineConfigs } = parentConfig;
  parentConfig.id = newId && !version ? v4() : parentConfig.id;
  let creationDate = new Date(parentConfig.createdOn);
  const configToStore = {
    ...parentConfig,
    targetConfig: undefined,
    machineConfigs: [],
    metadata: [],
  } as StoredParentConfig;

  [configToStore.targetConfig, configToStore.machineConfigs, configToStore.metadata] =
    await Promise.all([
      targetConfig && targetConfigToStorage(parentConfig.id, targetConfig, newId),
      machineConfigsToStorage(parentConfig.id, machineConfigs, newId),
      parametersToStorage(parentConfig.id, 'parent-config', metadata, newId),
    ]);

  if (version)
<<<<<<< HEAD
    await db.configVersion.create({
      data: { id: version, parentId: parentConfig.id, data: toStore },
    });
=======
    dataToConfigVersionTable.push({ id: version, parentId: parentConfig.id, data: configToStore });
>>>>>>> bd5f3869
  else
    dataToParentConfigTable.push({
      id: parentConfig.id,
      environmentId: parentConfig.environmentId,
      creatorId: parentConfig.createdBy,
      createdOn: creationDate,
      data: configToStore,
    });
  return parentConfig.id;
}

async function versionToParentConfigStorage(versionId: string) {
  let configVersionResult = await db.configVersion.findUnique({ where: { id: versionId } });
  let configVersion = configVersionResult?.data as unknown as StoredParentConfig;

  let originalConfigResult = await db.config.findUnique({ where: { id: configVersion.id } });
  let originalConfig = originalConfigResult?.data as unknown as StoredParentConfig;
  let environmentId = originalConfigResult?.environmentId || '';
  let versions = originalConfig.versions;

  // delete referenced parameters, machine- and targetconfigs - but keeps versions and parent config
  removeParentConfiguration(configVersion.id, true);

  const newLatestConfig = {
    ...configVersion,
    metadata: [],
    targetConfig: undefined,
    machineConfigs: [],
  } as StoredParentConfig;

  [copy.metadata, copy.targetConfig, copy.machineConfigs] = await Promise.all([
    asyncMap(configVersion.metadata, (id) => copyParameter(id, configVersion.id, 'parent-config')),
    configVersion.targetConfig &&
      copyConfig(configVersion.targetConfig, 'target-config', configVersion.id),
    asyncMap(configVersion.machineConfigs, (id) =>
      copyConfig(id, 'machine-config', configVersion.id),
    ),
  ]);

  // if no folder ID is given, set ID to root folder's
  if (!newLatestConfig.folderId) {
    newLatestConfig.folderId = (await getRootFolder(environmentId)).id;
  }

  const folderData = await getFolderById(newLatestConfig.folderId);
  if (!folderData) throw new Error('Folder not found');

  await db.config.update({
    where: { id: configVersion.id },
    data: { data: { ...newLatestConfig, versions } },
  });
}

async function storeCachedParentConfigs() {
  const createMany = await db.config.createMany({
    data: dataToParentConfigTable,
    skipDuplicates: true,
  });
  dataToParentConfigTable = [];
}

async function storeCachedConfigVersions() {
  const createMany = await db.configVersions.createMany({
    data: dataToConfigVersionTable,
    skipDuplicates: true,
  });
  dataToConfigVersionTable = [];
}

async function storeCachedTargetConfigs() {
  const createMany = await db.targetConfig.createMany({
    data: dataToTargetConfigTable,
    skipDuplicates: true,
  });
  dataToTargetConfigTable = [];
}

async function storeCachedMachineConfigs() {
  const createMany = await db.machineConfig.createMany({
    data: dataToMachineConfigTable,
    skipDuplicates: true,
  });
  dataToMachineConfigTable = [];
}

async function storeCachedConfigParameters() {
  const createMany = await db.configParameter.createMany({
    data: dataToConfigParameterTable,
    skipDuplicates: true,
  });
  dataToConfigParameterTable = [];
}

async function storeAllCached() {
  await Promise.all([
    storeCachedParentConfigs(),
    storeCachedConfigVersions(),
    storeCachedTargetConfigs(),
    storeCachedMachineConfigs(),
    storeCachedConfigParameters(),
  ]);
}

/********************** Read Elements ****************************/

/**
 * Reads parameters and referenced parameters from stored data to return a nested structure.
 * @param parameterIds IDs of parameters that are to be returned
 * @return Returns a record of parameters.
 */
async function nestedParametersFromStorage(parameterIds: string[]) {
  const parameters: Record<string, Parameter> = {};

  await asyncForEach(parameterIds, async (id, idx) => {
    let storedParameterResult = await db.configParameter.findUnique({
      where: { id: id },
    });
    const storedParameter = storedParameterResult?.data as StoredParameter;
    if (storedParameter && storedParameter.key) {
      parameters[storedParameter.key] = {
        ...storedParameter,
        parameters: await nestedParametersFromStorage(storedParameter.parameters),
      };
    }
  });

  return parameters;
}

/**
 * Reads a single Machine- or Target-Config and its referenced parameters from stored data and returns a nested structure.
 * @param configType (_'target-config'_ | _'machine-config'_) Type of the config.
 * @param targetConfigId ID of Config that is to be returned
 * @return Returns a Config.
 */
async function nestedConfigFromStorage(
  configType: 'target-config',
  configId?: string,
): Promise<TargetConfig | undefined>;
async function nestedConfigFromStorage(
  configType: 'machine-config',
  configId?: string,
): Promise<MachineConfig | undefined>;
async function nestedConfigFromStorage<T extends TargetConfig | MachineConfig>(
  configType: T['type'],
  configId?: string,
) {
  if (!configId) return;

  let storedConfig;
  if (configType === 'target-config') {
    let targetResult = await db.targetConfig.findUnique({ where: { id: configId } });
    storedConfig = targetResult?.data as unknown as StoredTargetConfig;
  } else {
    let machineResult = await db.machineConfig.findUnique({ where: { id: configId } });
    storedConfig = machineResult?.data as unknown as StoredMachineConfig;
  }

  if (!storedConfig) return;

  const config = {
    ...storedConfig,
    parameters: {},
    metadata: {},
  };

  [config.parameters, config.metadata] = await Promise.all([
    nestedParametersFromStorage(storedConfig.parameters),
    nestedParametersFromStorage(storedConfig.metadata),
  ]);

  if (configType === 'target-config') return config as TargetConfig;
  else return config as MachineConfig;
}

/**
 * Reads MachineConfigs and referenced parameters from stored data to return nested structures.
 * @param machineConfigIds ID of MachineConfigs that are to be returned
 * @return Returns MachineConfigs.
 */
async function nestedMachineConfigsFromStorage(
  machineConfigIds: string[],
): Promise<MachineConfig[]> {
  return await (
    await asyncMap(
      machineConfigIds,
      async (e, i) => await nestedConfigFromStorage('machine-config', e),
    )
  ).filter((config): config is MachineConfig => !!config);
}

/**
 * Returns a parentConfig based on Config id
 *
 * @throws {UnauthorizedError}
 */
export async function getDeepParentConfigurationById(
  parentConfigId: string,
  version: string = '',
  ability?: Ability,
): Promise<ParentConfig> {
  let configResult = await db.config.findUnique({ where: { id: parentConfigId } });
  let lastEdited = configResult?.lastEditedOn;
  let config = configResult?.data as unknown as StoredParentConfig;
  let versions = config.versions;

  if (version) {
    let configVersionResult = await db.configVersion.findUnique({
      where: { id: version },
    });
    config = configVersionResult?.data as unknown as StoredParentConfig;
  }

  // TODO: check if the user can access the config
  const parentConfig = {
    ...config,
    lastEditedOn: lastEdited,
    metadata: {},
    targetConfig: {},
    machineConfigs: {},
    versions: versions,
  } as ParentConfig;

  [parentConfig.metadata, parentConfig.targetConfig, parentConfig.machineConfigs] =
    await Promise.all([
      nestedParametersFromStorage(config.metadata),
      nestedConfigFromStorage('target-config', config.targetConfig),
      nestedMachineConfigsFromStorage(config.machineConfigs),
    ]);

  if (
    parentConfig &&
    false /*!ability.can('view', toCaslResource('MachineConfig', machineConfig))*/
  )
    throw new UnauthorizedError();

  return parentConfig;
}

/** Returns all shallow Configs in form of an array */
export async function getParentConfigurations(
  environmentId: string,
  ability?: Ability,
): Promise<ParentConfig[]> {
  const storedParentConfigs = await db.config.findMany({
    where: { environmentId: environmentId },
  });
  //TODO remove redundancy
  const parentConfigs = await asyncMap(storedParentConfigs, ({ id }) =>
    getDeepParentConfigurationById(id),
  );

  // TODO: further filtering to only show what the user can see needed?

  return ability
    ? parentConfigs /*ability.filter('view', 'MachineConfig', machineConfig)*/
    : parentConfigs;
}
/**
 * Returns an array of strings listing the available categories in an environment
 * @param environmentId ID of the environment for which the categories are to be retrieved
 * @returns categories as string[]
 */
export async function getConfigurationCategories(environmentId: string): Promise<string[]> {
  const categoriesResult = await db.configCategories.findUnique({
    where: { id: environmentId },
  });
  const categories = categoriesResult?.categories as string[];
  return categories;
}

/********************** Update Elements ****************************/

/**
 * Stores changes for a given parameter. The changes can be a partial of a parameter.
 * @param parameterId ID of the parameter that receives changes.
 * @param changes Partial of a Parameter containing the changes.
 * @throws {Error} in case:
 * * parameterId does not exist
 * * changes contains an ID (IDs must not be changed)
 */
export async function updateParameter(parameterId: string, changes: Partial<StoredParameter>) {
  const parameterResult = await db.configParameter.findUnique({ where: { id: parameterId } });
  const parameter = parameterResult?.data as unknown as StoredParameter;
  if (!parameter) throw new Error(`Parameter with id ${parameterId} does not exist!`);
  if (changes.id) throw new Error('Invalid attempt to change the id of an existing parameter');
  const changed = StoredParameterZod.partial().parse(changes);

  // overwrite the current values with the changed ones
  await db.configParameter.update({
    where: { id: parameterId },
    data: { data: { ...parameter, ...changed } },
  });
}

export async function updateMachineConfig(configId: string, changes: Partial<StoredMachineConfig>) {
  const machineConfigResult = await db.machineConfig.findUnique({ where: { id: configId } });
  const machineConfig = machineConfigResult?.data as unknown as StoredMachineConfig;

  if (!machineConfig) throw new Error(`Machine config with id ${configId} does not exist!`);
  if (changes.id) throw new Error('Invalid attempt to change the id of an existing machine config');

  // TODO maybe add schema for parsing the changes

  await db.machineConfig.update({
    where: { id: configId },
    data: { data: { ...machineConfig, ...changes } },
  });
}

export async function updateTargetConfig(configId: string, changes: Partial<StoredTargetConfig>) {
  const targetConfigResult = await db.targetConfig.findUnique({ where: { id: configId } });
  const targetConfig = targetConfigResult?.data as unknown as StoredTargetConfig;

  if (!targetConfig) throw new Error(`Target config with id ${configId} does not exist!`);
  if (changes.id) throw new Error('Invalid attempt to change the id of an existing target config');

  // TODO maybe add schema for parsing the changes

  await db.targetConfig.update({
    where: { id: configId },
    data: { data: { ...targetConfig, ...changes } },
  });
}

export async function updateParentConfig(configId: string, changes: Partial<StoredParentConfig>) {
  const configResult = await db.config.findUnique({ where: { id: configId } });
  const config = configResult?.data as unknown as StoredParentConfig;

  if (!config) throw new Error(`Parent config with id ${configId} does not exist!`);
  if (changes.id) throw new Error('Invalid attempt to change the id of an existing parent config');

  // TODO maybe add schema for parsing the changes

  await db.config.update({
    where: { id: configId },
    data: { data: { ...config, ...changes } },
  });
}

/*************************** Element Removal ******************************/

/**
 * Removes a parameter and all its nested parameters from the store
 * will also remove the reference to the parameter from its parent element if it still exists
 *
 * //TODO: if we remove a whole tree we should not trigger a save on every change but only update the store after every change was done
 *
 * @param parameterId the id of the parameter to remove
 */
export async function removeParameter(parameterId: string) {
  await deleteParameterFromStorage(parameterId);
  await removeAllCached();
}

/**
 * Removes a target config and all its nested parameters from the store
 * will also remove the reference to the target config from its parent config if it still exists
 *
 * //TODO: if we remove a whole tree we should not trigger a save on every change but only update the store after every change was done
 *
 * @param targetConfigId the id of the target config to remove
 */
export async function removeTargetConfig(targetConfigId: string) {
  await deleteTargetConfigFromStorage(targetConfigId);
  await removeAllCached();
}

/**
 * Removes a machine config and all its nested parameters from the store
 * will also remove the reference to the machine config from its parent config if it still exists
 *
 * //TODO: if we remove a whole tree we should not trigger a save on every change but only update the store after every change was done
 *
 * @param machineConfigId the id of the machine config to remove
 */
export async function removeMachineConfig(machineConfigId: string) {
  await deleteMachineConfigFromStorage(machineConfigId);
  await removeAllCached();
}

/**
 * Removes an existing parent config for a given ID from store.
 *
 * @param parentConfigId ID of the ParentConfig that is to be removed.
 * @param keepVersions only removes referenced parameters and configs but keeps versioned configs and parent config itself. Used to overwrite config with data from a stored version
 */
export async function removeParentConfiguration(
  parentConfigId: string,
  keepVersions: boolean = false,
) {
  await deleteParentConfigurationFromStorage(parentConfigId, keepVersions);
  await removeAllCached();
}

async function deleteParameterFromStorage(parameterId: string) {
  const parameterResult = await db.configParameter.findUnique({ where: { id: parameterId } });
  const parameter = parameterResult?.data as unknown as StoredParameter;

  if (!parameter) return;

  // remove the reference to the parameter
  if (parameter.parentType === 'parameter') {
    const parentParameterResult = await db.configParameter.findUnique({
      where: { id: parameter.parentId },
    });
    const parentParameter = parentParameterResult?.data as unknown as StoredParameter;

    if (parentParameter) {
      parentParameter.parameters = parentParameter.parameters.filter((id) => id !== parameterId);
      await db.configParameter.update({
        where: { id: parameter.parentId },
        data: { data: parentParameter },
      });
    }
  } else if (parameter.parentType === 'parent-config') {
    const parentConfigResult = await db.config.findUnique({ where: { id: parameter.parentId } });
    const parentConfig = parentConfigResult?.data as unknown as StoredParentConfig;

    if (parentConfig) {
      parentConfig.metadata = parentConfig.metadata.filter((id) => id !== parameterId);
      await db.config.update({
        where: { id: parameter.parentId },
        data: { data: parentConfig },
      });
    }
  } else if (parameter.parentType === 'machine-config') {
    const parentConfigResult = await db.config.findUnique({ where: { id: parameter.parentId } });
    const parentConfig = parentConfigResult?.data as unknown as StoredMachineConfig;
    if (parentConfig) {
      parentConfig.metadata = parentConfig.metadata.filter((id) => id !== parameterId);
      parentConfig.parameters = parentConfig.parameters.filter((id) => id !== parameterId);
      await db.machineConfig.update({
        where: { id: parameter.parentId },
        data: { data: parentConfig },
      });
    }
  } else if (parameter.parentType === 'target-config') {
    const parentConfigResult = await db.config.findUnique({ where: { id: parameter.parentId } });
    const parentConfig = parentConfigResult?.data as unknown as StoredTargetConfig;
    if (parentConfig) {
      parentConfig.metadata = parentConfig.metadata.filter((id) => id !== parameterId);
      parentConfig.parameters = parentConfig.parameters.filter((id) => id !== parameterId);
      await db.targetConfig.update({
        where: { id: parameter.parentId },
        data: { data: parentConfig },
      });
    }
  }

  // recursively remove all referenced parameters
  await asyncForEach(parameter.parameters, async (id) => deleteParameterFromStorage(id));

  // remove the parameter from db
  // await db.configParameter.delete({ where: { id: parameterId } });
  dataRemovedFromConfigParameterTable.push(parameterId);
  // TODO: remove all backlinks from linked parameters
}

async function deleteTargetConfigFromStorage(targetConfigId: string) {
  const targetConfigResult = await db.targetConfig.findUnique({ where: { id: targetConfigId } });
  const targetConfig = targetConfigResult?.data as unknown as StoredTargetConfig;

  if (!targetConfig) return;

  // remove the reference to the target config from its the parent config
  const parentConfigResult = await db.config.findUnique({
    where: { id: targetConfig.parentId },
  });
  const parentConfig = parentConfigResult?.data as unknown as StoredParentConfig;
  if (parentConfig) {
    parentConfig.targetConfig = undefined;
    await db.config.update({
      where: { id: targetConfig.parentId },
      data: { data: parentConfig },
    });
  }

  // remove all referenced parameters
  await Promise.all([
    asyncForEach(targetConfig.metadata, async (id) => deleteParameterFromStorage(id)),
    asyncForEach(targetConfig.parameters, async (id) => deleteParameterFromStorage(id)),
  ]);

  // remove the target config from db
  // await db.targetConfig.delete({ where: { id: targetConfigId } });
  dataRemovedFromTargetConfigTable.push(targetConfigId);
}

async function deleteMachineConfigFromStorage(machineConfigId: string) {
  const machineConfigResult = await db.machineConfig.findUnique({ where: { id: machineConfigId } });
  const machineConfig = machineConfigResult?.data as unknown as StoredMachineConfig;

  if (!machineConfig) return;

  // remove the reference to the machine config from its the parent config
  const parentConfigResult = await db.config.findUnique({
    where: { id: machineConfig.parentId },
  });
  const parentConfig = parentConfigResult?.data as unknown as StoredParentConfig;

  if (parentConfig) {
    parentConfig.machineConfigs = parentConfig.machineConfigs.filter(
      (id) => id !== machineConfigId,
    );
    await db.config.update({
      where: { id: machineConfig.parentId },
      data: { data: parentConfig },
    });
  }

  // remove all referenced parameters
  await Promise.all([
    asyncForEach(machineConfig.metadata, async (id) => deleteParameterFromStorage(id)),
    asyncForEach(machineConfig.parameters, async (id) => deleteParameterFromStorage(id)),
  ]);

  // remove the machine config from db
  // await db.machineConfig.delete({ where: { id: machineConfigId } });
  dataRemovedFromMachineConfigTable.push(machineConfigId);
}

async function deleteParentConfigurationFromStorage(
  parentConfigId: string,
  keepVersions: boolean = false,
) {
  const parentConfigResult = await db.config.findUnique({ where: { id: parentConfigId } });
  const parentConfig = parentConfigResult?.data as unknown as StoredParentConfig;

  if (!parentConfig) return;

  const parentConfigVersionsResult = await db.configVersion.findMany({
    where: { parentId: parentConfigId },
  });

<<<<<<< HEAD
  if (parentConfig.targetConfig) await removeTargetConfig(parentConfig.targetConfig);
  await asyncForEach(parentConfig.machineConfigs, (id) => removeMachineConfig(id));
  await asyncForEach(parentConfig.metadata, (id) => removeParameter(id));
=======
  if (!parentConfig) return;

  await Promise.all([
    parentConfig.targetConfig && deleteTargetConfigFromStorage(parentConfig.targetConfig),
    asyncForEach(parentConfig.machineConfigs, (id) => deleteMachineConfigFromStorage(id)),
    asyncForEach(parentConfig.metadata, (id) => deleteParameterFromStorage(id)),
  ]);
>>>>>>> bd5f3869

  // for each version removing TargetConfig, MachineConfigs and Parameters and finally removing the configVersion itself
  if (!keepVersions) {
    const parentConfigVersions = parentConfigVersionsResult.map(
      (element) => element.data,
    ) as unknown as StoredParentConfig[];

    await asyncForEach(parentConfigVersions, async (configVersion) => {
<<<<<<< HEAD
      if (configVersion.targetConfig) await removeTargetConfig(configVersion.targetConfig);
      await asyncForEach(configVersion.machineConfigs, (id) => removeMachineConfig(id));
      await asyncForEach(configVersion.metadata, (id) => removeParameter(id));
      await db.configVersion.delete({ where: { id: configVersion.version } });
=======
      await Promise.all([
        configVersion.targetConfig && deleteTargetConfigFromStorage(configVersion.targetConfig),
        asyncForEach(configVersion.machineConfigs, (id) => deleteMachineConfigFromStorage(id)),
        asyncForEach(configVersion.metadata, (id) => deleteParameterFromStorage(id)),
        db.configVersions.delete({ where: { id: configVersion.version } }),
      ]);
>>>>>>> bd5f3869
    });

    // remove from db
    // await db.config.delete({ where: { id: parentConfigId } });
    dataRemovedFromParentConfigTable.push(parentConfigId);
  }
}

async function removeCachedParentConfigs() {
  const removeMany = await db.config.deleteMany({
    where: { id: { in: dataRemovedFromParentConfigTable } },
  });
  dataRemovedFromParentConfigTable = [];
}

async function removeCachedConfigVersions() {
  const removeMany = await db.configVersions.deleteMany({
    where: { id: { in: dataRemovedFromConfigVersionTable } },
  });
  dataRemovedFromConfigVersionTable = [];
}

async function removeCachedTargetConfigs() {
  const removeMany = await db.targetConfig.deleteMany({
    where: { id: { in: dataRemovedFromTargetConfigTable } },
  });
  dataRemovedFromTargetConfigTable = [];
}

async function removeCachedMachineConfigs() {
  const removeMany = await db.machineConfig.deleteMany({
    where: { id: { in: dataRemovedFromMachineConfigTable } },
  });
  dataRemovedFromMachineConfigTable = [];
}

async function removeCachedConfigParameters() {
  const removeMany = await db.configParameter.deleteMany({
    where: { id: { in: dataRemovedFromConfigParameterTable } },
  });
  dataRemovedFromConfigParameterTable = [];
}

async function removeAllCached() {
  await Promise.all([
    removeCachedParentConfigs(),
    removeCachedConfigVersions(),
    removeCachedTargetConfigs(),
    removeCachedMachineConfigs(),
    removeCachedConfigParameters(),
  ]);
}<|MERGE_RESOLUTION|>--- conflicted
+++ resolved
@@ -179,20 +179,20 @@
       createdBy: userId,
       createdOn: date,
       lastEditedOn: date,
-<<<<<<< HEAD
       ...configBaseData,
       name: configBaseData.name || `${originalConfig.name} (Copy)`,
-      metadata: await asyncMap(originalConfig.metadata, (id) =>
-        copyParameter(id, newId, 'parent-config'),
-      ),
-      targetConfig:
-        originalConfig.targetConfig &&
-        (await copyConfig(originalConfig.targetConfig, 'target-config', newId)),
-      machineConfigs: await asyncMap(originalConfig.machineConfigs, (id) =>
-        copyConfig(id, 'machine-config', newId),
-      ),
+      metadata: [],
+      targetConfig: undefined,
+      machineConfigs: [],
       originalId,
     } as StoredParentConfig;
+
+    [copy.metadata, copy.targetConfig, copy.machineConfigs] = await Promise.all([
+      asyncMap(originalConfig.metadata, (id) => copyParameter(id, newId, 'parent-config')),
+      originalConfig.targetConfig &&
+        copyConfig(originalConfig.targetConfig, 'target-config', newId),
+      asyncMap(originalConfig.machineConfigs, (id) => copyConfig(id, 'machine-config', newId)),
+    ]);
 
     // overwriting the original description with the one given by the user
     let parameters = Object.values(
@@ -211,22 +211,6 @@
         content: desc,
       });
     }
-=======
-      ...parentConfigData,
-      name: parentConfigData.name || `${originalConfig.name} (Copy)`,
-      metadata: [],
-      targetConfig: undefined,
-      machineConfigs: [],
-      originalId,
-    } as StoredParentConfig;
-
-    [copy.metadata, copy.targetConfig, copy.machineConfigs] = await Promise.all([
-      asyncMap(originalConfig.metadata, (id) => copyParameter(id, newId, 'parent-config')),
-      originalConfig.targetConfig &&
-        copyConfig(originalConfig.targetConfig, 'target-config', newId),
-      asyncMap(originalConfig.machineConfigs, (id) => copyConfig(id, 'machine-config', newId)),
-    ]);
->>>>>>> bd5f3869
 
     // if no folder ID is given, set ID to root folder's
     if (!copy.folderId) {
@@ -292,11 +276,8 @@
       idCollision = true;
     }
     let storeId = await parentConfigToStorage(newConfig, idCollision);
-<<<<<<< HEAD
-    addConfigCategories(environmentId, newConfig.categories);
-=======
+    await addConfigCategories(environmentId, newConfig.categories);
     await storeAllCached();
->>>>>>> bd5f3869
     return { storeId };
   } catch (e: unknown) {
     const error = e as Error;
@@ -583,8 +564,8 @@
     } as StoredMachineConfig;
 
     [configToStore.metadata, configToStore.parameters] = await Promise.all([
-      parametersToStorage(machineConfig.id, 'target-config', machineConfig.metadata, newId),
-      parametersToStorage(machineConfig.id, 'target-config', machineConfig.parameters, newId),
+      parametersToStorage(machineConfig.id, 'machine-config', machineConfig.metadata, newId),
+      parametersToStorage(machineConfig.id, 'machine-config', machineConfig.parameters, newId),
     ]);
 
     dataToMachineConfigTable.push({
@@ -625,13 +606,7 @@
     ]);
 
   if (version)
-<<<<<<< HEAD
-    await db.configVersion.create({
-      data: { id: version, parentId: parentConfig.id, data: toStore },
-    });
-=======
     dataToConfigVersionTable.push({ id: version, parentId: parentConfig.id, data: configToStore });
->>>>>>> bd5f3869
   else
     dataToParentConfigTable.push({
       id: parentConfig.id,
@@ -662,14 +637,17 @@
     machineConfigs: [],
   } as StoredParentConfig;
 
-  [copy.metadata, copy.targetConfig, copy.machineConfigs] = await Promise.all([
-    asyncMap(configVersion.metadata, (id) => copyParameter(id, configVersion.id, 'parent-config')),
-    configVersion.targetConfig &&
-      copyConfig(configVersion.targetConfig, 'target-config', configVersion.id),
-    asyncMap(configVersion.machineConfigs, (id) =>
-      copyConfig(id, 'machine-config', configVersion.id),
-    ),
-  ]);
+  [newLatestConfig.metadata, newLatestConfig.targetConfig, newLatestConfig.machineConfigs] =
+    await Promise.all([
+      asyncMap(configVersion.metadata, (id) =>
+        copyParameter(id, configVersion.id, 'parent-config'),
+      ),
+      configVersion.targetConfig &&
+        copyConfig(configVersion.targetConfig, 'target-config', configVersion.id),
+      asyncMap(configVersion.machineConfigs, (id) =>
+        copyConfig(id, 'machine-config', configVersion.id),
+      ),
+    ]);
 
   // if no folder ID is given, set ID to root folder's
   if (!newLatestConfig.folderId) {
@@ -694,7 +672,7 @@
 }
 
 async function storeCachedConfigVersions() {
-  const createMany = await db.configVersions.createMany({
+  const createMany = await db.configVersion.createMany({
     data: dataToConfigVersionTable,
     skipDuplicates: true,
   });
@@ -1167,11 +1145,6 @@
     where: { parentId: parentConfigId },
   });
 
-<<<<<<< HEAD
-  if (parentConfig.targetConfig) await removeTargetConfig(parentConfig.targetConfig);
-  await asyncForEach(parentConfig.machineConfigs, (id) => removeMachineConfig(id));
-  await asyncForEach(parentConfig.metadata, (id) => removeParameter(id));
-=======
   if (!parentConfig) return;
 
   await Promise.all([
@@ -1179,7 +1152,6 @@
     asyncForEach(parentConfig.machineConfigs, (id) => deleteMachineConfigFromStorage(id)),
     asyncForEach(parentConfig.metadata, (id) => deleteParameterFromStorage(id)),
   ]);
->>>>>>> bd5f3869
 
   // for each version removing TargetConfig, MachineConfigs and Parameters and finally removing the configVersion itself
   if (!keepVersions) {
@@ -1188,19 +1160,12 @@
     ) as unknown as StoredParentConfig[];
 
     await asyncForEach(parentConfigVersions, async (configVersion) => {
-<<<<<<< HEAD
-      if (configVersion.targetConfig) await removeTargetConfig(configVersion.targetConfig);
-      await asyncForEach(configVersion.machineConfigs, (id) => removeMachineConfig(id));
-      await asyncForEach(configVersion.metadata, (id) => removeParameter(id));
-      await db.configVersion.delete({ where: { id: configVersion.version } });
-=======
       await Promise.all([
         configVersion.targetConfig && deleteTargetConfigFromStorage(configVersion.targetConfig),
         asyncForEach(configVersion.machineConfigs, (id) => deleteMachineConfigFromStorage(id)),
         asyncForEach(configVersion.metadata, (id) => deleteParameterFromStorage(id)),
-        db.configVersions.delete({ where: { id: configVersion.version } }),
+        db.configVersion.delete({ where: { id: configVersion.version } }),
       ]);
->>>>>>> bd5f3869
     });
 
     // remove from db
@@ -1217,7 +1182,7 @@
 }
 
 async function removeCachedConfigVersions() {
-  const removeMany = await db.configVersions.deleteMany({
+  const removeMany = await db.configVersion.deleteMany({
     where: { id: { in: dataRemovedFromConfigVersionTable } },
   });
   dataRemovedFromConfigVersionTable = [];
