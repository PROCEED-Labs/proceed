--- conflicted
+++ resolved
@@ -9,10 +9,7 @@
 import { useProcessBpmn } from '@/lib/process-queries';
 
 import ModelerToolbar from './modeler-toolbar';
-<<<<<<< HEAD
 import XmlEditor from './xml-editor';
-=======
->>>>>>> aef91ef8
 
 import useModelerStateStore from '@/lib/use-modeler-state-store';
 import schema from '@/lib/schema';
@@ -29,7 +26,6 @@
   typeof window !== 'undefined'
     ? import('bpmn-js/lib/NavigatedViewer').then((mod) => mod.default)
     : null;
-<<<<<<< HEAD
 
 type ModelerProps = React.HTMLAttributes<HTMLDivElement> & {
   minimized: boolean;
@@ -39,15 +35,6 @@
   const [initialized, setInitialized] = useState(false);
   const [xmlEditorBpmn, setXmlEditorBpmn] = useState<string | undefined>(undefined);
 
-=======
-
-type ModelerProps = React.HTMLAttributes<HTMLDivElement> & {
-  minimized: boolean;
-};
-
-const Modeler: FC<ModelerProps> = ({ minimized, ...props }) => {
-  const [initialized, setInitialized] = useState(false);
->>>>>>> aef91ef8
   const canvas = useRef<HTMLDivElement>(null);
   const modeler = useRef<ModelerType | ViewerType | null>(null);
 
@@ -116,11 +103,7 @@
     if (!initialized && modeler.current?.importXML && processBpmn) {
       // import the diagram that was returned by the request
       modeler.current.importXML(processBpmn).then(() => {
-<<<<<<< HEAD
-        modeler.current!.get('canvas').zoom('fit-viewport', 'auto');
-=======
         (modeler.current!.get('canvas') as any).zoom('fit-viewport', 'auto');
->>>>>>> aef91ef8
       });
 
       modeler.current.on('selection.changed', (event) => {
@@ -146,7 +129,6 @@
     // set the initialized flag (back) to false so this effect can be retriggered every time the modeler is swapped with a viewer or the viewer with a modeler
     setInitialized(false);
   }, [initialized, setSelectedElementId, processBpmn, processId]);
-<<<<<<< HEAD
 
   const handleOpenXmlEditor = async () => {
     if (modeler.current) {
@@ -162,7 +144,7 @@
   const handleXmlEditorSave = (bpmn: string) => {
     if (modeler.current) {
       modeler.current.importXML(bpmn).then(() => {
-        modeler.current!.get('canvas').zoom('fit-viewport', 'auto');
+        (modeler.current!.get('canvas') as any).zoom('fit-viewport', 'auto');
       });
       updateProcess(processId, { bpmn });
     }
@@ -181,12 +163,6 @@
           />
         </>
       )}
-=======
-
-  return (
-    <div className="bpmn-js-modeler-with-toolbar" style={{ height: '100%' }}>
-      {!minimized && <ModelerToolbar />}
->>>>>>> aef91ef8
       <div className="modeler" {...props} ref={canvas} />;
     </div>
   );
