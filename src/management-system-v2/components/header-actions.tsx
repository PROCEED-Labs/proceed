--- conflicted
+++ resolved
@@ -90,43 +90,23 @@
       icon: <FaSignOutAlt />,
     });
   } else {
-<<<<<<< HEAD
-    actionButton = (
-      <div style={{ padding: '1rem' }}>
-        <Select
-          options={userSpaces?.map((space) => ({
-            label: (
-              <Link
-                href={spaceURL(
-                  { spaceId: space?.id ?? '', isOrganization: space?.isOrganization ?? false },
-                  `/processes`,
-                )}
-              >
-                <Typography.Text>{space.isOrganization ? space.name : 'My Space'}</Typography.Text>
-              </Link>
-            ),
-            value: space.id,
-          }))}
-          defaultValue={activeSpace.spaceId}
-          style={{ width: '100%' }}
-        />
-      </div>
-    );
-=======
     // userSpaces is null when the component is outside of the UserSpaces provider
     if (userSpaces) {
       actionButton = (
         <div style={{ padding: '1rem' }}>
           <Select
             options={userSpaces.map((space) => {
-              const name = space.organization ? space.name : 'My Space';
+              const name = space.isOrganization ? space.name : 'My Space';
               return {
                 label: (
                   <Tooltip title={name} placement="left">
                     <Link
                       style={{ display: 'block' }}
                       href={spaceURL(
-                        { spaceId: space?.id ?? '', isOrganization: space?.organization ?? false },
+                        {
+                          spaceId: space?.id ?? '',
+                          isOrganization: space?.isOrganization ?? false,
+                        },
                         `/processes`,
                       )}
                     >
@@ -143,7 +123,6 @@
         </div>
       );
     }
->>>>>>> 1c118718
 
     avatarDropdownItems.push(
       {
