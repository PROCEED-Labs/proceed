--- conflicted
+++ resolved
@@ -25,11 +25,8 @@
     "react-dom": "18.2.0",
     "zustand": "4.4.1",
     "immer": "10.0.2",
-<<<<<<< HEAD
+    "fuse.js": "6.6.2",
     "@casl/ability": "6.5.0",
-=======
-    "fuse.js": "6.6.2",
->>>>>>> 105db39d
     "openapi-fetch": "0.6.1"
   },
   "devDependencies": {
