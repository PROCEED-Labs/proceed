--- conflicted
+++ resolved
@@ -1,12 +1,8 @@
 import 'server-only';
 
 import { z } from 'zod';
-<<<<<<< HEAD
-import { VerificationToken } from '../data/legacy/verification-tokens';
+import { VerificationToken } from '@/lib/data/db/iam/verification-tokens';
 import { env } from '../env-vars';
-=======
-import { VerificationToken } from '@/lib/data/db/iam/verification-tokens';
->>>>>>> c9a27fe0
 
 async function createHash(message: string) {
   const msgUint8 = new TextEncoder().encode(message);
