--- conflicted
+++ resolved
@@ -17,14 +17,8 @@
   // refresh in processes.tsx anymore?
   //console.log('processId', processId);
   //console.log('query', searchParams);
-<<<<<<< HEAD
-  const selectedVersionId = searchParams.version ? +searchParams.version : undefined;
+  const selectedVersionId = searchParams.version ? searchParams.version : undefined;
   const { ability, activeEnvironment } = await getCurrentEnvironment(environmentId);
-=======
-  const selectedVersionId = searchParams.version ? searchParams.version : undefined;
-  const { ability } = await getCurrentEnvironment(environmentId);
-  const { userId } = await getCurrentUser();
->>>>>>> 7eeed54b
   // Only load bpmn if no version selected.
   const process = await getProcess(processId, !selectedVersionId);
   const processes = await getProcesses(activeEnvironment.spaceId, ability, false);
@@ -40,7 +34,7 @@
     ? process.versions.find((version) => version.id === selectedVersionId)
     : undefined;
 
-  // Since the user is able to minimize and close the page, everyting is in a
+  // Since the user is able to minimize and close the page, everything is in a
   // client component from here.
   return (
     <>
