// This is your Prisma schema file,
// learn more about it in the docs: https://pris.ly/d/prisma-schema

// Looking for ways to speed up your queries, or scale easily with your serverless or edge functions?
// Try Prisma Accelerate: https://pris.ly/cli/accelerate-init

generator client {
  provider = "prisma-client-js"
}

datasource db {
  provider = "postgresql"
  url      = env("DATABASE_URL")
}

model SystemAdmin {
  id           String   @id @default(uuid())
  role         String   @default("admin")
  user         User     @relation(name: "systemAdmin", fields: [userId], references: [id])
  userId       String   @unique
  createdOn    DateTime @default(now())
  lastEditedOn DateTime @updatedAt

  @@map("system_admin")
}

model User {
  id              String         @id @default(uuid())
  firstName       String?
  lastName        String?
  username        String?        @unique
  email           String?        @unique
  isGuest         Boolean
  emailVerifiedOn DateTime?
  image           String?
  favourites      String[]
  processes       Process[]
  ownedSpaces     Space[]        @relation("spaceOwner")
  memberIn        Membership[]
  folders         Folder[]
  oauthAccounts   OauthAccount[]
  roleMembers     RoleMember[]
  systemAdmin     SystemAdmin?   @relation("systemAdmin")

  @@map("user")
}

model OauthAccount {
  id                String @id @default(uuid())
  userId            String
  provider          String
  type              String
  providerAccountId String @unique

  user User @relation(fields: [userId], references: [id], onDelete: Cascade)

  @@map("oauth_account")
}

model Process {
  id                   String              @id @default(uuid())
  originalId           String
  name                 String
  description          String
  createdOn            DateTime
  lastEditedOn         DateTime            @updatedAt
  inEditingBy          Json?
  processIds           String[]
  type                 String
  folder               Folder              @relation(fields: [folderId], references: [id], onDelete: Cascade)
  folderId             String
  sharedAs             String
  shareTimestamp       BigInt
  allowIframeTimestamp BigInt
  space                Space               @relation(fields: [environmentId], references: [id], onDelete: Cascade)
  environmentId        String
  versions             Version[]
  bpmn                 String              @db.Xml
  creator              User?               @relation(fields: [creatorId], references: [id], onDelete: Cascade)
  creatorId            String
  //TODO: Departments and Variables add here if needed in future
<<<<<<< HEAD
  processArtifacts     ProcessArtifacts[]
}

model ProcessArtifacts {
  id            String  @id @default(uuid())
  filePath      String  @unique
  fileName      String  @unique
  process       Process @relation(fields: [processId], references: [id])
  processId     String
  deletable     Boolean? @default(false)
  deletedOn     DateTime @default(now())
  refCounter    Int      @default(1)
=======
  artifactProcessReferences   ArtifactProcessReference[]

  @@map("process")
}

model Artifact {
  id           String              @id @default(uuid())
  filePath     String              @unique
  fileName     String              @unique
  deletable    Boolean?            @default(false)
  deletedOn    DateTime?
  artifactType String // user-task, script, image, etc.
  processReferences   ArtifactProcessReference[] // Relation to track references
  versionReferences   ArtifactVersionReference[]
  refCounter   Int                 @default(0)

  @@map("artifact")
}

model ArtifactProcessReference {
  id         String   @id @default(uuid())
  artifact   Artifact @relation(fields: [artifactId], references: [id], onDelete: Cascade)
  artifactId String
  process    Process @relation(fields: [processId], references: [id], onDelete: Cascade)
  processId  String
  createdAt  DateTime @default(now())

  @@unique([artifactId, processId])

  @@map("artifact_process_reference")
}

model ArtifactVersionReference {
  id         String   @id @default(uuid())
  artifact   Artifact @relation(fields: [artifactId], references: [id], onDelete: Cascade)
  artifactId String
  version    Version? @relation(fields: [versionId], references: [id], onDelete: Cascade)
  versionId  String?
  createdAt  DateTime @default(now())
  
  @@unique([artifactId, versionId])

  @@map("artifact_version_reference")


>>>>>>> 7eeed54b
}

model Space {
  id                 String       @id @default(uuid())
  name               String?
  isOrganization     Boolean
  isActive           Boolean?
  description        String?
  contactPhoneNumber String?
  logo               String?
  owner              User?        @relation("spaceOwner", fields: [ownerId], references: [id], onDelete: Cascade)
  ownerId            String
  members            Membership[]
  folders            Folder[]
  processes          Process[]
  roles              Role[]

  @@map("space")
}

model Membership {
  id            String   @id @default(uuid())
  userId        String
  environmentId String
  createdOn     DateTime
  user          User     @relation(fields: [userId], references: [id], onDelete: Cascade)
  space         Space    @relation(fields: [environmentId], references: [id], onDelete: Cascade)

  @@map("membership")
}

model Folder {
  id             String    @id @default(uuid())
  name           String
  description    String
  parentFolder   Folder?   @relation("folderChildren", fields: [parentId], references: [id], onDelete: Cascade)
  parentId       String?
  owner          User?     @relation(fields: [createdBy], references: [id])
  createdBy      String?
  space          Space     @relation(fields: [environmentId], references: [id], onDelete: Cascade)
  environmentId  String
  processes      Process[]
  childrenFolder Folder[]  @relation("folderChildren")
  lastEditedOn   DateTime  @updatedAt
  createdOn      DateTime

  @@map("folder")
}

model Version {
  id                String              @id @default(uuid())
  name              String
  description       String
  process           Process             @relation(fields: [processId], references: [id], onDelete: Cascade)
  processId         String
  versionBasedOn    String?
  createdOn         DateTime            @unique @updatedAt
  bpmnFilePath      String
  artifactVersionReferences ArtifactVersionReference[]

  @@map("version")
}

model Role {
  id            String    @id @default(uuid())
  space         Space     @relation(fields: [environmentId], references: [id], onDelete: Cascade)
  environmentId String
  name          String
  description   String?
  note          String?
  permissions   Json
  expiration    DateTime?
  default       Boolean?
  createdOn     DateTime
  lastEditedOn  DateTime  @updatedAt

  members RoleMember[]

  @@map("role")
}

model RoleMember {
  id        String   @id @default(uuid())
  role      Role     @relation(fields: [roleId], references: [id], onDelete: Cascade)
  roleId    String
  user      User     @relation(fields: [userId], references: [id], onDelete: Cascade)
  userId    String
  createdOn DateTime

  @@map("role_member")
}<|MERGE_RESOLUTION|>--- conflicted
+++ resolved
@@ -79,20 +79,6 @@
   creator              User?               @relation(fields: [creatorId], references: [id], onDelete: Cascade)
   creatorId            String
   //TODO: Departments and Variables add here if needed in future
-<<<<<<< HEAD
-  processArtifacts     ProcessArtifacts[]
-}
-
-model ProcessArtifacts {
-  id            String  @id @default(uuid())
-  filePath      String  @unique
-  fileName      String  @unique
-  process       Process @relation(fields: [processId], references: [id])
-  processId     String
-  deletable     Boolean? @default(false)
-  deletedOn     DateTime @default(now())
-  refCounter    Int      @default(1)
-=======
   artifactProcessReferences   ArtifactProcessReference[]
 
   @@map("process")
@@ -107,7 +93,7 @@
   artifactType String // user-task, script, image, etc.
   processReferences   ArtifactProcessReference[] // Relation to track references
   versionReferences   ArtifactVersionReference[]
-  refCounter   Int                 @default(0)
+  refCounter   Int                 @default(1)
 
   @@map("artifact")
 }
@@ -138,7 +124,6 @@
   @@map("artifact_version_reference")
 
 
->>>>>>> 7eeed54b
 }
 
 model Space {
