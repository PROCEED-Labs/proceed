--- conflicted
+++ resolved
@@ -11,19 +11,10 @@
 import useParseZodErrors from '@/lib/useParseZodErrors';
 import { wrapServerCall } from '@/lib/wrap-server-call';
 
-<<<<<<< HEAD
 export const FolderCreationModal: FC<
   Partial<ComponentProps<typeof FolderModal>> & { open: boolean; close: () => void }
 > = (props) => {
   const { message } = App.useApp();
-=======
-type FolderCreationButtonProps = ButtonProps & {
-  wrapperElement?: ReactNode;
-};
-
-const FolderCreationButton: FC<FolderCreationButtonProps> = ({ wrapperElement, ...props }) => {
-  const app = App.useApp();
->>>>>>> acd8f3f2
   const router = useRouter();
   const spaceId = useEnvironment().spaceId;
   const folderId = useParams<{ folderId: string }>().folderId ?? '';
@@ -37,7 +28,6 @@
           const folderInput = parseInput({ ...values, parentId: folderId, environmentId: spaceId });
           if (!folderInput) throw new Error();
 
-<<<<<<< HEAD
         const response = await serverCreateFolder(folderInput);
         if (response && 'error' in response) throw new Error();
 
@@ -47,17 +37,6 @@
       } catch (e) {
         message.open({ type: 'error', content: 'Something went wrong' });
       }
-=======
-          return serverCreateFolder(folderInput);
-        },
-        onSuccess: () => {
-          router.refresh();
-          app.message.open({ type: 'success', content: 'Folder Created' });
-          setModalOpen(false);
-        },
-        app,
-      });
->>>>>>> acd8f3f2
     });
   };
 
