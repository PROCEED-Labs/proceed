'use client';

import styles from './processes.module.scss';
<<<<<<< HEAD
import React, {
  ComponentProps,
  HTMLAttributes,
  useCallback,
  useEffect,
  useRef,
  useState,
  useTransition,
  ClassAttributes,
  ReactHTML,
} from 'react';
import {
  Space,
  Button,
  Tooltip,
  Grid,
  App,
  Drawer,
  FloatButton,
  Dropdown,
  Card,
  Badge,
} from 'antd';
=======
import React, { useCallback, useEffect, useRef, useState } from 'react';
import { Space, Button, Tooltip, Grid, App, Drawer, FloatButton, Dropdown } from 'antd';
>>>>>>> f84591b8
import cn from 'classnames';
import {
  ExportOutlined,
  DeleteOutlined,
  UnorderedListOutlined,
  AppstoreOutlined,
  PlusOutlined,
  ImportOutlined,
  FolderOutlined,
  FileOutlined,
} from '@ant-design/icons';
import IconView from './process-icon-list';
import ProcessList from './process-list';
import MetaData, { MetaPanelRefType } from './process-info-card';
import ProcessExportModal from './process-export';
import Bar from './bar';
import ProcessCreationButton from './process-creation-button';
import { useUserPreferences } from '@/lib/user-preferences';
import { useAbilityStore } from '@/lib/abilityStore';
import useFuzySearch, { ReplaceKeysWithHighlighted } from '@/lib/useFuzySearch';
import { useRouter } from 'next/navigation';
import { copyProcesses, deleteProcesses, updateProcesses } from '@/lib/data/processes';
import ProcessModal from './process-modal';
import ConfirmationButton from './confirmation-button';
import ProcessImportButton from './process-import';
import { ProcessMetadata } from '@/lib/data/process-schema';
import MetaDataContent from './process-info-card-content';
import ResizableElement, { ResizableElementRefType } from './ResizableElement';
import { useEnvironment } from './auth-can';
import { Folder } from '@/lib/data/folder-schema';
import FolderCreationButton from './folder-creation-button';
<<<<<<< HEAD
import { moveIntoFolder } from '@/lib/data/folders';
import {
  DndContext,
  DragOverlay,
  MouseSensor,
  PointerSensor,
  useDraggable,
  useDroppable,
  useSensor,
  useSensors,
} from '@dnd-kit/core';

import { snapCenterToCursor } from '@dnd-kit/modifiers';

export type DragInfo =
  | { dragging: false }
  | { dragging: true; activeId: string; activeElement: InputItem };
=======
>>>>>>> f84591b8

//TODO stop using external process
export type ProcessListProcess = ListItem;

type InputItem = ProcessMetadata | (Folder & { type: 'folder' });
export type ListItem = ReplaceKeysWithHighlighted<InputItem, 'name' | 'description'>;

type ProcessesProps = {
  processes: InputItem[];
  folder: Folder;
};

const Processes = ({ processes, folder }: ProcessesProps) => {
  const ability = useAbilityStore((state) => state.ability);
  const environment = useEnvironment();

  const [selectedRowElements, setSelectedRowElements] = useState<ProcessListProcess[]>([]);
  const selectedRowKeys = selectedRowElements.map((element) => element.id);
  const canDeleteSelected = selectedRowElements.every((element) => ability.can('delete', element));

  const router = useRouter();
  const { message } = App.useApp();

  const addPreferences = useUserPreferences.use.addPreferences();
  const iconView = useUserPreferences.use['icon-view-in-process-list']();

  const deleteSelectedProcesses = useCallback(async () => {
    try {
      const res = await deleteProcesses(selectedRowKeys as string[], environment.spaceId);
      // UserError
      if (res && 'error' in res) {
        return message.open({
          type: 'error',
          content: res.error.message,
        });
      }
    } catch (e) {
      // Unkown server error or was not sent from server (e.g. network error)
      return message.open({
        type: 'error',
        content: 'Someting went wrong while submitting the data',
      });
    }
    setSelectedRowElements([]);
    router.refresh();
  }, [message, router, selectedRowKeys]);

  const breakpoint = Grid.useBreakpoint();
  const [openExportModal, setOpenExportModal] = useState(false);
  const [openCopyModal, setOpenCopyModal] = useState(false);
  const [openEditModal, setOpenEditModal] = useState(false);
  const [openDeleteModal, setOpenDeleteModal] = useState(false);
  const [showMobileMetaData, setShowMobileMetaData] = useState(false);

  const closeMobileMetaData = () => {
    setShowMobileMetaData(false);
  };

  const actionBar = (
    <>
      <Tooltip placement="top" title={'Export'}>
        <ExportOutlined
          className={styles.Icon}
          onClick={() => {
            setOpenExportModal(true);
          }}
        />
      </Tooltip>

      {canDeleteSelected && (
        <Tooltip placement="top" title={'Delete'}>
          <ConfirmationButton
            title="Delete Processes"
            externalOpen={openDeleteModal}
            onExternalClose={() => setOpenDeleteModal(false)}
            description="Are you sure you want to delete the selected processes?"
            onConfirm={() => deleteSelectedProcesses()}
            buttonProps={{
              icon: <DeleteOutlined />,
              type: 'text',
            }}
          />
        </Tooltip>
      )}
    </>
  );

  const { filteredData, setSearchQuery: setSearchTerm } = useFuzySearch({
    data: processes ?? [],
    keys: ['name', 'description'],
    highlightedKeys: ['name', 'description'],
    transformData: (matches) => matches.map((match) => match.item),
  });

  const CollapsePannelRef = useRef<MetaPanelRefType>(null);

  const deselectAll = () => {
    setSelectedRowElements([]);
  };
  const [copySelection, setCopySelection] = useState<React.Key[]>(selectedRowKeys);

  useEffect(() => {
    const handleKeyDown = (e: KeyboardEvent) => {
      if (openCopyModal || openExportModal || openEditModal) {
        return;
      }

      /* CTRL + A */
      if (e.ctrlKey && e.key === 'a') {
        e.preventDefault();
        setSelectedRowElements(filteredData ?? []);
        /* DEL */
      } else if (e.key === 'Delete' && selectedRowKeys.length) {
        if (ability.can('delete', 'Process')) {
          setOpenDeleteModal(true);
        }
        /* ESC */
      } else if (e.key === 'Escape') {
        deselectAll();
        /* CTRL + C */
      } else if (e.ctrlKey && e.key === 'c') {
        if (ability.can('create', 'Process')) {
          setCopySelection(selectedRowKeys);
        }
        /* CTRL + V */
      } else if (e.ctrlKey && e.key === 'v' && copySelection.length) {
        if (ability.can('create', 'Process')) {
          setOpenCopyModal(true);
        }
      }
    };
    // Add event listener
    window.addEventListener('keydown', handleKeyDown);

    // Remove event listener on cleanup
    return () => window.removeEventListener('keydown', handleKeyDown);
  }, [
    copySelection,
    filteredData,
    selectedRowKeys,
    ability,
    openCopyModal,
    openExportModal,
    openEditModal,
  ]);

  const [dragInfo, setDragInfo] = useState<DragInfo>({ dragging: false });
  const [movingItem, startMovingItemTransition] = useTransition();
  const dndSensors = useSensors(
    useSensor(PointerSensor, {
      activationConstraint: { distance: 5 },
    }),
    useSensor(MouseSensor, {
      activationConstraint: { distance: 5 },
    }),
  );

  const dragEndHanler: ComponentProps<typeof DndContext>['onDragEnd'] = (e) => {
    setDragInfo({ dragging: false });

    const active = processes.find((item) => item.id === e.active.id);
    const over = processes.find((item) => item.id === e.over?.id);

    if (!active || !over) return;
    if (over.type != 'folder' || active.id === over.id) return;

    // don't allow to move selected items into themselves
    if (selectedRowKeys.length > 0 && selectedRowKeys.includes(over.id)) return;

    startMovingItemTransition(async () => {
      try {
        const items =
          selectedRowKeys.length > 0
            ? selectedRowElements.map((element) => ({
                type: element.type,
                id: element.id,
              }))
            : [{ type: active.type, id: active.id }];

        const response = await moveIntoFolder(items, over.id);

        if (response && 'error' in response) throw new Error();

        router.refresh();
      } catch (e) {
        message.open({
          type: 'error',
          content: `Someting went wrong while moving the ${active.type}`,
        });
      }
    });
  };

  const dragStartHandler: ComponentProps<typeof DndContext>['onDragEnd'] = (e) => {
    if (selectedRowKeys.length > 0 && !selectedRowKeys.includes(e.active.id as string))
      setSelectedRowElements([]);

    setDragInfo({
      dragging: true,
      activeId: e.active.id as string,
      activeElement: processes.find((item) => item.id === e.active.id) as InputItem,
    });
  };

  return (
    <>
      <Dropdown
        menu={{
          items: [
            {
              key: 'create-process',
              label: <ProcessCreationButton wrapperElement="Create Process" />,
            },
            {
              key: 'create-folder',
              label: <FolderCreationButton wrapperElement="Create Folder" />,
            },
          ],
        }}
        trigger={['contextMenu']}
      >
        <div
          className={breakpoint.xs ? styles.MobileView : ''}
          style={{ display: 'flex', justifyContent: 'space-between', height: '100%' }}
        >
          {/* 73% for list / icon view, 27% for meta data panel (if active) */}
          <div style={{ flex: '1' }}>
            <Bar
              leftNode={
                <span style={{ display: 'flex', width: '100%', justifyContent: 'space-between' }}>
                  <span style={{ display: 'flex', justifyContent: 'flex-start' }}>
                    {breakpoint.xs ? null : (
                      <>
                        <ProcessCreationButton style={{ marginRight: '10px' }} type="primary">
                          {breakpoint.xl ? 'New Process' : 'New'}
                        </ProcessCreationButton>
                        <ProcessImportButton type="default">
                          {breakpoint.xl ? 'Import Process' : 'Import'}
                        </ProcessImportButton>
                      </>
                    )}

                    {selectedRowKeys.length ? (
                      <span className={styles.SelectedRow}>
                        {selectedRowKeys.length} selected:
                        <span className={styles.Icons}>{actionBar}</span>
                      </span>
                    ) : undefined}
                  </span>

                  <span>
                    <Space.Compact className={cn(breakpoint.xs ? styles.MobileToggleView : '')}>
                      <Button
                        style={!iconView ? { color: '#3e93de', borderColor: '#3e93de' } : {}}
                        onClick={() => {
                          addPreferences({ 'icon-view-in-process-list': false });
                        }}
                      >
                        <UnorderedListOutlined />
                      </Button>
                      <Button
                        style={!iconView ? {} : { color: '#3e93de', borderColor: '#3e93de' }}
                        onClick={() => {
                          addPreferences({ 'icon-view-in-process-list': true });
                        }}
                      >
                        <AppstoreOutlined />
                      </Button>
                    </Space.Compact>
                    {/* {breakpoint.xl ? (
          <Button
          type="text"
          onClick={() => {
          if (collapseCard) collapseCard();
          }}
          >
          <InfoCircleOutlined />
          </Button>
          ) : undefined} */}
                  </span>

                  {/* <!-- FloatButtonGroup needs a z-index of 101
        since BPMN Logo of the viewer has an z-index of 100 --> */}
                  {breakpoint.xl ? undefined : (
                    <FloatButton.Group
                      className={styles.FloatButton}
                      trigger="click"
                      type="primary"
                      style={{ marginBottom: '60px', marginRight: '10px', zIndex: '101' }}
                      icon={<PlusOutlined />}
                    >
                      <Tooltip trigger="hover" placement="left" title="Create a process">
                        <FloatButton
                          icon={
                            <ProcessCreationButton
                              type="text"
                              icon={<PlusOutlined style={{ marginLeft: '-0.81rem' }} />}
                            />
                          }
                        />
                      </Tooltip>
                      <Tooltip trigger="hover" placement="left" title="Import a process">
                        <FloatButton
                          icon={
                            <ProcessImportButton
                              type="text"
                              icon={<ImportOutlined style={{ marginLeft: '-0.81rem' }} />}
                            />
                          }
                        />
                      </Tooltip>
                    </FloatButton.Group>
                  )}
                </span>
              }
              searchProps={{
                onChange: (e) => setSearchTerm(e.target.value),
                onPressEnter: (e) => setSearchTerm(e.currentTarget.value),
                placeholder: 'Search Processes ...',
              }}
            />

<<<<<<< HEAD
            <DndContext
              // Without an id Next throws a id mismatch
              id="processes-dnd-context"
              modifiers={[snapCenterToCursor]}
              sensors={dndSensors}
              onDragEnd={dragEndHanler}
              onDragStart={dragStartHandler}
            >
              {iconView ? (
                <IconView
                  data={filteredData}
                  selection={selectedRowKeys}
                  setSelectionElements={setSelectedRowElements}
                  setShowMobileMetaData={setShowMobileMetaData}
                />
              ) : (
                <ProcessList
                  data={filteredData}
                  dragInfo={dragInfo}
                  setSelectionElements={setSelectedRowElements}
                  selection={selectedRowKeys}
                  isLoading={movingItem}
                  // TODO: Replace with server component loading state
                  //isLoading={isLoading}
                  onExportProcess={(id) => {
                    setOpenExportModal(true);
                  }}
                  onDeleteProcess={async ({ id }) => {
                    await deleteProcesses([id]);
                    setSelectedRowElements([]);
                    router.refresh();
                  }}
                  onCopyProcess={(process) => {
                    setOpenCopyModal(true);
                    setSelectedRowElements([process]);
                  }}
                  onEditProcess={(process) => {
                    setOpenEditModal(true);
                    setSelectedRowElements([process]);
                  }}
                  setShowMobileMetaData={setShowMobileMetaData}
                />
              )}
              <DragOverlay dropAnimation={null}>
                {dragInfo.dragging ? (
                  <Badge
                    count={selectedRowElements.length > 1 ? selectedRowElements.length : undefined}
                  >
                    <Card
                      style={{
                        width: 'fit-content',
                        cursor: 'move',
                      }}
                    >
                      {dragInfo.activeElement.type === 'folder' ? (
                        <FolderOutlined />
                      ) : (
                        <FileOutlined />
                      )}{' '}
                      {dragInfo.activeElement.name}
                    </Card>
                  </Badge>
                ) : null}
              </DragOverlay>
            </DndContext>
=======
            {iconView ? (
              <IconView
                data={filteredData}
                selection={selectedRowKeys}
                setSelectionElements={setSelectedRowElements}
                setShowMobileMetaData={setShowMobileMetaData}
              />
            ) : (
              <ProcessList
                data={filteredData}
                setSelectionElements={setSelectedRowElements}
                selection={selectedRowKeys}
                // TODO: Replace with server component loading state
                //isLoading={isLoading}
                onExportProcess={(id) => {
                  setOpenExportModal(true);
                }}
                onDeleteProcess={async ({ id }) => {
                  await deleteProcesses([id], environment.spaceId);
                  setSelectedRowElements([]);
                  router.refresh();
                }}
                onCopyProcess={(process) => {
                  setOpenCopyModal(true);
                  setSelectedRowElements([process]);
                }}
                onEditProcess={(process) => {
                  setOpenEditModal(true);
                  setSelectedRowElements([process]);
                }}
                setShowMobileMetaData={setShowMobileMetaData}
              />
            )}
>>>>>>> f84591b8
          </div>

          {/*Meta Data Panel*/}
          {breakpoint.xl ? (
            <MetaData selectedElement={selectedRowElements.at(-1)} ref={CollapsePannelRef} />
          ) : (
            <Drawer
              onClose={closeMobileMetaData}
              title={
                <span>
                  {filteredData?.find((item) => item.id === selectedRowKeys[0])?.name.value!}
                </span>
              }
              open={showMobileMetaData}
            >
              <MetaDataContent selectedElement={selectedRowElements.at(-1)} />
            </Drawer>
          )}
        </div>
      </Dropdown>

      <ProcessExportModal
        processes={selectedRowKeys.map((definitionId) => ({
          definitionId: definitionId as string,
        }))}
        open={openExportModal}
        onClose={() => setOpenExportModal(false)}
      />
      <ProcessModal
        open={openCopyModal}
        title={`Copy Process${selectedRowKeys.length > 1 ? 'es' : ''}`}
        onCancel={() => setOpenCopyModal(false)}
        initialData={filteredData
          .filter((process) => selectedRowKeys.includes(process.id) && process.type !== 'folder')
          .map((process) => ({
            name: `${process.name.value} (Copy)`,
            description: process.description.value,
            originalId: process.id,
            folderId: folder.id,
          }))}
        onSubmit={async (values) => {
          const res = await copyProcesses(values, environment.spaceId);
          // Errors are handled in the modal.
          if ('error' in res) {
            return res;
          }
          setOpenCopyModal(false);
          router.refresh();
        }}
      />
      <ProcessModal
        open={openEditModal}
        title={`Edit Process${selectedRowKeys.length > 1 ? 'es' : ''}`}
        onCancel={() => setOpenEditModal(false)}
        initialData={filteredData
          .filter((process) => selectedRowKeys.includes(process.id))
          .map((process) => ({
            id: process.id,
            name: process.name.value,
            description: process.description.value,
          }))}
        onSubmit={async (values) => {
          const res = await updateProcesses(values, environment.spaceId);
          // Errors are handled in the modal.
          if (res && 'error' in res) {
            return res;
          }
          setOpenEditModal(false);
          router.refresh();
        }}
      />
    </>
  );
};

export default Processes;

// NOTE I plan to move this to a separate file
export function DraggableElementGenerator<TPropId extends string>(
  element: keyof ReactHTML,
  propId: TPropId,
) {
  type Props = ClassAttributes<HTMLElement> &
    HTMLAttributes<HTMLElement> & { [key in TPropId]: string };

  const DraggableElement = (props: Props) => {
    const {
      attributes,
      listeners,
      setNodeRef: setDraggableNodeRef,
      isDragging,
    } = useDraggable({ id: props[propId] });

    const { setNodeRef: setNodeRefDroppable, over } = useDroppable({
      id: props[propId],
    });

    const className = cn(
      {
        [styles.HoveredByFile]: !isDragging && over?.id === props[propId],
        [styles.RowBeingDragged]: isDragging,
      },
      props.className,
    );

    return React.createElement(element, {
      ...props,
      ...attributes,
      ...listeners,
      ref(elementRef) {
        setDraggableNodeRef(elementRef);
        setNodeRefDroppable(elementRef);
      },
      className,
    });
  };

  DraggableElement.displayName = 'DraggableRow';

  return DraggableElement;
}<|MERGE_RESOLUTION|>--- conflicted
+++ resolved
@@ -1,7 +1,6 @@
 'use client';
 
 import styles from './processes.module.scss';
-<<<<<<< HEAD
 import React, {
   ComponentProps,
   HTMLAttributes,
@@ -25,10 +24,6 @@
   Card,
   Badge,
 } from 'antd';
-=======
-import React, { useCallback, useEffect, useRef, useState } from 'react';
-import { Space, Button, Tooltip, Grid, App, Drawer, FloatButton, Dropdown } from 'antd';
->>>>>>> f84591b8
 import cn from 'classnames';
 import {
   ExportOutlined,
@@ -60,7 +55,6 @@
 import { useEnvironment } from './auth-can';
 import { Folder } from '@/lib/data/folder-schema';
 import FolderCreationButton from './folder-creation-button';
-<<<<<<< HEAD
 import { moveIntoFolder } from '@/lib/data/folders';
 import {
   DndContext,
@@ -78,8 +72,6 @@
 export type DragInfo =
   | { dragging: false }
   | { dragging: true; activeId: string; activeElement: InputItem };
-=======
->>>>>>> f84591b8
 
 //TODO stop using external process
 export type ProcessListProcess = ListItem;
@@ -402,7 +394,6 @@
               }}
             />
 
-<<<<<<< HEAD
             <DndContext
               // Without an id Next throws a id mismatch
               id="processes-dnd-context"
@@ -431,7 +422,7 @@
                     setOpenExportModal(true);
                   }}
                   onDeleteProcess={async ({ id }) => {
-                    await deleteProcesses([id]);
+                    await deleteProcesses([id], environment.spaceId);
                     setSelectedRowElements([]);
                     router.refresh();
                   }}
@@ -468,41 +459,6 @@
                 ) : null}
               </DragOverlay>
             </DndContext>
-=======
-            {iconView ? (
-              <IconView
-                data={filteredData}
-                selection={selectedRowKeys}
-                setSelectionElements={setSelectedRowElements}
-                setShowMobileMetaData={setShowMobileMetaData}
-              />
-            ) : (
-              <ProcessList
-                data={filteredData}
-                setSelectionElements={setSelectedRowElements}
-                selection={selectedRowKeys}
-                // TODO: Replace with server component loading state
-                //isLoading={isLoading}
-                onExportProcess={(id) => {
-                  setOpenExportModal(true);
-                }}
-                onDeleteProcess={async ({ id }) => {
-                  await deleteProcesses([id], environment.spaceId);
-                  setSelectedRowElements([]);
-                  router.refresh();
-                }}
-                onCopyProcess={(process) => {
-                  setOpenCopyModal(true);
-                  setSelectedRowElements([process]);
-                }}
-                onEditProcess={(process) => {
-                  setOpenEditModal(true);
-                  setSelectedRowElements([process]);
-                }}
-                setShowMobileMetaData={setShowMobileMetaData}
-              />
-            )}
->>>>>>> f84591b8
           </div>
 
           {/*Meta Data Panel*/}
