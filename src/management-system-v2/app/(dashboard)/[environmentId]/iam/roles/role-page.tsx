--- conflicted
+++ resolved
@@ -34,13 +34,9 @@
 
 const numberOfRows =
   typeof window !== 'undefined' ? Math.floor((window?.innerHeight - 410) / 47) : 10;
-<<<<<<< HEAD
-import { spaceURL } from '@/lib/utils';
 import SelectionActions from '@/components/selection-actions';
-=======
 import { spaceURL, userRepresentation } from '@/lib/utils';
 import { AuthenticatedUser } from '@/lib/data/user-schema';
->>>>>>> 3da83ed4
 
 type ModifiedRole = Role & { members: AuthenticatedUser[] };
 export type FilteredRole = ReplaceKeysWithHighlighted<ModifiedRole, 'name'>;
