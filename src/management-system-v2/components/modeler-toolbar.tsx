--- conflicted
+++ resolved
@@ -158,20 +158,10 @@
                 <Button icon={<RedoOutlined />} onClick={handleRedo} disabled={!canRedo}></Button>
               </Tooltip>
             </ToolbarGroup>
-<<<<<<< HEAD
-          </Col>
-          {showPropertiesPanel && selectedElement && (
-            <PropertiesPanel selectedElement={selectedElement} setOpen={setShowPropertiesPanel} />
-=======
->>>>>>> 5be251e0
           )}
-          {showPropertiesPanel && <div style={{ width: '378px' }}></div>}
         </Space>
-        {/* {showPropertiesPanel && <Col></Col>} */}
         {showPropertiesPanel && selectedElement && (
-          <>
-            <PropertiesPanel selectedElement={selectedElement} setOpen={setShowPropertiesPanel} />
-          </>
+          <PropertiesPanel selectedElement={selectedElement} />
         )}
       </Toolbar>
       <ProcessExportModal
