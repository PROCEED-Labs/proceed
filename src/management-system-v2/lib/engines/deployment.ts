import 'server-only';

import {
  getElementMachineMapping,
  getProcessConstraints,
  getStartEvents,
  getTaskConstraintMapping,
  toBpmnObject,
} from '@proceed/bpmn-helper';
// TODO: remove this ignore once the decider is typed
// @ts-ignore
// import decider from '@proceed/decider';
<<<<<<< HEAD
import { Machine, getMachines } from './machines';
import * as endpoints from './http-endpoints';
=======
import { Engine } from './machines';
>>>>>>> 272416ad
import { prepareExport } from '../process-export/export-preparation';
import { Prettify } from '../typescript-utils';
import { engineRequest } from './endpoints';
import { asyncForEach } from '../helpers/javascriptHelpers';
import { UserFacingError } from '../user-error';

type ProcessesExportData = Prettify<Awaited<ReturnType<typeof prepareExport>>>;

export async function removeDeploymentFromMachines(machines: Engine[], definitionId: string) {
  await asyncForEach(machines, async (machine: Engine) => {
    await engineRequest({
      method: 'delete',
      endpoint: '/process/:definitionId',
      pathParams: { definitionId },
      engine: machine,
    });
  });
}

async function deployProcessToMachines(
  machines: Engine[],
  processesExportData: ProcessesExportData,
) {
  try {
    // TODO: check if the order of the processes matters
    const allMachineRequests = machines.map((engine) => {
      return Promise.all(
        processesExportData!.map(async (exportData) => {
          const version = Object.values(exportData.versions)[0];
          await engineRequest({
            method: 'post',
            endpoint: '/process/',
            body: { bpmn: version.bpmn },
            engine,
          });

          if (version.startForm) {
            engineRequest({
              method: 'put',
              endpoint: '/process/:definitionId/versions/:version/start-form',
              pathParams: {
                definitionId: exportData.definitionId,
                version: Object.keys(exportData.versions)[0],
              },
              body: {
                html: version.startForm.html,
              },
              engine,
            });
          }

          const userTasks = exportData.userTasks.map((userTask) =>
            engineRequest({
              method: 'put',
              endpoint: '/process/:definitionId/user-tasks/:fileName',
              pathParams: { definitionId: exportData.definitionId, fileName: userTask.filename },
              engine,
              body: { html: userTask.html },
            }),
          );

          const scripts = exportData.scriptTasks.map((scriptTask) => {
            if (!scriptTask.js)
              throw Error(
                `Missing js for a script task (${scriptTask.filename}) in a process that is being deployed`,
              );

            engineRequest({
              method: 'put',
              endpoint: '/process/:definitionId/script-tasks/:fileName',
              pathParams: { definitionId: exportData.definitionId, fileName: scriptTask.filename },
              engine,
              body: { script: scriptTask.js },
            });
          });

          const images = exportData.images.map((image) =>
            engineRequest({
              method: 'put',
              endpoint: '/resources/process/:definitionId/images/:fileName',
              pathParams: { definitionId: exportData.definitionId, fileName: image.filename },
              engine,
              // TODO: make sure that images are being sent correctly
              // the pain point is probably going to be MQTT
              body: { type: 'Buffer', data: image.data },
            }),
          );

          await Promise.all([...scripts, ...userTasks, ...images]);
        }),
      );
    });

    await Promise.all(allMachineRequests);
  } catch (error) {
    // TODO: don't remove the whole process when deploying a single version fails
    await asyncForEach(Object.values(processesExportData), async ({ definitionId }) => {
      await removeDeploymentFromMachines(machines, definitionId);
    });

    throw error;
  }
}

async function dynamicDeployment(
  definitionId: string,
  version: string,
  processesExportData: ProcessesExportData,
  machines: Engine[],
) {
  const process = processesExportData.find(({ definitionId: id }) => id === definitionId);
  if (!process) throw new Error('Process not found in processesExportData');
  const bpmn = process.versions[version].bpmn;

  const bpmnObj = await toBpmnObject(bpmn);
  const startEventIds = await getStartEvents(bpmnObj);
  const processConstraints = await getProcessConstraints(bpmnObj);
  const taskConstraintMapping = await getTaskConstraintMapping(bpmnObj);

  let preferredMachine: Engine;

  // TODO: use decider
  // // use decider to get sorted list of viable engines
  // const { engineList } = await decider.findOptimalExternalMachine(
  //   { id: definitionId, nextFlowNode: startEventIds[0] },
  //   taskConstraintMapping[startEventIds[0]] || {},
  //   processConstraints || {},
  //   addedMachines,
  // );
  //
  // // try to get the best engine
  // [preferredMachine] = engineList;

  preferredMachine = machines[Math.floor(Math.random() * machines.length)];

  // there is no deployable machine known to the MS
  if (!preferredMachine) {
    throw new UserFacingError('There is no machine the process can be deployed to.');
  }

  await deployProcessToMachines([preferredMachine], processesExportData);
}

async function staticDeployment(
  definitionId: string,
  version: string,
  processesExportData: ProcessesExportData,
  machines: Engine[],
) {
  const process = processesExportData.find(({ definitionId: id }) => id === definitionId);
  if (!process) throw new UserFacingError('Process not found in processesExportData');
  const bpmn = process.versions[version].bpmn;

  const nodeToMachineMapping = Object.values(await getElementMachineMapping(bpmn));

  const targetedMachines: Engine[] = [];

  // Check if all necessary machines are available
  for (const mapping of nodeToMachineMapping) {
    let machine;

    // TODO: add this once the structure of Engine is final
    // if (mapping.machineId) {
    //   machine = machines.find(({ id }) => id === mapping.machineId);
    // } else if (mapping.machineAddress) {
    //   const [ip, port] = mapping.machineAddress
    //     .replace(/\[?((?:(?:\d|\w)|:|\.)*)\]?:(\d*)/g, '$1+$2')
    //     .split('+');
    //   machine = machines.find((m) => ip === m.ip && +port === m.port);
    // }
    //
    // if (!machine) {
    //   throw new Error("Can't find machine with given id to resolve address");
    // }
    // targetedMachines.push(machine);
  }

  // TODO: add this check once the structure of Engine is final
  // Add forceMachine if it is not already in the list
  // if (
  //   forceMachine &&
  //   !targetedMachines.some(({ ip, port }) => ip === forceMachine.ip && port == forceMachine.port)
  // )
  //   targetedMachines.push(forceMachine);

  await deployProcessToMachines(targetedMachines, processesExportData);
}

export async function deployProcess(
  definitionId: string,
  version: string,
  spaceId: string,
  method: 'static' | 'dynamic',
  machines: Engine[],
) {
  if (machines.length === 0) throw new UserFacingError('No machines available for deployment');

  const processesExportData = await prepareExport(
    {
      type: 'bpmn',
      subprocesses: true,
      imports: true,
      artefacts: true,
      scaling: 1,
      exportSelectionOnly: false,
    },
    [
      {
        definitionId,
        processVersion: version,
      },
    ],
    spaceId,
  );

  if (method === 'static') {
    await staticDeployment(definitionId, version, processesExportData, machines);
  } else {
    await dynamicDeployment(definitionId, version, processesExportData, machines);
  }
}
export type ImportInformation = { definitionId: string; processId: string; version: number };
export type VersionDependencies = {
  html: string[];
  images: string[];
  imports: ImportInformation[];
};
export type VersionInfo = {
  bpmn: string;
  deploymentDate: number;
  definitionName: string;
  deploymentMethod: string;
  needs: VersionDependencies;
  versionId: string;
  versionName: string;
  versionDescription: string;
};
export type InstanceInfo = {
  processId: string;
  processInstanceId: string;
  globalStartTime: number;
  instanceState: string[];
  tokens: {
    machineHops: number;
    deciderStorageTime: number;
    deciderStorageRounds: number;
    localStartTime: number;
    tokenId: string;
    state: string;
    currentFlowElementId: string;
    currentFlowNodeState: string;
    currentFlowElementStartTime: number;
    previousFlowElementId: string;
    intermediateVariablesState?: { [key: string]: any };
    localExecutionTime: number;
    currentFlowNodeProgress?: { value: number; manual: boolean };
    milestones: { [name: string]: number };
    priority?: number;
    costsRealSetByOwner?: string;
  }[];
  variables: {};
  log: {
    flowElementId: string;
    tokenId: string;
    executionState: string;
    startTime: number;
    endTime: number;
    progress?: {
      value: number;
      manual: boolean;
    };
    machine: {
      id: string;
      name: string;
      ip: string;
      port: number;
    };
    executionWasInterrupted?: true;
    priority?: number;
    costsRealSetByOwner?: string;
  }[];
  adaptationLog: any[];
  processVersion: string;
  userTasks: any[];
};
export type DeployedProcessInfo = {
  definitionId: string;
  versions: VersionInfo[];
  instances: InstanceInfo[];
};

export async function getDeployments(engines: Engine[]) {
  const deploymentsresponse = await Promise.allSettled(
    engines.map(async (engine) =>
      engineRequest({
        method: 'get',
        endpoint: '/process/',
        engine,
      }),
    ),
  );

  const deployments = deploymentsresponse
    .filter((result) => result.status === 'fulfilled')
    .map((result) => (result.status === 'fulfilled' ? result.value : null))
    .flat(1) as DeployedProcessInfo[];

  return deployments as DeployedProcessInfo[];
}<|MERGE_RESOLUTION|>--- conflicted
+++ resolved
@@ -10,12 +10,7 @@
 // TODO: remove this ignore once the decider is typed
 // @ts-ignore
 // import decider from '@proceed/decider';
-<<<<<<< HEAD
-import { Machine, getMachines } from './machines';
-import * as endpoints from './http-endpoints';
-=======
 import { Engine } from './machines';
->>>>>>> 272416ad
 import { prepareExport } from '../process-export/export-preparation';
 import { Prettify } from '../typescript-utils';
 import { engineRequest } from './endpoints';
