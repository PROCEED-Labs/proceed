--- conflicted
+++ resolved
@@ -17,10 +17,7 @@
 const UserAvatar = forwardRef<HTMLElement, UserAvatarProps>(({ user, avatarProps }, ref) => {
   if (!user) return <AntDesignAvatar />;
 
-<<<<<<< HEAD
-  if (user.guest || 'confluence' in user) return <Avatar icon={<UserOutlined />} />;
-=======
-  if (user.guest) return <AntDesignAvatar icon={<UserOutlined />} />;
+  if (user.guest || 'confluence' in user) return <AntDesignAvatar icon={<UserOutlined />} />;
 
   const icon = user.image ? (
     <img src={user.image} alt="avatar" />
@@ -32,7 +29,6 @@
       colors={['#a1ff0a', '#ffd300', '#580aff', '#0aefff']}
     />
   );
->>>>>>> a8decb90
 
   return (
     <AntDesignAvatar
