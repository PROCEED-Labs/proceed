'use client';

import styles from './layout.module.scss';
import { FC, PropsWithChildren, createContext, useEffect, useState } from 'react';
import {
  Alert,
  Layout as AntLayout,
  Button,
  Drawer,
  Grid,
  Menu,
  MenuProps,
  Modal,
  Tooltip,
} from 'antd';
import Image from 'next/image';
import cn from 'classnames';
import Link from 'next/link';
import { signIn } from 'next-auth/react';
import { create } from 'zustand';
import { Environment } from '@/lib/data/environment-schema';
import UserAvatar from '@/components/user-avatar';
import { spaceURL } from '@/lib/utils';
import useModelerStateStore from './processes/[processId]/use-modeler-state-store';
import AuthenticatedUserDataModal from './profile/user-data-modal';
import SpaceLink from '@/components/space-link';
import { useFileManager } from '@/lib/useFileManager';
import { EntityType } from '@/lib/helpers/fileManagerHelpers';
import { useSession } from '@/components/auth-can';
import ChangeUserPasswordModal from './profile/change-password-modal';

export const useLayoutMobileDrawer = create<{ open: boolean; set: (open: boolean) => void }>(
  (set) => ({
    open: false,
    set: (open: boolean) => set({ open }),
  }),
);

export const UserSpacesContext = createContext<Environment[] | undefined>(undefined);

/** Provide all client components an easy way to read the active space id
 * without filtering the usePath() for /processes etc. */
export const SpaceContext = createContext<{
  spaceId: string;
  isOrganization: boolean;
  customLogo?: string;
}>({ spaceId: '', isOrganization: false });

const Layout: FC<
  PropsWithChildren<{
    loggedIn: boolean;
    userEnvironments?: Environment[];
    layoutMenuItems: NonNullable<MenuProps['items']>;
    activeSpace: { spaceId: string; isOrganization: boolean };
    hideSider?: boolean;
    customLogo?: string;
    disableUserDataModal?: boolean;
    userNeedsToChangePassword?: boolean;
<<<<<<< HEAD
=======
    bottomMenuItems?: NonNullable<MenuProps['items']>;
>>>>>>> 50ca11e1
  }>
> = ({
  loggedIn,
  userEnvironments,
  layoutMenuItems: _layoutMenuItems,
  activeSpace,
  children,
  hideSider,
  customLogo,
  disableUserDataModal = false,
  userNeedsToChangePassword: _userNeedsToChangePassword,
<<<<<<< HEAD
=======
  bottomMenuItems,
>>>>>>> 50ca11e1
}) => {
  const session = useSession();
  const userData = session?.data?.user;
  const { download: getLogo, fileUrl: logoUrl } = useFileManager({
    entityType: EntityType.ORGANIZATION,
  });
  const mobileDrawerOpen = useLayoutMobileDrawer((state) => state.open);
  const setMobileDrawerOpen = useLayoutMobileDrawer((state) => state.set);

  const modelerIsFullScreen = useModelerStateStore((state) => state.isFullScreen);

  const [showLoginRequest, setShowLoginRequest] = useState(false);
  const [collapsed, setCollapsed] = useState(false);
  const breakpoint = Grid.useBreakpoint();

  const [userNeedsToChangePassword, setUserNeedsToChangePassword] = useState(
    _userNeedsToChangePassword ?? false,
  );

  let layoutMenuItems = _layoutMenuItems;

  if (breakpoint.xs) {
    layoutMenuItems = layoutMenuItems.filter(
      (item) => !(item && 'type' in item && item.type === 'divider'),
    );
  }

  useEffect(() => {
    if (customLogo) getLogo({ entityId: activeSpace.spaceId, filePath: customLogo });
  }, [activeSpace, customLogo]);

  let imageSource = breakpoint.xs ? '/proceed-icon.png' : '/proceed.svg';
  if (logoUrl) imageSource = logoUrl;

  const menu = (
    <Menu
      style={{ textAlign: collapsed && !breakpoint.xs ? 'center' : 'start' }}
      mode="inline"
      items={layoutMenuItems}
      onClick={breakpoint.xs ? () => setMobileDrawerOpen(false) : undefined}
    />
  );

  let bottomMenu;
  if (bottomMenuItems && bottomMenuItems.length > 0) {
    bottomMenu = (
      <Menu
        style={{ textAlign: collapsed && !breakpoint.xs ? 'center' : 'start' }}
        mode="inline"
        items={bottomMenuItems}
        onClick={breakpoint.xs ? () => setMobileDrawerOpen(false) : undefined}
      />
    );
  }

  return (
    <UserSpacesContext.Provider value={userEnvironments}>
      <SpaceContext.Provider value={activeSpace}>
        {!disableUserDataModal && userData && !userData.isGuest ? (
          <AuthenticatedUserDataModal
            modalOpen={!userData.username || !userData.lastName || !userData.firstName}
            userData={userData}
            close={() => {}}
            structure={{
              title: 'You need to complete your profile to continue',
              password: false,
              inputFields: [
                {
                  label: 'First Name',
                  submitField: 'firstName',
                  userDataField: 'firstName',
                },
                {
                  label: 'Last Name',
                  submitField: 'lastName',
                  userDataField: 'lastName',
                },
                {
                  label: 'Username',
                  submitField: 'username',
                  userDataField: 'username',
                },
              ],
            }}
            modalProps={{ closeIcon: null, destroyOnClose: true }}
          />
        ) : null}

        {userNeedsToChangePassword && (
          <ChangeUserPasswordModal
            open={true}
            close={(passwordChanged) => {
              if (passwordChanged) {
                setUserNeedsToChangePassword(false);
              }
            }}
            title="You need to set your password"
            hint={
              <Alert message="Your account still has a temporary password, in order to use PROCEED you need to set a new password" />
            }
            modalProps={{ closable: false }}
          />
        )}

        <AntLayout style={{ height: '100vh' }}>
          <AntLayout hasSider>
            {!hideSider && (
              <AntLayout.Sider
                style={{
                  backgroundColor: '#fff',
                  borderRight: '1px solid #eee',
                  display: modelerIsFullScreen ? 'none' : 'block',
                  overflow: 'auto',
                }}
                className={cn(styles.Sider)}
                collapsible
                collapsed={collapsed}
                onCollapse={(collapsed) => setCollapsed(collapsed)}
                collapsedWidth={breakpoint.xs ? '0' : '75'}
                breakpoint="xl"
                theme="light"
              >
                <div
                  style={{
                    height: '100%',
                    display: 'flex',
                    flexDirection: 'column',
                    justifyContent: 'space-between',
                  }}
                >
                  <div>
                    <div
                      style={{
                        display: 'flex',
                        justifyContent: 'center',
                        alignItems: 'center',
                        padding: '8px',
                        height: '64px',
                      }}
                    >
                      <Link
                        className={styles.LogoContainer}
                        href={spaceURL(activeSpace, `/processes`)}
                      >
                        <Image
                          src={imageSource}
                          alt="PROCEED Logo"
                          className={cn(styles.Logo, {
                            [styles.collapsed]: collapsed,
                          })}
                          width={160}
                          height={63}
                          priority
                        />
                      </Link>
                    </div>
                    {loggedIn ? menu : null}
                  </div>
                  <div>
                    {bottomMenu}
                    <AntLayout.Footer
                      style={{ display: modelerIsFullScreen ? 'none' : 'block' }}
                      className={cn(styles.Footer)}
                    >
                      PROCEED Labs GmbH
                    </AntLayout.Footer>
                  </div>
                </div>
              </AntLayout.Sider>
            )}

            <div className={cn(styles.Main, { [styles.collapsed]: false })}>{children}</div>
          </AntLayout>
        </AntLayout>

        <Drawer
          title={
            loggedIn ? (
              <Tooltip title="Account Settings">
                <UserAvatar user={userData} />
              </Tooltip>
            ) : (
              <Button type="text" onClick={() => signIn()}>
                <u>Sign In</u>
              </Button>
            )
          }
          placement="right"
          onClose={() => setMobileDrawerOpen(false)}
          open={mobileDrawerOpen}
        >
          <div
            style={{
              height: '100%',
              display: 'flex',
              flexDirection: 'column',
              justifyContent: 'space-between',
            }}
          >
            {menu}
            {bottomMenu}
          </div>
        </Drawer>

        <Modal
          title={null}
          footer={null}
          closable={false}
          open={showLoginRequest}
          onCancel={() => setShowLoginRequest(false)}
          styles={{ mask: { backdropFilter: 'blur(10px)' }, content: { padding: 0 } }}
        >
          <Alert
            type="warning"
            style={{ zIndex: '1000' }}
            message={
              <>
                To store and change settings,{' '}
                <SpaceLink href={'/signin'}>please log in as user.</SpaceLink>
              </>
            }
          />
        </Modal>
      </SpaceContext.Provider>
    </UserSpacesContext.Provider>
  );
};

export default Layout;<|MERGE_RESOLUTION|>--- conflicted
+++ resolved
@@ -56,10 +56,7 @@
     customLogo?: string;
     disableUserDataModal?: boolean;
     userNeedsToChangePassword?: boolean;
-<<<<<<< HEAD
-=======
     bottomMenuItems?: NonNullable<MenuProps['items']>;
->>>>>>> 50ca11e1
   }>
 > = ({
   loggedIn,
@@ -71,10 +68,7 @@
   customLogo,
   disableUserDataModal = false,
   userNeedsToChangePassword: _userNeedsToChangePassword,
-<<<<<<< HEAD
-=======
   bottomMenuItems,
->>>>>>> 50ca11e1
 }) => {
   const session = useSession();
   const userData = session?.data?.user;
