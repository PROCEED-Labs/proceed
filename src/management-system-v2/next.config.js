const path = require('path');

/** @type {import('next').NextConfig} */
const nextConfig = {
  output: 'standalone',
  experimental: {
    outputFileTracingRoot: path.join(__dirname, '../../'),
<<<<<<< HEAD
    serverActions: {
      bodySizeLimit: '10mb',
    },
=======
    //instrumentationHook: true,
>>>>>>> 75fd8fe2
  },
  /**
   *
   * @param {import('webpack').Configuration} config
   * @param {import('next/dist/server/config-shared').WebpackConfigContext} context
   * @returns {import('webpack').Configuration}
   */
  webpack: (config, { buildId, dev, isServer, defaultLoaders, nextRuntime, webpack }) => {
    // This is due to needing to init our in-memory db before accessing the getters.
    // Can probably be removed once we switch to a real db.
    config.experiments.topLevelAwait = true;
    // Important: return the modified config
    return config;
  },
  env: {
    NEXT_PUBLIC_USE_AUTH: 'true',
    // Provide default values for development if no .env file is present. In
    // production, the environment variables are set in the deployment
    // configuration during runtime.
    ...(process.env.NODE_ENV === 'development'
      ? {
          NEXTAUTH_SECRET:
            process.env.NEXTAUTH_SECRET ?? 'T8VB/r1dw0kJAXjanUvGXpDb+VRr4dV5y59BT9TBqiQ=',
          SHARING_ENCRYPTION_SECRET:
            process.env.SHARING_ENCRYPTION_SECRET ?? 'T8VB/r1dw0kJAXjanUvGXpDb+VRr4dV5y59BT9TBqiQ=',
        }
      : {}),
  },
  redirects: async () => {
    return [
      {
        source: '/',
        destination: '/processes',
        // Permanent redirects get cached by browsers for a lifetime, so they
        // are effectively a de-commision of the old URL.
        // https://lists.w3.org/Archives/Public/ietf-http-wg/2017OctDec/0363.html
        permanent: false,
      },
    ];
  },
  rewrites: async () => {
    return [
      'processes',
      'spaces',
      'executions',
      'engines',
      'tasklist',
      'general-settings',
      'iam',
      'profile',
      'projects',
    ].map((folder) => ({
      // TODO: when building techserver separately, this can be set to rewrite
      // all unused paths to /404.
      source: `/${folder}/:path*`,
      destination: `/my/${folder}/:path*`,
    }));
  },
};

module.exports = nextConfig;<|MERGE_RESOLUTION|>--- conflicted
+++ resolved
@@ -5,13 +5,10 @@
   output: 'standalone',
   experimental: {
     outputFileTracingRoot: path.join(__dirname, '../../'),
-<<<<<<< HEAD
     serverActions: {
       bodySizeLimit: '10mb',
     },
-=======
     //instrumentationHook: true,
->>>>>>> 75fd8fe2
   },
   /**
    *
