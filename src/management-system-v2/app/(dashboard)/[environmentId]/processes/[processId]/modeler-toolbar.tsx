--- conflicted
+++ resolved
@@ -32,11 +32,8 @@
 import { handleOpenDocumentation } from '../processes-helper';
 import { EnvVarsContext } from '@/components/env-vars-context';
 import { Process } from '@/lib/data/process-schema';
-<<<<<<< HEAD
 import FlowConditionModal, { isConditionalFlow } from './flow-condition-modal';
-=======
 import { TimerEventButton, isTimerEvent } from './planned-duration-input';
->>>>>>> 602a11ac
 
 const LATEST_VERSION = { id: '-1', name: 'Latest Version', description: '' };
 
@@ -270,7 +267,6 @@
                       />
                     </Tooltip>
                   )) ||
-<<<<<<< HEAD
                 (env.PROCEED_PUBLIC_ENABLE_EXECUTION && isConditionalFlow(selectedElement) && (
                   <Tooltip title="Edit Condition">
                     <Button
@@ -278,10 +274,9 @@
                       onClick={() => setShowFlowNodeConditionModal(true)}
                     />
                   </Tooltip>
-=======
+                )) ||
                 (env.PROCEED_PUBLIC_ENABLE_EXECUTION && isTimerEvent(selectedElement) && (
                   <TimerEventButton element={selectedElement} />
->>>>>>> 602a11ac
                 )))}
           </ToolbarGroup>
 
