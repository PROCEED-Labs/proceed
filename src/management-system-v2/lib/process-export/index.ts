--- conflicted
+++ resolved
@@ -32,20 +32,6 @@
     const filename = zipFolder ? versionName : processData.definitionName;
     if (zipFolder) {
       zipFolder.file(`${filename}.bpmn`, bpmnBlob);
-<<<<<<< HEAD
-    } else if (useWebshareApi && navigator.share !== undefined) {
-      try {
-        await navigator.share({
-          files: [
-            new File([bpmnBlob], `${processData.definitionName}.bpmn`, {
-              type: 'application/xml',
-            }),
-          ],
-        });
-      } catch (err: any) {
-        if (!err.toString().includes('AbortError')) {
-          throw new Error('Error: ', { cause: err });
-=======
     } else if (useWebshareApi && 'canShare' in navigator) {
       try {
         await navigator.share({
@@ -56,7 +42,6 @@
       } catch (err: any) {
         if (!err.toString().includes('AbortError')) {
           throw new Error(err);
->>>>>>> 36a08406
         }
       }
     } else {
