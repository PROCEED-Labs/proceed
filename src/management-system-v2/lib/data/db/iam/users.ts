import { v4 } from 'uuid';
import {
  User,
  UserSchema,
  OauthAccountSchema,
  OauthAccount,
  AuthenticatedUser,
  AuthenticatedUserSchema,
} from '../../user-schema';
import { addEnvironment } from './environments';
import { OptionalKeys } from '@/lib/typescript-utils.js';
import { getUserOrganizationEnvironments } from './memberships';
import { getRoleMappingByUserId } from './role-mappings';
import { addSystemAdmin, getSystemAdmins } from './system-admins';
import db from '@/lib/data/db';
import { Prisma, PasswordAccount } from '@prisma/client';
import { UserFacingError } from '@/lib/user-error';
import { env } from '@/lib/ms-config/env-vars';

export async function getUsers(page: number = 1, pageSize: number = 10) {
  // TODO ability check
  const skip = (page - 1) * pageSize;
  const users = (await db.user.findMany({
    skip,
    take: pageSize,
  })) as User[];

  const totalUsers = await db.user.count();
  const totalPages = Math.ceil(totalUsers / pageSize);

  return {
    users,
    pagination: {
      currentPage: page,
      pageSize,
      totalUsers,
      totalPages,
    },
  };
}

export async function getUserById(
  id: string,
  opts?: { throwIfNotFound?: boolean },
  tx?: Prisma.TransactionClient,
) {
  const dbMutator = tx || db;

  const user = await dbMutator.user.findUnique({ where: { id: id } });

  if (!user && opts && opts.throwIfNotFound) throw new Error('User not found');

  return user as User;
}

export async function getUserByEmail(email: string, opts?: { throwIfNotFound?: boolean }) {
  const user = await db.user.findUnique({ where: { email: email } });

  if (!user && opts?.throwIfNotFound) throw new Error('User not found');

  return user as User;
}

export async function getUserByUsername(username: string, opts?: { throwIfNotFound?: boolean }) {
  const user = await db.user.findUnique({ where: { username } });

  if (!user && opts?.throwIfNotFound) throw new Error('User not found');

  return user as User;
}

export async function addUser(
  inputUser: OptionalKeys<User, 'id'>,
  tx?: Prisma.TransactionClient,
): Promise<User> {
  if (!tx) {
    return await db.$transaction(async (trx: Prisma.TransactionClient) => addUser(inputUser, trx));
  }

  const user = UserSchema.parse(inputUser);

  if (!user.isGuest) {
    const checks = [];
    if (user.username) checks.push(getUserByUsername(user.username));
    if (user.email) checks.push(getUserByEmail(user.email));

    const res = await Promise.all(checks);

    if (res.some((user) => !!user))
      throw new Error('User with this email or username already exists');
  }

  if (!user.id) user.id = v4();

  try {
    const userExists = await tx.user.findUnique({ where: { id: user.id } });
    if (userExists) throw new Error('User already exists');
    await tx.user.create({
      data: {
        ...user,
        isGuest: user.isGuest,
      },
    });

<<<<<<< HEAD
    if (env.PROCEED_PUBLIC_IAM_PERSONAL_SPACES_ACTIVE)
      await addEnvironment({ ownerId: user.id!, isOrganization: false }, undefined, tx);
=======
    await addEnvironment({ ownerId: user.id!, isOrganization: false }, undefined, tx);
>>>>>>> f460d56f

    if ((await getSystemAdmins()).length === 0 && !user.isGuest)
      await addSystemAdmin(
        {
          role: 'admin',
          userId: user.id!,
        },
        tx,
      );

    if (user.isGuest) {
      await tx.guestSignin.create({
        data: {
          userId: user.id!,
        },
      });
    }
  } catch (error) {
    console.error('Error adding new user: ', error);
  }

  return user as User;
}

export class UserHasToDeleteOrganizationsError extends Error {
  conflictingOrgs: string[];

  constructor(conflictingOrgs: string[], message?: string) {
    super(message ?? 'User has to delete organizations before being deleted');
    this.name = 'UserHasToDeleteOrganizationsError';
    this.conflictingOrgs = conflictingOrgs;
  }
}

export async function deleteUser(userId: string, tx?: Prisma.TransactionClient): Promise<User> {
  // if no tx, start own transaction
  if (!tx) {
    return await db.$transaction(async (trx: Prisma.TransactionClient) => {
      return await deleteUser(userId, trx);
    });
  }

  const dbMutator = tx;
  const user = await db.user.findUnique({ where: { id: userId } });
  if (!user) throw new Error("User doesn't exist");

  const userOrganizations = await getUserOrganizationEnvironments(userId);
  const orgsWithNoNextAdmin: string[] = [];
  for (const environmentId of userOrganizations) {
    const userRoles = await getRoleMappingByUserId(userId, environmentId);

    if (!userRoles.find((role) => role.roleName === '@admin')) continue;

    const adminRole = await db.role.findFirst({
      where: { name: '@admin', environmentId: environmentId },
      include: { members: true },
    });
    if (!adminRole)
      throw new Error(`Consistency error: admin role of environment ${environmentId} not found`);

    if (adminRole.members.length === 1) {
      orgsWithNoNextAdmin.push(environmentId);
    } else {
      /* make the next available admin the owner of the organization, because once the user is deleted,
      the space that the user owns will be deleted: ON DELETE CASCADE */
      await dbMutator.space.update({
        where: { id: environmentId },
        data: { ownerId: adminRole.members.find((member) => member.userId !== userId)?.userId },
      });
    }
  }

  if (orgsWithNoNextAdmin.length > 0)
    throw new UserHasToDeleteOrganizationsError(orgsWithNoNextAdmin);

  if (user.isGuest) {
    await dbMutator.guestSignin.delete({ where: { userId: userId } });
  }

  await dbMutator.user.delete({ where: { id: userId } });

  return user as User;
}

export async function updateUser(
  userId: string,
  inputUser: Partial<AuthenticatedUser>,
  tx?: Prisma.TransactionClient,
) {
  const dbMutator = tx || db;
  const user = await getUserById(userId, { throwIfNotFound: true });
  const isGoingToBeGuest = inputUser.isGuest !== undefined ? inputUser.isGuest : user?.isGuest;
  let updatedUser: Prisma.UserUpdateInput;
  if (isGoingToBeGuest) {
    if (inputUser.username || inputUser.lastName || inputUser.firstName || inputUser.email) {
      throw new Error('Guest users cannot update their user data');
    }
    updatedUser = { isGuest: true };
  } else {
    const newUserData = AuthenticatedUserSchema.partial().parse(inputUser);

    if (newUserData.email) {
      const existingUser = await db.user.findUnique({ where: { email: newUserData.email } });

      if (existingUser && existingUser.id !== userId)
        throw new UserFacingError('User with this email or username already exists');
    }

    if (newUserData.username) {
      const existingUser = await db.user.findUnique({ where: { username: newUserData.username } });

      if (existingUser && existingUser.id !== userId)
        throw new UserFacingError('The username is already taken');
    }

    updatedUser = { ...user, ...newUserData };
  }

  const updatedUserFromDB = await dbMutator.user.update({
    where: { id: userId },
    data: updatedUser,
  });

  return updatedUserFromDB;
}

export async function addOauthAccount(accountInput: Omit<OauthAccount, 'id'>) {
  const newAccount = OauthAccountSchema.parse(accountInput);

  const user = await getUserById(newAccount.userId);
  if (!user) throw new Error('User not found');
  if (user.isGuest) throw new Error('Guest users cannot have oauth accounts');

  const id = v4();

  const account = { ...newAccount, id };

  await db.oauthAccount.create({ data: account });

  return account;
}

export async function deleteOauthAccount(id: string) {
  await db.oauthAccount.delete({
    where: {
      id: id,
    },
  });
}
export async function getOauthAccountByProviderId(provider: string, providerAccountId: string) {
  return await db.oauthAccount.findUnique({
    where: {
      provider: provider,
      providerAccountId: providerAccountId,
    },
  });
}

export async function updateGuestUserLastSigninTime(
  userId: string,
  date: Date,
  tx?: Prisma.TransactionClient,
) {
  const dbMutator = tx || db;
  const user = await getUserById(userId, { throwIfNotFound: true });
  if (!user.isGuest) throw new Error('User is not a guest user');

  return await dbMutator.guestSignin.update({
    where: { userId: userId },
    data: { lastSigninAt: date },
  });
}

export async function deleteInactiveGuestUsers(
  inactiveTimeInMS: number,
  tx?: Prisma.TransactionClient,
): Promise<{ count: number }> {
  // if no tx, start own transaction
  if (!tx) {
    return await db.$transaction(async (trx: Prisma.TransactionClient) => {
      return await deleteInactiveGuestUsers(inactiveTimeInMS, trx);
    });
  }

  const cutoff = new Date(Date.now() - inactiveTimeInMS);
  const staleSignins = await tx.guestSignin.findMany({
    where: {
      lastSigninAt: { lt: cutoff },
    },
    select: { userId: true },
  });
  if (staleSignins.length === 0) return { count: 0 };

  const userIds = staleSignins.map((s) => s.userId);

  await tx.guestSignin.deleteMany({
    where: {
      lastSigninAt: { lt: cutoff },
    },
  });

  return await tx.user.deleteMany({
    where: {
      id: { in: userIds },
      isGuest: true,
    },
  });
}

/** Note: make sure to save a salted hash of the password */
export async function setUserPassword(
  userId: string,
  password: string,
  tx?: Prisma.TransactionClient,
) {
  const dbMutator = tx || db;

  const user = await dbMutator.user.findUnique({
    where: { id: userId },
    include: { passwordAccount: true },
  });
  if (!user) throw new Error('User not found');

  if (user.passwordAccount) {
    await dbMutator.passwordAccount.update({
      where: { userId },
      data: { password: password },
    });
  } else {
    await dbMutator.passwordAccount.create({
      data: { userId, password: password },
    });
  }
}

export async function getUserPassword(userId: string, tx?: Prisma.TransactionClient) {
  const dbMutator = tx || db;

  return await dbMutator.passwordAccount.findUnique({
    where: { userId },
  });
}

/** returns null if the user exists but has no password */
export async function getUserAndPasswordByUsername(
  username: string,
  tx?: Prisma.TransactionClient,
) {
  const dbMutator = tx || db;

  const userAndPassword = await dbMutator.user.findUnique({
    where: { username },
    include: { passwordAccount: true },
  });

  if (!userAndPassword) return null;
  if (!userAndPassword.passwordAccount) return null;
  return userAndPassword as typeof userAndPassword & { passwordAccount: PasswordAccount };
}<|MERGE_RESOLUTION|>--- conflicted
+++ resolved
@@ -102,12 +102,8 @@
       },
     });
 
-<<<<<<< HEAD
     if (env.PROCEED_PUBLIC_IAM_PERSONAL_SPACES_ACTIVE)
       await addEnvironment({ ownerId: user.id!, isOrganization: false }, undefined, tx);
-=======
-    await addEnvironment({ ownerId: user.id!, isOrganization: false }, undefined, tx);
->>>>>>> f460d56f
 
     if ((await getSystemAdmins()).length === 0 && !user.isGuest)
       await addSystemAdmin(
