--- conflicted
+++ resolved
@@ -9,18 +9,11 @@
 import { deleteFile, retrieveFile, saveFile } from './file-manager/file-manager';
 import db from '@/lib/data/db';
 import { getProcessHtmlFormJSON } from './db/process';
-import { asyncMap, findKey } from '../helpers/javascriptHelpers';
+import { asyncMap } from '../helpers/javascriptHelpers';
 import { Prisma } from '@prisma/client';
 import { checkValidity } from './processes';
-<<<<<<< HEAD
-import { UserFacingError, userError, getErrorMessage } from '../user-error';
-=======
-import { env } from '@/lib/ms-config/env-vars';
 import { getUsedImagesFromJson } from '@/components/html-form-editor/serialized-format-utils';
-import { getErrorMessage, userError } from '../user-error';
-
-const DEPLOYMENT_ENV = env.PROCEED_PUBLIC_STORAGE_DEPLOYMENT_ENV;
->>>>>>> f541c6c6
+import { UserFacingError, getErrorMessage, userError } from '../user-error';
 
 // Allowed content types for files
 const ALLOWED_CONTENT_TYPES = [
@@ -141,10 +134,9 @@
       throw new Error(`Content type '${mimeType}' is not allowed`);
     }
 
-<<<<<<< HEAD
     switch (entityType) {
       case EntityType.PROCESS:
-        return saveProcessArtifact(entityId, fileName, mimeType, fileContent);
+        return saveProcessArtifact(entityId, fileName, mimeType, fileContent, options);
       case EntityType.ORGANIZATION:
         return saveSpaceLogo(entityId, fileName, mimeType, fileContent);
       case EntityType.PROFILE_PICTURE:
@@ -156,16 +148,6 @@
   } catch (e) {
     console.error(e);
     return userError(getErrorMessage(e));
-=======
-  switch (entityType) {
-    case EntityType.PROCESS:
-      return saveProcessArtifact(entityId, fileName, mimeType, fileContent, options);
-    case EntityType.ORGANIZATION:
-      return saveSpaceLogo(entityId, fileName, mimeType, fileContent);
-    // Extend for other entity types if needed
-    default:
-      throw new Error(`Unsupported entity type: ${entityType}`);
->>>>>>> f541c6c6
   }
 }
 
