--- conflicted
+++ resolved
@@ -1,24 +1,14 @@
 'use client';
 
-<<<<<<< HEAD
-import { FC, ReactNode, useTransition } from 'react';
-=======
 import { FC, ReactNode, useState, useTransition } from 'react';
->>>>>>> 454a331e
 import { App, Button } from 'antd';
 import type { ButtonProps } from 'antd';
 import { useParams, useRouter } from 'next/navigation';
 import { useEnvironment } from './auth-can';
-<<<<<<< HEAD
-import { FolderUserInput } from '@/lib/data/folder-schema';
-import { createFolder as serverCreateFolder } from '@/lib/data/folders';
-import useFolderModal from './folder-modal';
-=======
 import { FolderUserInput, FolderUserInputSchema } from '@/lib/data/folder-schema';
 import { createFolder as serverCreateFolder } from '@/lib/data/folders';
 import FolderModal from './folder-modal';
 import useParseZodErrors from '@/lib/useParseZodErrors';
->>>>>>> 454a331e
 
 type FolderCreationButtonProps = ButtonProps & {
   wrapperElement?: ReactNode;
@@ -27,66 +17,43 @@
 const FolderCreationButton: FC<FolderCreationButtonProps> = ({ wrapperElement, ...props }) => {
   const { message } = App.useApp();
   const router = useRouter();
-<<<<<<< HEAD
-  const space = useEnvironment();
-  const folderId = useParams<{ folderId: string }>().folderId ?? '';
-  const [isLoading, startTransition] = useTransition();
-=======
   const spaceId = useEnvironment().spaceId;
   const folderId = useParams<{ folderId: string }>().folderId ?? '';
   const [isLoading, startTransition] = useTransition();
   const [errors, parseInput] = useParseZodErrors(FolderUserInputSchema);
   const [modalOpen, setModalOpen] = useState(false);
->>>>>>> 454a331e
 
   const createFolder = (values: FolderUserInput) => {
     startTransition(async () => {
       try {
-<<<<<<< HEAD
-        const response = await serverCreateFolder(values);
-=======
         const folderInput = parseInput({ ...values, parentId: folderId, environmentId: spaceId });
         if (!folderInput) throw new Error();
 
         const response = await serverCreateFolder(folderInput);
->>>>>>> 454a331e
         if (response && 'error' in response) throw new Error();
 
         router.refresh();
         message.open({ type: 'success', content: 'Folder Created' });
-        close();
+        setModalOpen(false);
       } catch (e) {
         message.open({ type: 'error', content: 'Something went wrong' });
       }
     });
   };
 
-  const { modal, open, close } = useFolderModal({
-    spaceId: space.spaceId,
-    parentId: folderId,
-    onSubmit: createFolder,
-    modalProps: {
-      title: 'Create Folder',
-      okButtonProps: { loading: isLoading },
-    },
-  });
-
   return (
     <>
       {wrapperElement ? (
-        <div onClick={() => open()}>{wrapperElement}</div>
+        <div onClick={() => setModalOpen(true)}>{wrapperElement}</div>
       ) : (
-        <Button {...props} onClick={() => open()}>
+        <Button {...props} onClick={() => setModalOpen(true)}>
           Create Folder
         </Button>
       )}
-<<<<<<< HEAD
-      {modal}
-=======
 
       <FolderModal
         open={modalOpen}
-        setOpen={setModalOpen}
+        close={() => setModalOpen(false)}
         spaceId={spaceId}
         parentId={folderId}
         onSubmit={createFolder}
@@ -95,7 +62,6 @@
           okButtonProps: { loading: isLoading },
         }}
       />
->>>>>>> 454a331e
     </>
   );
 };
