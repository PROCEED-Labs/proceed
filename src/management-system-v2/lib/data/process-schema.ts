--- conflicted
+++ resolved
@@ -32,15 +32,9 @@
     }[];
     createdOn: string;
     lastEdited: string;
-<<<<<<< HEAD
-    shared: boolean;
-    sharedAs: 'public' | 'protected';
-    shareTimestamp: number;
-=======
     sharedAs: 'public' | 'protected';
     shareTimestamp: number;
     allowIframeTimestamp: number;
->>>>>>> 641d2d9a
     versions: {
       version: number;
       name: string;
