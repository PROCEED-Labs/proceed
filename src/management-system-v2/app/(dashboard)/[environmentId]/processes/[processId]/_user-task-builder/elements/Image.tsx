import { useEditor, useNode, UserComponent, Node } from '@craftjs/core';

import { InputNumber } from 'antd';

import { useContext, useEffect, useRef, useState } from 'react';

import { fallbackImage } from '../../image-selection-section';
import { useParams } from 'next/navigation';
import { useEnvironment } from '@/components/auth-can';
import { ContextMenu, Setting } from './utils';
import ImageUpload from '@/components/image-upload';
import BuilderContext from '../BuilderContext';
import { EntityType } from '@/lib/helpers/fileManagerHelpers';
import { useFileManager } from '@/lib/useFileManager';
import { enableUseFileManager } from 'FeatureFlags';

type ImageProps = {
  src?: string;
  reloadParam?: number;
  width?: number;
};

// How the image should be rendered for use outside of the MS (mainly for use on the engine)
export const ExportImage: UserComponent<ImageProps> = ({ src, width }) => {
  if (src) {
    // transform the url used inside the MS into the one expected on the engine
    // cannot use useParams and useEnvironment since this will not be used inside the context in
    // which they are defined
    const msUrl = src.split('/');
    const filename = msUrl.pop();
    msUrl.pop();
    const definitionId = msUrl.pop();

    src = `/resources/process/${definitionId}/images/${filename}`;
  }

  return (
    <div className="user-task-form-image">
      <img style={{ width: width && `${width}%` }} src={src ? `${src}` : fallbackImage} />
    </div>
  );
};

// the Image component to use in the Editor
export const EditImage: UserComponent<ImageProps> = ({ src, reloadParam, width }) => {
  const { query } = useEditor();

  const [showResize, setShowResize] = useState(false);
  const [isResizing, setIsResizing] = useState(false);

  const imageRef = useRef<HTMLImageElement>(null);

  const {
    connectors: { connect },
    actions: { setProp },
    isHovered,
  } = useNode((state) => {
    const parent = state.data.parent && query.node(state.data.parent).get();

    return { isHovered: !!parent && parent.events.hovered };
  });

<<<<<<< HEAD
  const { editingEnabled } = useContext(BuilderContext);
=======
  const { editingEnabled } = useEditor((state) => ({ editingEnabled: state.options.enabled }));
>>>>>>> 42c37e2d

  const {
    fileUrl: imageUrl,
    download: getImageUrl,
    remove,
  } = useFileManager({ entityType: EntityType.PROCESS });

  const params = useParams<{ processId: string }>();
  const environment = useEnvironment();

  const baseUrl =
    editingEnabled && `/api/private/${environment.spaceId}/processes/${params.processId}/images`;

  useEffect(() => {
    if (enableUseFileManager && src) {
      getImageUrl(params.processId as string, src);
    }
  }, [src]);

  return (
    <ContextMenu menu={[]}>
      <div
        className="user-task-form-image"
        ref={(r) => {
          r && connect(r);
        }}
        onMouseMove={(e) => {
          if (!editingEnabled) return;
          const resizeBorder = e.currentTarget.getBoundingClientRect().bottom - 4;
          if (src && e.clientY > resizeBorder && !showResize) {
            setShowResize(true);
          }
        }}
      >
        <img
          ref={imageRef}
          style={{ width: width && `${width}%` }}
          src={src ? (enableUseFileManager ? imageUrl! : `${src}?${reloadParam}`) : fallbackImage}
        />
        {editingEnabled && baseUrl && isHovered && (
          <ImageUpload
            imageExists={!!src}
            onReload={() => {
              setProp((props: ImageProps) => (props.reloadParam = Date.now()));
            }}
            onImageUpdate={(imageFileName) => {
              setProp((props: ImageProps) => {
                props.src =
                  imageFileName &&
                  (enableUseFileManager ? imageFileName : `${baseUrl}/${imageFileName}`);
                props.width = undefined;
              });
            }}
            endpoints={{
              postEndpoint: baseUrl,
              putEndpoint: src,
              deleteEndpoint: src,
            }}
            config={{
              entityType: EntityType.PROCESS,
              entityId: params.processId,
              useDefaultRemoveFunction: false,
              fileName: src,
            }}
          />
        )}
        {/* Allows resizing  */}
        {/* TODO: maybe use some react library for this */}
        {showResize && (
          <div
            style={{
              width: '100%',
              height: '8px',
              bottom: -4,
              cursor: 'ns-resize',
              opacity: 0,
            }}
            onMouseLeave={() => {
              if (!isResizing) {
                setShowResize(false);
              }
            }}
            onMouseDownCapture={(e) => {
              e.stopPropagation();
              e.preventDefault();

              setIsResizing(true);

              const handleMove = (e: MouseEvent) => {
                if (imageRef.current && imageRef.current.parentElement) {
                  const posY = e.clientY;
                  const { width: imageContainerWidth } =
                    imageRef.current.parentElement.getBoundingClientRect();
                  const {
                    top: imageTop,
                    bottom: imageBottom,
                    height: imageHeight,
                    width: imageWidth,
                  } = imageRef.current.getBoundingClientRect();

                  if (
                    posY <= imageTop ||
                    (posY > imageBottom && imageContainerWidth === imageWidth)
                  )
                    return;

                  const newHeigth = imageHeight + (posY - imageBottom);
                  const aspect = imageWidth / imageHeight;
                  const newWidth = Math.min(aspect * newHeigth, imageContainerWidth);
                  const newPercent = (100 * newWidth) / imageContainerWidth;
                  if (newPercent !== width)
                    setProp((props: ImageProps) => (props.width = newPercent));
                }
              };

              const { body } = e.currentTarget.ownerDocument;

              const handleEnd = () => {
                body.removeEventListener('mousemove', handleMove);
                body.removeEventListener('mouseup', handleEnd);
                body.removeEventListener('mouseleave', handleEnd);
                setShowResize(false);
                setIsResizing(false);
                // setCanDrag(true);
              };

              body.addEventListener('mousemove', handleMove);
              body.addEventListener('mouseup', handleEnd);
              body.addEventListener('mouseleave', handleEnd);
            }}
          ></div>
        )}
      </div>
    </ContextMenu>
  );
};

export const ImageSettings = () => {
  const {
    actions: { setProp },
    src,
    width,
    dom,
  } = useNode((node) => ({
    src: node.data.props.src,
    width: node.data.props.width,
    dom: node.dom,
  }));

  const [currentWidth, setCurrentWidth] = useState<number | null>(null);

  const { editingEnabled } = useContext(BuilderContext);

  useEffect(() => {
    if (src && dom?.children[0]) {
      function updateWidth(containerDom: Element, imageDom: Element) {
        const imageContainerWidth = containerDom.getBoundingClientRect().width;
        const imageWidth = imageDom.getBoundingClientRect().width;
        const percent = Math.floor(100 * (imageWidth / imageContainerWidth));
        if (!width || percent > width) setCurrentWidth(percent);
        else if (width !== currentWidth) setCurrentWidth(Math.floor(width));
      }

      const imageDom = dom.children[0] as HTMLImageElement;
      if (imageDom.complete) updateWidth(dom, imageDom);

      const onLoad = () => updateWidth(dom, imageDom);
      imageDom.addEventListener('load', onLoad);
      return () => imageDom.removeEventListener('load', onLoad);
    }
  }, [dom, width]);

  return (
    <>
      <Setting
        label="Width"
        control={
          <InputNumber
            disabled={!src}
            value={currentWidth}
            min={1}
            max={100}
            addonAfter="%"
            onChange={(newWidth) => {
              if (newWidth) {
                setProp((props: ImageProps) => (props.width = newWidth));
              }
              setCurrentWidth(newWidth);
            }}
          />
        }
      />
    </>
  );
};

EditImage.craft = {
  rules: {
    canDrag: () => false,
  },
  related: {
    settings: ImageSettings,
  },
  props: {
    src: undefined,
    reloadParam: 0,
    width: undefined,
  },
  custom: {
    // clean up the uploaded image if it is not referenced anymore due to the form component being deleted
    onDelete: async (node: Node) => {
      const src = node.data.props.src as undefined | string;
      if (src) {
        enableUseFileManager
          ? null // already handled by onNodesChange in index.tsx file
          : await fetch(src, {
              method: 'DELETE',
            });
      }
    },
  },
};<|MERGE_RESOLUTION|>--- conflicted
+++ resolved
@@ -60,11 +60,7 @@
     return { isHovered: !!parent && parent.events.hovered };
   });
 
-<<<<<<< HEAD
   const { editingEnabled } = useContext(BuilderContext);
-=======
-  const { editingEnabled } = useEditor((state) => ({ editingEnabled: state.options.enabled }));
->>>>>>> 42c37e2d
 
   const {
     fileUrl: imageUrl,
@@ -216,8 +212,6 @@
 
   const [currentWidth, setCurrentWidth] = useState<number | null>(null);
 
-  const { editingEnabled } = useContext(BuilderContext);
-
   useEffect(() => {
     if (src && dom?.children[0]) {
       function updateWidth(containerDom: Element, imageDom: Element) {
@@ -281,8 +275,8 @@
         enableUseFileManager
           ? null // already handled by onNodesChange in index.tsx file
           : await fetch(src, {
-              method: 'DELETE',
-            });
+            method: 'DELETE',
+          });
       }
     },
   },
