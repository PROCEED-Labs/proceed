import { Editor, Frame } from '@craftjs/core';
import React from 'react';
import ReactDOMServer from 'react-dom/server';

import * as Elements from './elements';
import { CanEditContext } from '../modeler';

const styles = `
body {
  font-size: 16px;
  line-height: 1.5;
  font-family: Verdana, Arial, Helvetica, sans-serif;
}

.user-task-form-column {
  flex: 1 0 0;
  box-sizing: border-box;
  height: fit-content;
  border: 2px solid rgba(0,0,0,0);
  padding: 0 10px;
}

@media only screen and (max-width: 600px) {
  .user-task-form-column {
    flex: 0 0 100%;
  }
}

.user-task-form-row {
  box-sizing: border-box;
  width: 100%;
  padding: 5px;
  margin: 5px 0;
  display: flex;
  flex-wrap: wrap;
}

.user-task-form-container {
  min-height: 100%;
  border-radius: 8px;
}

.user-task-form-input {
  width: 100%;
}

.user-task-form-input > div {
  max-width: 100%;
  padding-bottom: 0.5rem;
  margin: 0;
  font-size: 1rem;
}

.user-task-form-input label span {
  white-space: nowrap !important;
}

.user-task-form-input input {
  box-sizing: border-box;
  width: 100%;
  height: fit-content;
  border: 1px solid #d9d9d9;
  padding: 4px 11px;
  font-size: 0.875em;
  line-height: 1.5714;
  border-radius: 0.375rem;
}

.user-task-form-table {
  text-align: left;
  width: 100%;
  border: 1px solid lightgrey;
  border-collapse: collapse;
  border-radius: 0.5rem 0.5rem 0 0;
}

.user-task-form-table .user-task-form-table-cell {
  padding: 0.75rem 0.5rem;
  border: 1px solid lightgrey;
  position: relative;
  font-weight: normal;
}

.user-task-form-input-group {
  position: relative;
  width: fit-content;
}

.user-task-form-input-group label, .user-task-form-input-group input {
  cursor: pointer;
}

.user-task-form-input-group-member {
  display: flex;
  align-items: center;
}

.user-task-form-input-group input[type="radio"] {
  width: 16px;
  height: 16px;
  margin: 3px 3px 6px 0;
}

.user-task-form-input-group input[type="checkbox"] {
  width: 16px;
  height: 16px;
  margin: 3px 3px 6px 0;
}

.user-task-form-milestone label {
  display: flex;
  align-items: center;
}
.user-task-form-milestone input[type="range"] {
  margin: 5px 10px;
}

.user-task-form-button {
  background-color: #eee;
  box-shadow: rgba(0,0,0, 0.02) 0 2px 0 0;
  padding: 4px 15px;
  border-radius: 6px;
  border: 1px solid lightgrey;
}

.user-task-form-button.primary-button {
  box-shadow: rgba(5, 145, 255, 0.1) 0 2px 0 0;
  background-color: rgb(22, 119, 255);
  color: white;
  border-color: rgb(22, 119, 255);
}

.user-task-form-image {
  width: 100%;
  display: flex;
  justify-content: center;
}

.user-task-form-image img {
  max-width: 100%;
}

p, h1, h2, h3, h4, h5, th, td {
  cursor: default;
}

.text-style-bold {
  font-weight: 700;
}

.text-style-italic {
  font-style: italic;
}

.text-style-underline {
  text-decoration: underline;
}

.text-style-paragraph {
  margin: 0;
}

.text-style-heading {
  font-weight: normal;
}

.text-style-link {
  text-decoration: none;
}

`;

export function toHtml(json: string) {
  const markup = ReactDOMServer.renderToStaticMarkup(
    <CanEditContext.Provider value={true}>
      <Editor
        enabled={false}
        resolver={{
          ...Elements,
          Image: Elements.ExportImage,
<<<<<<< HEAD
          Input: Elements.ExportInput,
=======
          Milestones: Elements.ExportMilestones,
>>>>>>> 75fd8fe2
        }}
      >
        <Frame data={json} />
      </Editor>
      ,
    </CanEditContext.Provider>,
  );

  return `
  <!DOCTYPE html>
<html>
  <head>
    <style>
      ${styles}
    </style>
    <script>
      {script}
    </script>
  </head>
  <body>
    <form class="form">
      ${markup}
    </form>
  </body>
</html>
  `;
}

export const iframeDocument = `
<!DOCTYPE html>
<html>
  <head>
    <style>
      html, body, #mountHere, .frame-content {
        height: 100%;
        width: 100%;
        overflow-x: hidden;
      }

      body {
        margin: 0;
      }

      .frame-content > div {
        box-sizing: border-box;
        padding: 0 10px;
      }

      .user-task-form-column {
        position: relative;
      }

      .user-task-form-container svg {
        height: 50px;
      }

      .user-task-form-image {
        position: relative;
      }

      .user-task-form-button {
        position: relative;
      }

      .user-task-form-image > div {
        position: absolute;
        background-color: rgba(0, 0, 0, 0.5);
        width: 100%;
        height: 100%;
        display: flex;
        justify-content: center;
        align-items: center;
      }

      .user-task-form-image > div > span {
        margin: 0 10px;
        cursor: pointer;
        color: white;
      }

      .overlay-mask {
        display: flex;
        justify-content: center;
        align-items: center;
        width: 100%;
        height: 100%;
        color: white;
        position: absolute;
        top: 0;
        left: 0;
        z-index: 10;
        background-color: rgba(0,0,0,0.5);
      }

      .overlay-control-icon {
        margin: 0 3px;
      }

      .overlay-control-icon > span {
        display: block;
        height: 16px;
      }

      .overlay-control-icon svg {
        height: fit-content;
      }

      .target-sub-element {
        background-color: rgba(255,255,0,0.33);
      }

      .sub-element-add-preview {
        background-color: rgba(0,255,0,0.33);
      }

      .sub-element-remove-preview {
        background-color: rgba(255,0,0,0.33);
      }

      ${styles}
    </style>
  </head>
  <body>
    <div id="mountHere">
    </div>
  </body>

</html>
`;

export const defaultForm = `
{
  "ROOT": {
    "type": { "resolvedName": "Container" },
    "isCanvas": true,
    "props": {
      "padding": 10,
      "background": "#fff",
      "borderThickness": 0,
      "borderColor": "#d3d3d3"
    },
    "displayName": "Container",
    "custom": {},
    "hidden": false,
    "nodes": [],
    "linkedNodes": {}
  }
}
`;<|MERGE_RESOLUTION|>--- conflicted
+++ resolved
@@ -178,11 +178,8 @@
         resolver={{
           ...Elements,
           Image: Elements.ExportImage,
-<<<<<<< HEAD
           Input: Elements.ExportInput,
-=======
           Milestones: Elements.ExportMilestones,
->>>>>>> 75fd8fe2
         }}
       >
         <Frame data={json} />
