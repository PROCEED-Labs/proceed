'use client';

import { FC, ReactNode, useState } from 'react';
import { Space, Card, Typography, App, Table, Alert } from 'antd';
import styles from './user-profile.module.scss';
import { RightOutlined } from '@ant-design/icons';
import { signOut } from 'next-auth/react';
import ConfirmationButton from '@/components/confirmation-button';
import UserDataModal from './user-data-modal';
import { User } from '@/lib/data/user-schema';
import { deleteUser as deleteUserServerAction } from '@/lib/data/users';
import UserAvatar from '@/components/user-avatar';
import { CloseOutlined } from '@ant-design/icons';
import Link from 'next/link';

const UserProfile: FC<{ userData: User }> = ({ userData }) => {
  const [changeNameModalOpen, setChangeNameModalOpen] = useState(false);
  const [errorMessage, setErrorMessage] = useState<ReactNode | undefined>(undefined);

  const { message: messageApi } = App.useApp();

  async function deleteUser() {
    try {
      const response = await deleteUserServerAction();
      if (response && 'error' in response) throw response;

      messageApi.success({ content: 'Your account was deleted' });
      signOut();
    } catch (e: unknown) {
      //@ts-ignore
      if (e?.error?.message as ReactNode) setErrorMessage(e.error.message);
      else messageApi.error({ content: 'An error ocurred' });
    }
  }

  const firstName = userData.isGuest ? 'Guest' : userData.firstName || '';
  const lastName = userData.isGuest ? '' : userData.lastName || '';

  return (
    <>
      <UserDataModal
        userData={userData}
        modalOpen={changeNameModalOpen}
        close={() => setChangeNameModalOpen((open) => !open)}
        structure={{
          title: 'Change your name',
          password: false,
          inputFields: [
            {
              label: 'First Name',
              submitField: 'firstName',
              userDataField: 'firstName',
            },
            {
              label: 'Last Name',
              submitField: 'lastName',
              userDataField: 'lastName',
            },
            {
              label: 'Username',
              submitField: 'username',
              userDataField: 'username',
            },
          ],
        }}
      />

      <Space direction="vertical" className={styles.Container}>
        <Card className={styles.Card} style={{ margin: 'auto' }}>
          {errorMessage && (
            <Alert
              style={{ marginBottom: '1rem', paddingRight: '20px' }}
              message={errorMessage}
              type="error"
              closable={{
                closeIcon: (
                  <CloseOutlined style={{ position: 'absolute', top: '10px', right: '10px' }} />
                ),
              }}
              afterClose={() => setErrorMessage(null)}
            />
          )}
          <Typography.Title level={3}>Profile data</Typography.Title>

          <UserAvatar
            user={userData}
            avatarProps={{
              size: 90,
              style: { marginBottom: '1rem' },
            }}
          />

<<<<<<< HEAD
          <Table
            dataSource={[
              {
                key: 'name',
                title: 'Name',
                value: `${!userData.isGuest ? userData.firstName : 'Guest'} ${
                  !userData.isGuest ? userData.lastName : ''
                }`,
                action: () => setChangeNameModalOpen(true),
              },
              {
                key: 'username',
                title: 'Username',
                value: !userData.isGuest ? userData.username : 'Guest',
                action: () => setChangeNameModalOpen(true),
              },
              {
                key: 'email',
                title: 'Email',
                value: !userData.isGuest ? userData.email : 'Guest',
              },
            ]}
            columns={[
              { dataIndex: 'title' },
              { dataIndex: 'value' },
              {
                key: 'action',
                render: (_, row) => row.action && <RightOutlined />,
              },
            ]}
            onRow={(row) =>
              row.action
                ? {
                    onClick: row.action,
=======
          <div
            style={{
              //blur
              position: 'relative',
            }}
          >
            {userData.guest && (
              <div
                style={{
                  zIndex: 100,
                  position: 'absolute',
                  top: 0,
                  bottom: 0,
                  left: 0,
                  right: 0,
                  display: 'flex',
                  justifyContent: 'center',
                  alignItems: 'center',
                }}
              >
                <Alert
                  message={
                    <>
                      To change your profile data <Link href="/signin">Sign in</Link>
                    </>
>>>>>>> a392fa49
                  }
                  type="info"
                />
              </div>
            )}
            <Table
              dataSource={[
                {
                  key: 'name',
                  title: 'Name',
                  value: `${firstName} ${lastName}`,
                  action: () => setChangeNameModalOpen(true),
                },
                {
                  key: 'username',
                  title: 'Username',
                  value: !userData.guest ? userData.username : 'Guest',
                  action: () => setChangeNameModalOpen(true),
                },
                {
                  key: 'email',
                  title: 'Email',
                  value: !userData.guest ? userData.email : 'Guest',
                },
              ]}
              columns={[
                { dataIndex: 'title' },
                { dataIndex: 'value' },
                {
                  key: 'action',
                  render: (_, row) => row.action && <RightOutlined />,
                },
              ]}
              onRow={(row) =>
                row.action
                  ? {
                      onClick: row.action,
                    }
                  : {}
              }
              showHeader={false}
              pagination={false}
              className={styles.Table}
              style={{
                marginBottom: 16,
                ...(userData.guest && { filter: 'blur(7px)', pointerEvents: 'none' }),
              }}
            />
          </div>

          <Space direction="vertical">
            <ConfirmationButton
              title="Delete Account"
              description="Are you sure you want to delete your account?"
              onConfirm={deleteUser}
              modalProps={{
                okText: 'Delete Account',
              }}
              buttonProps={{ danger: true }}
            >
              {userData.guest ? 'Delete Data' : 'Delete Account'}
            </ConfirmationButton>
          </Space>
        </Card>
      </Space>
    </>
  );
};

export default UserProfile;<|MERGE_RESOLUTION|>--- conflicted
+++ resolved
@@ -90,42 +90,6 @@
             }}
           />
 
-<<<<<<< HEAD
-          <Table
-            dataSource={[
-              {
-                key: 'name',
-                title: 'Name',
-                value: `${!userData.isGuest ? userData.firstName : 'Guest'} ${
-                  !userData.isGuest ? userData.lastName : ''
-                }`,
-                action: () => setChangeNameModalOpen(true),
-              },
-              {
-                key: 'username',
-                title: 'Username',
-                value: !userData.isGuest ? userData.username : 'Guest',
-                action: () => setChangeNameModalOpen(true),
-              },
-              {
-                key: 'email',
-                title: 'Email',
-                value: !userData.isGuest ? userData.email : 'Guest',
-              },
-            ]}
-            columns={[
-              { dataIndex: 'title' },
-              { dataIndex: 'value' },
-              {
-                key: 'action',
-                render: (_, row) => row.action && <RightOutlined />,
-              },
-            ]}
-            onRow={(row) =>
-              row.action
-                ? {
-                    onClick: row.action,
-=======
           <div
             style={{
               //blur
@@ -151,7 +115,6 @@
                     <>
                       To change your profile data <Link href="/signin">Sign in</Link>
                     </>
->>>>>>> a392fa49
                   }
                   type="info"
                 />
