--- conflicted
+++ resolved
@@ -47,13 +47,9 @@
 
 // check if start with or without IAM
 if (process.env.MODE === 'iam') {
-<<<<<<< HEAD
   if (process.env.USE_AUTH0) {
-    const path = './src/backend/server/environment-configurations/development/config_iam.json';
-=======
-  const environmentsFolder = './src/backend/server/environment-configurations/';
-  const path = environmentsFolder + 'development/config_iam.json';
->>>>>>> 54bc2f97
+    const environmentsFolder = './src/backend/server/environment-configurations/';
+    const path = environmentsFolder + 'development/config_iam.json';
 
     // if submodule doesn't exist, add environment submodule
     if (!fs.existsSync(path)) {
@@ -65,18 +61,12 @@
         'You can also run the server in VS Code and let VS Code handle the authentication flow.',
       );
 
-<<<<<<< HEAD
       execSync(
-        'cd ./src/backend/server/ && git submodule add --force https://github.com/PROCEED-Labs/environments environment-configurations',
+        'cd ./src/backend/server/ && git clone https://github.com/PROCEED-Labs/environments environment-configurations',
       );
+
+      fs.rmSync(environmentsFolder + '.git', { recursive: true, force: true });
     }
-=======
-    execSync(
-      'cd ./src/backend/server/ && git clone https://github.com/PROCEED-Labs/environments environment-configurations',
-    );
-
-    fs.rmSync(environmentsFolder + '.git', { recursive: true, force: true });
->>>>>>> 54bc2f97
   }
 
   // start docker container in separate subprocess
