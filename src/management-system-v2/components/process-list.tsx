--- conflicted
+++ resolved
@@ -29,10 +29,6 @@
 import { generateDateString } from '@/lib/utils';
 import { toCaslResource } from '@/lib/ability/caslAbility';
 import { useUserPreferences } from '@/lib/user-preferences';
-<<<<<<< HEAD
-import { useAbilityStore } from '@/lib/abilityStore';
-=======
->>>>>>> f476e0c9
 import { AuthCan } from '@/components/auth-can';
 import { ProcessListProcess } from './processes';
 import ConfirmationButton from './confirmation-button';
@@ -44,11 +40,8 @@
   isLoading?: boolean;
   onExportProcess: (processId: string) => void;
   onDeleteProcess: (processId: string) => void;
-<<<<<<< HEAD
-=======
   onEditProcess: (processId: string) => void;
   onCopyProcess: (processId: string) => void;
->>>>>>> f476e0c9
 }>;
 
 const ColumnHeader = [
@@ -70,18 +63,10 @@
   isLoading,
   onExportProcess,
   onDeleteProcess,
-<<<<<<< HEAD
-}) => {
-  const router = useRouter();
-
-  const refreshData = useInvalidateAsset('/process');
-
-=======
   onEditProcess,
   onCopyProcess,
 }) => {
   const router = useRouter();
->>>>>>> f476e0c9
   const [previewerOpen, setPreviewerOpen] = useState(false);
   const [hovered, setHovered] = useState<ProcessListProcess | undefined>(undefined);
   const [dropdownOpen, setDropdownOpen] = useState(false);
@@ -92,12 +77,6 @@
 
   const addPreferences = useUserPreferences.use.addPreferences();
   const selectedColumns = useUserPreferences.use['process-list-columns']();
-<<<<<<< HEAD
-  const openModalWhenDeleteSingle = useUserPreferences.use['ask-before-deleting-single']();
-
-  const ability = useAbilityStore((state) => state.ability);
-=======
->>>>>>> f476e0c9
 
   const favourites = [0];
 
@@ -113,30 +92,6 @@
               }}
             />
           </Tooltip>
-<<<<<<< HEAD
-          <Tooltip placement="top" title={'Copy'}>
-            <CopyOutlined
-              onClick={() => {
-                createProcess({
-                  body: {
-                    ...{
-                      ...record,
-                      description: record.description.value,
-                      definitionName: record.definitionName.value,
-                    },
-                    bpmn: record.bpmn || '',
-                    variables: [
-                      {
-                        name: `${record.definitionName.value} Copy`,
-                        type: '',
-                      },
-                    ],
-                  },
-                });
-              }}
-            />
-          </Tooltip>
-=======
           <AuthCan resource={toCaslResource('Process', record)} action="create">
             <Tooltip placement="top" title={'Copy'}>
               <CopyOutlined
@@ -147,7 +102,6 @@
               />
             </Tooltip>
           </AuthCan>
->>>>>>> f476e0c9
           <Tooltip placement="top" title={'Export'}>
             <ExportOutlined
               onClick={() => {
@@ -156,33 +110,6 @@
             />
           </Tooltip>
           <AuthCan resource={toCaslResource('Process', record)} action="update">
-<<<<<<< HEAD
-            <ProcessEditButton
-              process={record}
-              wrapperElement={
-                <Tooltip placement="top" title={'Edit'}>
-                  <EditOutlined />
-                </Tooltip>
-              }
-            />
-          </AuthCan>
-          {ability.can('delete', 'Process') && (
-            <Tooltip placement="top" title={'Delete'}>
-              <DeleteOutlined
-                onClick={(e) => {
-                  e.stopPropagation();
-                  if (openModalWhenDeleteSingle) {
-                    onDeleteProcess(record.definitionId);
-                  } else {
-                    deleteProcess({
-                      params: {
-                        path: {
-                          definitionId: record.definitionId as string,
-                        },
-                      },
-                    });
-                  }
-=======
             <Tooltip placement="top" title={'Edit'}>
               <EditOutlined
                 onClick={() => {
@@ -191,7 +118,6 @@
               />
             </Tooltip>
           </AuthCan>
->>>>>>> f476e0c9
 
           {/*TODO: errors regarding query */}
 
@@ -211,21 +137,7 @@
         </>
       );
     },
-<<<<<<< HEAD
-    [
-      ability,
-      createProcess,
-      deleteProcess,
-      onDeleteProcess,
-      onExportProcess,
-      openModalWhenDeleteSingle,
-      router,
-      selection,
-      setSelection,
-    ],
-=======
     [onCopyProcess, onDeleteProcess, onEditProcess, onExportProcess],
->>>>>>> f476e0c9
   );
 
   // rowSelection object indicates the need for row selection
