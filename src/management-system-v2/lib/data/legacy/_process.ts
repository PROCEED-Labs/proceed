--- conflicted
+++ resolved
@@ -29,10 +29,7 @@
 import { ProcessMetadata, ProcessServerInput, ProcessServerInputSchema } from '../process-schema';
 import { foldersMetaObject, getRootFolder } from './folders';
 import { toCaslResource } from '@/lib/ability/caslAbility';
-<<<<<<< HEAD
-=======
-
->>>>>>> 2d9b627d
+
 let firstInit = false;
 // @ts-ignore
 if (!global.processMetaObjects) {
