--- conflicted
+++ resolved
@@ -21,11 +21,7 @@
 import { User } from '@/lib/data/user-schema';
 import { sendEmail } from '@/lib/email/mailer';
 import renderSigninLinkEmail from '@/lib/email/signin-link-email';
-<<<<<<< HEAD
-import { env } from '@/lib/env-vars';
-=======
 import { env } from '@/lib/ms-config/env-vars';
->>>>>>> b610617f
 import { getUserAndPasswordByUsername, updateGuestUserLastSigninTime } from './data/db/iam/users';
 import { comparePassword, hashPassword } from './password-hashes';
 import db from './data/db';
@@ -262,11 +258,7 @@
   );
 }
 
-<<<<<<< HEAD
-if (env.ENABLE_PASSWORD_SIGNIN) {
-=======
 if (env.PROCEED_PUBLIC_IAM_LOGIN_USER_PASSWORD_ACTIVE) {
->>>>>>> b610617f
   nextAuthOptions.providers.push(
     CredentialsProvider({
       name: 'Sign in',
@@ -285,16 +277,6 @@
       authorize: async (credentials) => {
         const userAndPassword = await getUserAndPasswordByUsername(credentials.username as string);
 
-<<<<<<< HEAD
-        if (
-          !userAndPassword ||
-          !(await comparePassword(
-            credentials.password as string,
-            userAndPassword.passwordAccount.password,
-          ))
-        )
-          return null;
-=======
         if (!userAndPassword) return null;
 
         const passwordIsCorrect = await comparePassword(
@@ -302,7 +284,6 @@
           userAndPassword.passwordAccount.password,
         );
         if (!passwordIsCorrect) return null;
->>>>>>> b610617f
 
         return userAndPassword as User;
       },
