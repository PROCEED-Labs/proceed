'use client';

<<<<<<< HEAD
import { Card, Col, Progress, Row, Tooltip, Typography } from 'antd';
=======
import cn from 'classnames';
import { Card, Col, Progress, Row } from 'antd';
>>>>>>> afc9ec62
import {
  UserOutlined,
  CalendarOutlined,
  ClockCircleOutlined,
  StarOutlined,
  FieldTimeOutlined,
  QuestionCircleOutlined,
} from '@ant-design/icons';
import { generateDateString } from '@/lib/utils';
import { transformMilisecondsToDurationValues } from '@/lib/helpers/timeHelper';
<<<<<<< HEAD
import { UserTask } from '@/lib/user-task-schema';
=======
import styles from './userTaskCard.module.scss';
import React, { ReactNode } from 'react';

type CardLineEntry = { icon: ReactNode; text: ReactNode };
const CardInfoLine: React.FC<{ entries: CardLineEntry[] }> = ({ entries }) => {
  return (
    <>
      <Row gutter={16}>
        {entries.map(({ icon, text }, index) => (
          <Col span={10} key={index}>
            <span style={{ fontSize: '0.75rem' }}>
              {icon} {text}
            </span>
          </Col>
        ))}
      </Row>
    </>
  );
};
>>>>>>> afc9ec62

const UserTaskCard = ({
  userTaskData,
  clickHandler,
  selected = false,
}: {
<<<<<<< HEAD
  userTaskData: UserTask;
=======
  userTaskData: {
    id: string;
    name: string;
    state: string;
    owner?: string;
    startTime: number;
    endTime: number;
    priority: number;
    progress: number;
  };
>>>>>>> afc9ec62
  clickHandler?: () => void;
  selected?: boolean;
}) => {
  const endTime = userTaskData.endTime;

  const endTimeString = endTime
    ? generateDateString(new Date(userTaskData.endTime || 0), true)
    : '';

  const durationValues = transformMilisecondsToDurationValues(
    (endTime || +new Date()) - userTaskData.startTime,
    true,
  );

  const durationString =
    ' ' +
    (durationValues.days ? `${durationValues.days}d, ` : '') +
    (durationValues.hours ? `${durationValues.hours}h, ` : '') +
    `${durationValues.minutes}min`;

  const lines = [
    [
      { icon: <UserOutlined />, text: userTaskData.owner },
      {
        icon: <CalendarOutlined />,
        text: generateDateString(new Date(userTaskData.startTime), true),
      },
    ],
    [
      { icon: <StarOutlined />, text: `${userTaskData.priority}/10` },
      {
        icon: <FieldTimeOutlined />,
        text: durationString,
      },
    ],
    [
      { icon: <QuestionCircleOutlined />, text: userTaskData.state },
      {
        icon: <ClockCircleOutlined />,
        text: generateDateString(new Date(userTaskData.endTime), true),
      },
    ],
  ] as CardLineEntry[][];

  return (
    <Card
      title={
<<<<<<< HEAD
        <>
          <div style={{ display: 'flex', justifyContent: 'space-between', alignItems: 'center' }}>
            <span>{userTaskData.name}</span>
            <Progress type="circle" percent={userTaskData.progress} size={30} />
          </div>
          {userTaskData.offline && !userTaskData.endTime && (
            <Tooltip title="The engine this user task is running on is currently not reachable!">
              <Typography.Text style={{ fontSize: '0.9em' }} italic type="warning">
                Offline
              </Typography.Text>
            </Tooltip>
          )}
        </>
=======
        <div className={styles.UserTaskCardTitle}>
          <span>{userTaskData.name}</span>
          <Progress type="circle" percent={userTaskData.progress} size={30} />
        </div>
>>>>>>> afc9ec62
      }
      bordered={false}
      className={cn(styles.UserTaskCard, { [styles.selected]: selected })}
      classNames={{
        body: styles.UserTaskCardBody,
        header: styles.UserTaskCardHeader,
      }}
      onClick={() => {
        clickHandler?.();
      }}
    >
<<<<<<< HEAD
      <Row gutter={16}>
        <Col span={10}>
          <span style={{ fontSize: '0.75rem' }}>
            <UserOutlined></UserOutlined> {''}
          </span>
        </Col>
        <Col span={14}>
          <span style={{ fontSize: '0.75rem' }}>
            <CalendarOutlined></CalendarOutlined>
            {' ' + generateDateString(new Date(userTaskData.startTime), true)}
          </span>
        </Col>
      </Row>
      <Row gutter={16}>
        <Col span={10}>
          <span style={{ fontSize: '0.75rem' }}>
            <StarOutlined></StarOutlined> {userTaskData.priority}/10
          </span>
        </Col>
        <Col span={14}>
          <span style={{ fontSize: '0.75rem' }}>
            <FieldTimeOutlined></FieldTimeOutlined>
            {durationString}
          </span>
        </Col>
      </Row>
      <Row gutter={16}>
        <Col span={10}>
          <span style={{ fontSize: '0.75rem' }}>
            <QuestionCircleOutlined></QuestionCircleOutlined> {userTaskData.state}
          </span>
        </Col>
        <Col span={14}>
          <span style={{ fontSize: '0.75rem' }}>
            <ClockCircleOutlined></ClockCircleOutlined>
            {endTimeString}
          </span>
        </Col>
      </Row>
=======
      {lines.map((line, index) => (
        <CardInfoLine entries={line} key={index} />
      ))}
>>>>>>> afc9ec62
    </Card>
  );
};

export default UserTaskCard;<|MERGE_RESOLUTION|>--- conflicted
+++ resolved
@@ -1,11 +1,8 @@
 'use client';
+import React, { ReactNode } from 'react';
+import { Card, Col, Progress, Row, Tooltip, Typography } from 'antd';
+import cn from 'classnames';
 
-<<<<<<< HEAD
-import { Card, Col, Progress, Row, Tooltip, Typography } from 'antd';
-=======
-import cn from 'classnames';
-import { Card, Col, Progress, Row } from 'antd';
->>>>>>> afc9ec62
 import {
   UserOutlined,
   CalendarOutlined,
@@ -16,11 +13,8 @@
 } from '@ant-design/icons';
 import { generateDateString } from '@/lib/utils';
 import { transformMilisecondsToDurationValues } from '@/lib/helpers/timeHelper';
-<<<<<<< HEAD
 import { UserTask } from '@/lib/user-task-schema';
-=======
 import styles from './userTaskCard.module.scss';
-import React, { ReactNode } from 'react';
 
 type CardLineEntry = { icon: ReactNode; text: ReactNode };
 const CardInfoLine: React.FC<{ entries: CardLineEntry[] }> = ({ entries }) => {
@@ -38,27 +32,13 @@
     </>
   );
 };
->>>>>>> afc9ec62
 
 const UserTaskCard = ({
   userTaskData,
   clickHandler,
   selected = false,
 }: {
-<<<<<<< HEAD
   userTaskData: UserTask;
-=======
-  userTaskData: {
-    id: string;
-    name: string;
-    state: string;
-    owner?: string;
-    startTime: number;
-    endTime: number;
-    priority: number;
-    progress: number;
-  };
->>>>>>> afc9ec62
   clickHandler?: () => void;
   selected?: boolean;
 }) => {
@@ -98,7 +78,7 @@
       { icon: <QuestionCircleOutlined />, text: userTaskData.state },
       {
         icon: <ClockCircleOutlined />,
-        text: generateDateString(new Date(userTaskData.endTime), true),
+        text: generateDateString(new Date(userTaskData.endTime || 0), true),
       },
     ],
   ] as CardLineEntry[][];
@@ -106,9 +86,8 @@
   return (
     <Card
       title={
-<<<<<<< HEAD
         <>
-          <div style={{ display: 'flex', justifyContent: 'space-between', alignItems: 'center' }}>
+          <div className={styles.UserTaskCardTitle}>
             <span>{userTaskData.name}</span>
             <Progress type="circle" percent={userTaskData.progress} size={30} />
           </div>
@@ -120,12 +99,6 @@
             </Tooltip>
           )}
         </>
-=======
-        <div className={styles.UserTaskCardTitle}>
-          <span>{userTaskData.name}</span>
-          <Progress type="circle" percent={userTaskData.progress} size={30} />
-        </div>
->>>>>>> afc9ec62
       }
       bordered={false}
       className={cn(styles.UserTaskCard, { [styles.selected]: selected })}
@@ -137,51 +110,9 @@
         clickHandler?.();
       }}
     >
-<<<<<<< HEAD
-      <Row gutter={16}>
-        <Col span={10}>
-          <span style={{ fontSize: '0.75rem' }}>
-            <UserOutlined></UserOutlined> {''}
-          </span>
-        </Col>
-        <Col span={14}>
-          <span style={{ fontSize: '0.75rem' }}>
-            <CalendarOutlined></CalendarOutlined>
-            {' ' + generateDateString(new Date(userTaskData.startTime), true)}
-          </span>
-        </Col>
-      </Row>
-      <Row gutter={16}>
-        <Col span={10}>
-          <span style={{ fontSize: '0.75rem' }}>
-            <StarOutlined></StarOutlined> {userTaskData.priority}/10
-          </span>
-        </Col>
-        <Col span={14}>
-          <span style={{ fontSize: '0.75rem' }}>
-            <FieldTimeOutlined></FieldTimeOutlined>
-            {durationString}
-          </span>
-        </Col>
-      </Row>
-      <Row gutter={16}>
-        <Col span={10}>
-          <span style={{ fontSize: '0.75rem' }}>
-            <QuestionCircleOutlined></QuestionCircleOutlined> {userTaskData.state}
-          </span>
-        </Col>
-        <Col span={14}>
-          <span style={{ fontSize: '0.75rem' }}>
-            <ClockCircleOutlined></ClockCircleOutlined>
-            {endTimeString}
-          </span>
-        </Col>
-      </Row>
-=======
       {lines.map((line, index) => (
         <CardInfoLine entries={line} key={index} />
       ))}
->>>>>>> afc9ec62
     </Card>
   );
 };
