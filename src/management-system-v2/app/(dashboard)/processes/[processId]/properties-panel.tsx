'use client';

import { getFillColor, getStrokeColor } from 'bpmn-js/lib/draw/BpmnRenderUtil';
import type { ElementLike } from 'diagram-js/lib/core/Types';
import useModelerStateStore from './use-modeler-state-store';
import React, { FocusEvent, useEffect, useMemo, useRef, useState } from 'react';
<<<<<<< HEAD

import { Input, ColorPicker, Space, Grid, Drawer, Divider } from 'antd';

import { EuroCircleOutlined, ClockCircleOutlined, CloseOutlined } from '@ant-design/icons';
=======
import { Input, ColorPicker, Space, Image } from 'antd';
import { EuroCircleOutlined, ClockCircleOutlined } from '@ant-design/icons';
>>>>>>> 61c30a23
import {
  getMetaDataFromElement,
  getMilestonesFromElement,
  setProceedElement,
} from '@proceed/bpmn-helper';
import CustomPropertySection from './custom-property-section';
import MilestoneSelectionSection from './milestone-selection-section';
import ResizableElement, { ResizableElementRefType } from '@/components/ResizableElement';
import CollapsibleCard from '@/components/collapsible-card';
import DescriptionSection from '@/components/description-section';
import ImageSelection from '@/components/image-selection';

type PropertiesPanelContentProperties = {
  selectedElement: ElementLike;
};

const PropertiesPanelContent: React.FC<PropertiesPanelContentProperties> = ({
  selectedElement,
}) => {
  const [name, setName] = useState('');
  const [costsPlanned, setCostsPlanned] = useState('');
  const [timePlannedDuration, setTimePlannedDuration] = useState('');

  const colorPickerPresets = [
    {
      label: 'Recommended',
      colors: [
        '#000000',
        '#000000E0',
        '#000000A6',
        '#00000073',
        '#00000040',
        '#00000026',
        '#0000001A',
        '#00000012',
        '#0000000A',
        '#00000005',
        '#F5222D',
        '#FA8C16',
        '#FADB14',
        '#8BBB11',
        '#52C41A',
        '#13A8A8',
        '#1677FF',
        '#2F54EB',
        '#722ED1',
        '#EB2F96',
        '#F5222D4D',
        '#FA8C164D',
        '#FADB144D',
        '#8BBB114D',
        '#52C41A4D',
        '#13A8A84D',
        '#1677FF4D',
        '#2F54EB4D',
        '#722ED14D',
        '#EB2F964D',
      ],
    },
    {
      label: 'Recent',
      colors: [],
    },
  ];

  // deep comparison of extentionElements object to track changes in array
  const metaData = useMemo(() => {
    return getMetaDataFromElement(selectedElement.businessObject);
  }, [JSON.stringify(selectedElement.businessObject.extensionElements)]);
  // deep comparison of extentionElements object to track changes in array
  const milestones = useMemo(() => {
    return getMilestonesFromElement(selectedElement.businessObject);
  }, [JSON.stringify(selectedElement.businessObject.extensionElements)]);

  useEffect(() => {
    if (selectedElement) {
      setName(selectedElement.businessObject.name);
    }
  }, [selectedElement]);

  useEffect(() => {
    setCostsPlanned(metaData.costsPlanned);
    setTimePlannedDuration(metaData.timePlannedDuration);
  }, [metaData]);

  const backgroundColor = useMemo(() => {
    return getFillColor(selectedElement, '#FFFFFFFF');
  }, [selectedElement]);

  const strokeColor = useMemo(() => {
    return getStrokeColor(selectedElement, '#000000FF');
  }, [selectedElement]);

  const handleNameChange = (event: FocusEvent<HTMLInputElement>) => {
    const modeling = modeler!.getModeling();
    modeling.updateProperties(selectedElement as any, { name: event.target.value });
    setName('');
  };

  const updateBackgroundColor = (backgroundColor: string) => {
    const modeling = modeler!.getModeling();
    modeling.setColor(selectedElement as any, {
      fill: backgroundColor,
    });
  };
  const updateStrokeColor = (frameColor: string) => {
    const modeling = modeler!.getModeling();
    modeling.setColor(selectedElement as any, {
      stroke: frameColor,
    });
  };

  const updateMetaData = (name: string, value: any) => {
    const modeling = modeler!.getModeling();

    if (name === 'property') {
      setProceedElement(selectedElement.businessObject, name, value.value, value.attributes);
    } else {
      setProceedElement(selectedElement.businessObject, name, value ? value : null);
    }
    modeling.updateProperties(selectedElement as any, {
      extensionElements: selectedElement.businessObject.extensionElements,
    });
  };

<<<<<<< HEAD
  const modeler = useModelerStateStore((state) => state.modeler);
  return (
    <Space
      direction="vertical"
      size="large"
      style={{ width: '100%', fontSize: '0.75rem' }}
      className="properties-panel"
    >
      <Space direction="vertical" style={{ width: '100%' }}>
        <Divider style={{ fontSize: '0.85rem' }}>General</Divider>
        <Input
          style={{ fontSize: '0.85rem' }}
          addonBefore="Name"
          placeholder={selectedElement.businessObject.name}
          value={name}
          // onChange={(e) => setName(e.target.value)}
          onBlur={handleNameChange}
          disabled={selectedElement.type === 'bpmn:Process'}
        />
=======
  const updateDescription = (text: string) => {
    const modeling = modeler!.getModeling();
    const bpmnFactory = modeler!.getFactory();
>>>>>>> 61c30a23

        <Input addonBefore="Type" placeholder={selectedElement.type} disabled />

        <div
          style={{
            width: '75%',
            display: 'flex',
            justifyContent: 'center',
            margin: 'auto',
            marginTop: '1rem',
          }}
        >
          <ImageSelection metaData={metaData}></ImageSelection>
        </div>
      </Space>

      <DescriptionSection
        description={
          (selectedElement.businessObject.documentation &&
            selectedElement.businessObject.documentation[0]?.text) ||
          ''
        }
        selectedElement={selectedElement}
      ></DescriptionSection>

      <MilestoneSelectionSection
        milestones={milestones}
        selectedElement={selectedElement}
      ></MilestoneSelectionSection>

      <Space direction="vertical" style={{ width: '100%' }}>
        <Divider style={{ fontSize: '0.85rem' }}>Properties</Divider>
        <Input
          addonBefore={<EuroCircleOutlined className="clock-icon" />}
          placeholder="Planned Cost"
          value={costsPlanned}
          onChange={(event) => {
            setCostsPlanned(event.target.value);
          }}
          onBlur={() => {
            updateMetaData('costsPlanned', costsPlanned);
          }}
        />
        <Input
          addonBefore={<ClockCircleOutlined className="clock-icon" />}
          placeholder="Planned Duration"
          value={timePlannedDuration}
          onChange={(event) => {
            setTimePlannedDuration(event.target.value);
          }}
          onBlur={() => {
            updateMetaData('timePlannedDuration', timePlannedDuration);
          }}
        />
      </Space>

      <CustomPropertySection
        metaData={metaData}
        onChange={(name, value) => {
          updateMetaData('property', { value: value, attributes: { name } });
        }}
      ></CustomPropertySection>

      {selectedElement.type !== 'bpmn:Process' && (
        <Space direction="vertical" style={{ width: '100%' }}>
          <Divider style={{ fontSize: '0.85rem' }}>Colors</Divider>
          <Space>
            <ColorPicker
              size="small"
              presets={colorPickerPresets}
              value={backgroundColor}
              onChange={(_, hex) => updateBackgroundColor(hex)}
            />
            <span>Background Colour</span>
          </Space>
          <Space>
            <ColorPicker
              size="small"
              presets={colorPickerPresets}
              value={strokeColor}
              onChange={(_, hex) => updateStrokeColor(hex)}
            />
            <span>Stroke Colour</span>
          </Space>
        </Space>
      )}
    </Space>
  );
};

type PropertiesPanelProperties = {
  selectedElement: ElementLike;
  isOpen: boolean;
  close: () => void;
};

const PropertiesPanel: React.FC<PropertiesPanelProperties> = ({
  selectedElement,
  isOpen,
  close,
}) => {
  const [showInfo, setShowInfo] = useState(true);

  const breakpoint = Grid.useBreakpoint();

  const resizableElementRef = useRef<ResizableElementRefType>(null);
  return breakpoint.md ? (
    <ResizableElement
      initialWidth={450}
      minWidth={450}
      maxWidth={600}
      style={{
        // BPMN.io Symbol with 23 px height + 15 px offset to bottom (=> 38 px), Footer with 70px and Header with 64px, Padding of Toolbar 12px (=> Total 184px)
        height: 'calc(100vh - 190px)',
      }}
      ref={resizableElementRef}
    >
      <CollapsibleCard
        show={showInfo}
        onCollapse={() => {
          //  set width of parent component (resizable element) to 40 which is the desired with of the collapsed card
          if (resizableElementRef.current) {
            if (showInfo) {
              resizableElementRef.current({ width: 40, minWidth: 40, maxWidth: 40 });
            } else {
              resizableElementRef.current({ width: 450, minWidth: 450, maxWidth: 600 });
            }
          }
          setShowInfo(!showInfo);
        }}
        title="Properties"
        collapsedWidth="40px"
      >
        <PropertiesPanelContent selectedElement={selectedElement}></PropertiesPanelContent>
      </CollapsibleCard>
    </ResizableElement>
  ) : (
    <Drawer
      open={isOpen}
      width={'100vw'}
      closeIcon={false}
      title={
        <div style={{ display: 'flex', justifyContent: 'space-between' }}>
          <span>Properties</span>
          <CloseOutlined
            onClick={() => {
              close();
            }}
          ></CloseOutlined>
        </div>
      }
    >
      <PropertiesPanelContent selectedElement={selectedElement}></PropertiesPanelContent>
    </Drawer>
  );
};

export default PropertiesPanel;<|MERGE_RESOLUTION|>--- conflicted
+++ resolved
@@ -4,15 +4,10 @@
 import type { ElementLike } from 'diagram-js/lib/core/Types';
 import useModelerStateStore from './use-modeler-state-store';
 import React, { FocusEvent, useEffect, useMemo, useRef, useState } from 'react';
-<<<<<<< HEAD
 
 import { Input, ColorPicker, Space, Grid, Drawer, Divider } from 'antd';
 
 import { EuroCircleOutlined, ClockCircleOutlined, CloseOutlined } from '@ant-design/icons';
-=======
-import { Input, ColorPicker, Space, Image } from 'antd';
-import { EuroCircleOutlined, ClockCircleOutlined } from '@ant-design/icons';
->>>>>>> 61c30a23
 import {
   getMetaDataFromElement,
   getMilestonesFromElement,
@@ -22,7 +17,7 @@
 import MilestoneSelectionSection from './milestone-selection-section';
 import ResizableElement, { ResizableElementRefType } from '@/components/ResizableElement';
 import CollapsibleCard from '@/components/collapsible-card';
-import DescriptionSection from '@/components/description-section';
+import DescriptionSection from '@/app/(dashboard)/processes/[processId]/description-section';
 import ImageSelection from '@/components/image-selection';
 
 type PropertiesPanelContentProperties = {
@@ -138,7 +133,6 @@
     });
   };
 
-<<<<<<< HEAD
   const modeler = useModelerStateStore((state) => state.modeler);
   return (
     <Space
@@ -158,11 +152,6 @@
           onBlur={handleNameChange}
           disabled={selectedElement.type === 'bpmn:Process'}
         />
-=======
-  const updateDescription = (text: string) => {
-    const modeling = modeler!.getModeling();
-    const bpmnFactory = modeler!.getFactory();
->>>>>>> 61c30a23
 
         <Input addonBefore="Type" placeholder={selectedElement.type} disabled />
 
