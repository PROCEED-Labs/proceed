{
  "name": "proceed-v2",
  "version": "0.1.0",
  "private": true,
  "scripts": {
    "dev": "next dev",
    "build": "cross-env NEXT_TELEMETRY_DISABLED=1 next build",
    "docker:build": "docker build -t proceed .",
    "docker:run": "docker run -p 33081:33081 -v ${PWD}/volume:/app/volume --env-file .env.development proceed",
    "start": "next start",
    "lint": "next lint",
    "predev": "ts-node --project ./tsconfig.node.json ./scripts/genAntdCss.tsx",
    "prebuild": "cross-env NODE_ENV=production ts-node --project ./tsconfig.node.json ./scripts/genAntdCss.tsx",
    "test:unit": "jest"
  },
  "prettier": {
    "singleQuote": true
  },
  "dependencies": {
    "@casl/ability": "6.7.1",
    "@craftjs/core": "^0.2.6",
    "@dnd-kit/core": "6.1.0",
    "@dnd-kit/modifiers": "7.0.0",
    "@monaco-editor/react": "4.6.0",
    "@proceed/bpmn-helper": "1.0.0",
    "@react-email/components": "^0.0.15",
    "@tanstack/react-query": "5.29.2",
    "@toast-ui/react-editor": "3.2.3",
    "@types/jsonwebtoken": "^9.0.6",
    "antd": "5.16.2",
    "bcryptjs": "^2.4.3",
    "bpmn-js": "17.2.1",
    "bpmn-js-differ": "2.0.2",
    "classnames": "2.5.1",
    "conf": "6.2.4",
    "env-paths": "^2.2.0",
    "file-type": "19.0.0",
    "fs-extra": "^10.1.0",
    "fuse.js": "7.0.0",
    "immer": "10.0.4",
    "js-md5": "^0.7.3",
    "jsonwebtoken": "^8.5.1",
    "jspdf": "2.5.1",
    "jszip": "3.10.1",
    "lru-cache": "^10.1.0",
    "monaco-editor": "0.47.0",
    "next": "14.2.3",
    "next-auth": "4.24.7",
    "nodemailer": "6.9.13",
    "openapi-fetch": "0.8.2",
    "react": "18.2.0",
    "react-dom": "18.2.0",
    "react-frame-component": "^5.2.6",
    "react-icons": "5.1.0",
    "server-only": "0.0.1",
    "svg2pdf.js": "2.2.3",
    "uuid": "9.0.1",
    "winston": "^3.3.3",
    "yup": "^0.32.9",
    "zod": "3.22.4",
<<<<<<< HEAD
    "zustand": "4.5.2"
=======
    "zustand": "4.5.2",
    "react-icons": "5.1.0",
    "nodemailer": "6.9.13",
    "@dnd-kit/core": "6.1.0",
    "@dnd-kit/modifiers": "7.0.0",
    "@react-email/components": "^0.0.15",
    "libphonenumber-js": "^1.11.1"
>>>>>>> da36632d
  },
  "devDependencies": {
    "@tanstack/eslint-plugin-query": "5.28.11",
    "@tanstack/react-query-devtools": "5.29.2",
    "@types/node": "20.12.7",
    "@types/react": "18.2.77",
    "@types/react-dom": "18.2.25",
    "@types/uuid": "9.0.8",
    "cross-env": "7.0.3",
    "eslint": "9.0.0",
    "eslint-config-next": "14.2.3",
    "eslint-config-prettier": "9.1.0",
    "openapi-typescript": "6.7.4",
    "prettier": "3.2.5",
    "sass": "1.75.0",
    "ts-node": "10.9.2",
    "typescript": "5.4.5"
  }
}<|MERGE_RESOLUTION|>--- conflicted
+++ resolved
@@ -42,6 +42,7 @@
     "jsonwebtoken": "^8.5.1",
     "jspdf": "2.5.1",
     "jszip": "3.10.1",
+    "libphonenumber-js": "^1.11.1",
     "lru-cache": "^10.1.0",
     "monaco-editor": "0.47.0",
     "next": "14.2.3",
@@ -58,17 +59,7 @@
     "winston": "^3.3.3",
     "yup": "^0.32.9",
     "zod": "3.22.4",
-<<<<<<< HEAD
     "zustand": "4.5.2"
-=======
-    "zustand": "4.5.2",
-    "react-icons": "5.1.0",
-    "nodemailer": "6.9.13",
-    "@dnd-kit/core": "6.1.0",
-    "@dnd-kit/modifiers": "7.0.0",
-    "@react-email/components": "^0.0.15",
-    "libphonenumber-js": "^1.11.1"
->>>>>>> da36632d
   },
   "devDependencies": {
     "@tanstack/eslint-plugin-query": "5.28.11",
