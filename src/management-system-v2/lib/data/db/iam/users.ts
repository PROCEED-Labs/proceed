import { v4 } from 'uuid';
import {
  User,
  UserSchema,
  OauthAccountSchema,
  OauthAccount,
  AuthenticatedUser,
  AuthenticatedUserSchema,
} from '../../user-schema';
import { addEnvironment } from './environments';
import { OptionalKeys } from '@/lib/typescript-utils.js';
import { getUserOrganizationEnvironments } from './memberships';
import { getRoleMappingByUserId } from './role-mappings';
import { addSystemAdmin, getSystemAdmins } from './system-admins';
import db from '@/lib/data/db';
import { Prisma, PasswordAccount } from '@prisma/client';
import { UserFacingError } from '@/lib/user-error';
import { env } from '@/lib/ms-config/env-vars';

export async function getUsers(page: number = 1, pageSize: number = 10) {
  // TODO ability check
  const skip = (page - 1) * pageSize;
  const users = (await db.user.findMany({
    skip,
    take: pageSize,
  })) as User[];

  const totalUsers = await db.user.count();
  const totalPages = Math.ceil(totalUsers / pageSize);

  return {
    users,
    pagination: {
      currentPage: page,
      pageSize,
      totalUsers,
      totalPages,
    },
  };
}

export async function getUserById(
  id: string,
  opts?: { throwIfNotFound?: boolean },
  tx?: Prisma.TransactionClient,
) {
  const dbMutator = tx || db;

  const user = await dbMutator.user.findUnique({ where: { id: id } });

  if (!user && opts && opts.throwIfNotFound) throw new Error('User not found');

  return user as User;
}

export async function getUserByEmail(email: string, opts?: { throwIfNotFound?: boolean }) {
  const user = await db.user.findUnique({ where: { email: email } });

  if (!user && opts?.throwIfNotFound) throw new Error('User not found');

  return user as User;
}

export async function getUserByUsername(username: string, opts?: { throwIfNotFound?: boolean }) {
  const user = await db.user.findUnique({ where: { username } });

  if (!user && opts?.throwIfNotFound) throw new Error('User not found');

  return user as User;
}

export async function addUser(
  inputUser: OptionalKeys<User, 'id'>,
  tx?: Prisma.TransactionClient,
): Promise<User> {
  if (!tx) {
    return await db.$transaction(async (trx: Prisma.TransactionClient) => addUser(inputUser, trx));
  }

  const user = UserSchema.parse(inputUser);

  if (!user.isGuest) {
    const checks = [];
    if (user.username) checks.push(getUserByUsername(user.username));
    if (user.email) checks.push(getUserByEmail(user.email));

    const res = await Promise.all(checks);

    if (res.some((user) => !!user))
      throw new Error('User with this email or username already exists');
  }

  if (!user.id) user.id = v4();

  try {
    const userExists = await tx.user.findUnique({ where: { id: user.id } });
    if (userExists) throw new Error('User already exists');

    await tx.user.create({
      data: {
        ...user,
        isGuest: user.isGuest,
      },
    });

    if (env.PROCEED_PUBLIC_IAM_PERSONAL_SPACES_ACTIVE)
      await addEnvironment({ ownerId: user.id!, isOrganization: false }, undefined, tx);

    if ((await getSystemAdmins()).length === 0 && !user.isGuest)
      await addSystemAdmin(
        {
          role: 'admin',
          userId: user.id!,
        },
        tx,
      );

    if (user.isGuest) {
      await tx.guestSignin.create({
        data: {
          userId: user.id!,
        },
      });
    }
  } catch (error) {
    console.error('Error adding new user: ', error);
  }

  return user as User;
}

export class UserHasToDeleteOrganizationsError extends Error {
  conflictingOrgs: string[];

  constructor(conflictingOrgs: string[], message?: string) {
    super(message ?? 'User has to delete organizations before being deleted');
    this.name = 'UserHasToDeleteOrganizationsError';
    this.conflictingOrgs = conflictingOrgs;
  }
}

export async function deleteUser(userId: string, tx?: Prisma.TransactionClient): Promise<User> {
  // if no tx, start own transaction
  if (!tx) {
    return await db.$transaction(async (trx: Prisma.TransactionClient) => {
      return await deleteUser(userId, trx);
    });
  }

  const dbMutator = tx;
  const user = await db.user.findUnique({ where: { id: userId } });
  if (!user) throw new Error("User doesn't exist");

  const userOrganizations = await getUserOrganizationEnvironments(userId);
  const orgsWithNoNextAdmin: string[] = [];
  for (const environmentId of userOrganizations) {
    const userRoles = await getRoleMappingByUserId(userId, environmentId);

    if (!userRoles.find((role) => role.roleName === '@admin')) continue;

    const adminRole = await db.role.findFirst({
      where: { name: '@admin', environmentId: environmentId },
      include: { members: true },
    });
    if (!adminRole)
      throw new Error(`Consistency error: admin role of environment ${environmentId} not found`);

    if (adminRole.members.length === 1) {
      orgsWithNoNextAdmin.push(environmentId);
    } else {
      /* make the next available admin the owner of the organization, because once the user is deleted,
      the space that the user owns will be deleted: ON DELETE CASCADE */
      await dbMutator.space.update({
        where: { id: environmentId },
        data: { ownerId: adminRole.members.find((member) => member.userId !== userId)?.userId },
      });
    }
  }

  if (orgsWithNoNextAdmin.length > 0)
    throw new UserHasToDeleteOrganizationsError(orgsWithNoNextAdmin);

  if (user.isGuest) {
    await dbMutator.guestSignin.delete({ where: { userId: userId } });
  }

  await dbMutator.user.delete({ where: { id: userId } });

  return user as User;
}

export async function updateUser(
  userId: string,
  inputUser: Partial<AuthenticatedUser>,
  tx?: Prisma.TransactionClient,
) {
  const dbMutator = tx || db;
  const user = await getUserById(userId, { throwIfNotFound: true });
  const isGoingToBeGuest = inputUser.isGuest !== undefined ? inputUser.isGuest : user?.isGuest;
  let updatedUser: Prisma.UserUpdateInput;
  if (isGoingToBeGuest) {
    if (inputUser.username || inputUser.lastName || inputUser.firstName || inputUser.email) {
      throw new Error('Guest users cannot update their user data');
    }
    updatedUser = { isGuest: true };
  } else {
    const newUserData = AuthenticatedUserSchema.partial().parse(inputUser);

    if (newUserData.email) {
      const existingUser = await db.user.findUnique({ where: { email: newUserData.email } });

      if (existingUser && existingUser.id !== userId)
        throw new UserFacingError('User with this email or username already exists');
    }

    if (newUserData.username) {
      const existingUser = await db.user.findUnique({ where: { username: newUserData.username } });

      if (existingUser && existingUser.id !== userId)
        throw new UserFacingError('The username is already taken');
    }

    updatedUser = { ...user, ...newUserData };
  }

  const updatedUserFromDB = await dbMutator.user.update({
    where: { id: userId },
    data: updatedUser,
  });

  return updatedUserFromDB;
}

export async function addOauthAccount(accountInput: Omit<OauthAccount, 'id'>) {
  const newAccount = OauthAccountSchema.parse(accountInput);

  const user = await getUserById(newAccount.userId);
  if (!user) throw new Error('User not found');
  if (user.isGuest) throw new Error('Guest users cannot have oauth accounts');

  const id = v4();

  const account = { ...newAccount, id };

  await db.oauthAccount.create({ data: account });

  return account;
}

export async function deleteOauthAccount(id: string) {
  await db.oauthAccount.delete({
    where: {
      id: id,
    },
  });
}
export async function getOauthAccountByProviderId(provider: string, providerAccountId: string) {
  return await db.oauthAccount.findUnique({
    where: {
      provider: provider,
      providerAccountId: providerAccountId,
    },
  });
}

export async function updateGuestUserLastSigninTime(
  userId: string,
  date: Date,
  tx?: Prisma.TransactionClient,
) {
  const dbMutator = tx || db;
  const user = await getUserById(userId, { throwIfNotFound: true });
  if (!user.isGuest) throw new Error('User is not a guest user');

  return await dbMutator.guestSignin.update({
    where: { userId: userId },
    data: { lastSigninAt: date },
  });
}

export async function deleteInactiveGuestUsers(
  inactiveTimeInMS: number,
  tx?: Prisma.TransactionClient,
): Promise<{ count: number }> {
  // if no tx, start own transaction
  if (!tx) {
    return await db.$transaction(async (trx: Prisma.TransactionClient) => {
      return await deleteInactiveGuestUsers(inactiveTimeInMS, trx);
    });
  }

  const cutoff = new Date(Date.now() - inactiveTimeInMS);
  const staleSignins = await tx.guestSignin.findMany({
    where: {
      lastSigninAt: { lt: cutoff },
    },
    select: { userId: true },
  });
  if (staleSignins.length === 0) return { count: 0 };

  const userIds = staleSignins.map((s) => s.userId);

  await tx.guestSignin.deleteMany({
    where: {
      lastSigninAt: { lt: cutoff },
    },
  });

  return await tx.user.deleteMany({
    where: {
      id: { in: userIds },
      isGuest: true,
    },
  });
}

/** Note: make sure to save a salted hash of the password */
export async function setUserPassword(
  userId: string,
  passwordHash: string,
  tx?: Prisma.TransactionClient,
  isTemporaryPassword: boolean = false,
) {
  const dbMutator = tx || db;

  const user = await dbMutator.user.findUnique({
    where: { id: userId },
    include: { passwordAccount: true },
  });
  if (!user) throw new Error('User not found');

  if (user.passwordAccount) {
    await dbMutator.passwordAccount.update({
      where: { userId },
<<<<<<< HEAD
      data: { password, isTemporaryPassword },
    });
  } else {
    await dbMutator.passwordAccount.create({
      data: { userId, password, isTemporaryPassword },
=======
      data: { password: passwordHash, isTemporaryPassword },
    });
  } else {
    await dbMutator.passwordAccount.create({
      data: { userId, password: passwordHash, isTemporaryPassword },
>>>>>>> 50ca11e1
    });
  }
}

export async function getUserPassword(userId: string, tx?: Prisma.TransactionClient) {
  const dbMutator = tx || db;

  return await dbMutator.passwordAccount.findUnique({
    where: { userId },
  });
}

/** returns null if the user exists but has no password */
export async function getUserAndPasswordByUsername(
  username: string,
  tx?: Prisma.TransactionClient,
) {
  const dbMutator = tx || db;

  const userAndPassword = await dbMutator.user.findUnique({
    where: { username },
    include: { passwordAccount: true },
  });

  if (!userAndPassword) return null;
  if (!userAndPassword.passwordAccount) return null;
  return userAndPassword as typeof userAndPassword & { passwordAccount: PasswordAccount };
}<|MERGE_RESOLUTION|>--- conflicted
+++ resolved
@@ -332,19 +332,11 @@
   if (user.passwordAccount) {
     await dbMutator.passwordAccount.update({
       where: { userId },
-<<<<<<< HEAD
-      data: { password, isTemporaryPassword },
-    });
-  } else {
-    await dbMutator.passwordAccount.create({
-      data: { userId, password, isTemporaryPassword },
-=======
       data: { password: passwordHash, isTemporaryPassword },
     });
   } else {
     await dbMutator.passwordAccount.create({
       data: { userId, password: passwordHash, isTemporaryPassword },
->>>>>>> 50ca11e1
     });
   }
 }
