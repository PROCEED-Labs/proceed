--- conflicted
+++ resolved
@@ -92,8 +92,8 @@
           {children}
         </AntLayout.Content>
       </AntLayout>
-
-<<<<<<< HEAD
+      {headerLeft || <div className={styles.Title}>{title}</div>}
+      {headerCenter || null}
       <Drawer
         title={
           loggedIn ? (
@@ -106,21 +106,6 @@
                       session.data?.user.lastName.slice(0, 1)}
                 </Avatar>
               </Tooltip>
-            </>
-=======
-          {headerLeft || <div className={styles.Title}>{title}</div>}
-          {headerCenter || null}
-          {breakpoint.xs ? (
-            // Hamburger menu for mobile view
-            <div>
-              <Button
-                className={styles.Hamburger}
-                type="text"
-                style={{ marginTop: '20px', marginLeft: '15px' }}
-                icon={<MenuOutlined style={{ fontSize: '170%' }} />}
-              />
-            </div>
->>>>>>> 8d558f7a
           ) : (
             <>
               <Button type="text" onClick={() => signIn()}>
