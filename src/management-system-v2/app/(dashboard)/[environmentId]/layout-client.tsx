--- conflicted
+++ resolved
@@ -87,7 +87,6 @@
 
   let layoutMenuItems = _layoutMenuItems;
 
-<<<<<<< HEAD
   if (envVars.PROCEED_PUBLIC_IAM_ACTIVE) {
     const personal: MenuProps['items'] = [
       {
@@ -141,8 +140,6 @@
     layoutMenuItems = [...layoutMenuItems, home];
   }
 
-=======
->>>>>>> f460d56f
   if (breakpoint.xs) {
     layoutMenuItems = layoutMenuItems.filter(
       (item) => !(item && 'type' in item && item.type === 'divider'),
