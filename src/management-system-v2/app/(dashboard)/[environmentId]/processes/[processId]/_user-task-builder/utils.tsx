import { Editor, Frame } from '@craftjs/core';
import React from 'react';
import ReactDOMServer from 'react-dom/server';

import * as Elements from './elements';
<<<<<<< HEAD
import BuilderContext from './BuilderContext';
=======
import { QueryClient, QueryClientProvider } from '@tanstack/react-query';
>>>>>>> c5242ce6

const styles = `
body {
  font-size: 16px;
  line-height: 1.5;
  font-family: Verdana, Arial, Helvetica, sans-serif;
}

.user-task-form-column {
  flex: 1 0 0;
  box-sizing: border-box;
  height: fit-content;
  border: 2px solid rgba(0,0,0,0);
  padding: 0 10px;
}

@media only screen and (max-width: 600px) {
  .user-task-form-column {
    flex: 0 0 100%;
  }
}

.user-task-form-row {
  box-sizing: border-box;
  width: 100%;
  padding: 5px;
  margin: 5px 0;
  display: flex;
  flex-wrap: wrap;
}

.user-task-form-container {
  min-height: 100%;
  border-radius: 8px;
}

.user-task-form-input {
  width: 100%;
}

.user-task-form-input > div {
  max-width: 100%;
  padding-bottom: 0.5rem;
  margin: 0;
  font-size: 1rem;
}

.user-task-form-input label span {
  white-space: nowrap !important;
}

.user-task-form-input input {
  box-sizing: border-box;
  width: 100%;
  height: fit-content;
  border: 1px solid #d9d9d9;
  padding: 4px 11px;
  font-size: 0.875em;
  line-height: 1.5714;
  border-radius: 0.375rem;
}

.user-task-form-table {
  text-align: left;
  width: 100%;
  border: 1px solid lightgrey;
  border-collapse: collapse;
  border-radius: 0.5rem 0.5rem 0 0;
}

.user-task-form-table .user-task-form-table-cell {
  padding: 0.75rem 0.5rem;
  border: 1px solid lightgrey;
  position: relative;
  font-weight: normal;
}

.user-task-form-input-group {
  position: relative;
  width: fit-content;
}

.user-task-form-input-group label, .user-task-form-input-group input {
  cursor: pointer;
}

.user-task-form-input-group-member {
  display: flex;
  align-items: center;
}

.user-task-form-input-group input[type="radio"] {
  width: 16px;
  height: 16px;
  margin: 3px 3px 6px 0;
}

.user-task-form-input-group input[type="checkbox"] {
  width: 16px;
  height: 16px;
  margin: 3px 3px 6px 0;
}

.user-task-form-image {
  width: 100%;
  display: flex;
  justify-content: center;
}

.user-task-form-image img {
  max-width: 100%;
}

p, h1, h2, h3, h4, h5, th, td {
  cursor: default;
}

.text-style-bold {
  font-weight: 700;
}

.text-style-italic {
  font-style: italic;
}

.text-style-underline {
  text-decoration: underline;
}

.text-style-paragraph {
  margin: 0;
}

.text-style-heading {
  font-weight: normal;
}

.text-style-link {
  text-decoration: none;
}

`;

export function toHtml(json: string) {
  const queryClient = new QueryClient();
  const markup = ReactDOMServer.renderToStaticMarkup(
<<<<<<< HEAD
    <BuilderContext.Provider value={{ editingEnabled: false }}>
      <Editor
        resolver={{
          ...Elements,
        }}
      >
        <Frame data={json} />
      </Editor>
    </BuilderContext.Provider>,
=======
    <Editor
      enabled={false}
      resolver={{
        ...Elements,
      }}
    >
      <QueryClientProvider client={queryClient}>
        <Frame data={json} />
      </QueryClientProvider>
    </Editor>,
>>>>>>> c5242ce6
  );

  return `
  <!DOCTYPE html>
<html>
  <head>
    <style>
      ${styles}
    </style>
  </head>
  <body>
    ${markup}
  </body>
</html>
  `;
}

export const iframeDocument = `
<!DOCTYPE html>
<html>
  <head>
    <style>
      html, body, #mountHere, .frame-content {
        height: 100%;
        width: 100%;
        overflow-x: hidden;
      }

      body {
        margin: 0;
      }

      .frame-content > div {
        box-sizing: border-box;
        padding: 0 10px;
      }

      .user-task-form-column {
        position: relative;
      }

      .user-task-form-container svg {
        height: 50px;
      }

      .user-task-form-image {
        position: relative;
      }

      .user-task-form-image > div {
        position: absolute;
        background-color: rgba(0, 0, 0, 0.5);
        width: 100%;
        height: 100%;
        display: flex;
        justify-content: center;
        align-items: center;
      }

      .user-task-form-image > div > span {
        margin: 0 10px;
        cursor: pointer;
        color: white;
      }

      .overlay-mask {
        display: flex;
        justify-content: center;
        align-items: center;
        width: 100%;
        height: 100%;
        color: white;
        position: absolute;
        top: 0;
        left: 0;
        z-index: 10;
        background-color: rgba(0,0,0,0.5);
      }

      .overlay-control-icon {
        margin: 0 3px;
      }

      .overlay-control-icon > span {
        display: block;
        height: 16px;
      }

      .overlay-control-icon svg {
        height: fit-content;
      }

      .target-sub-element {
        background-color: rgba(255,255,0,0.33);
      }

      .sub-element-add-preview {
        background-color: rgba(0,255,0,0.33);
      }

      .sub-element-remove-preview {
        background-color: rgba(255,0,0,0.33);
      }

      ${styles}
    </style>
  </head>
  <body>
    <div id="mountHere">
    </div>
  </body>
</html>
`;

export const defaultForm = `
{
  "ROOT": {
    "type": { "resolvedName": "Container" },
    "isCanvas": true,
    "props": {
      "padding": 10,
      "background": "#fff",
      "borderThickness": 0,
      "borderColor": "#d3d3d3"
    },
    "displayName": "Container",
    "custom": {},
    "hidden": false,
    "nodes": [],
    "linkedNodes": {}
  }
}
`;<|MERGE_RESOLUTION|>--- conflicted
+++ resolved
@@ -3,11 +3,8 @@
 import ReactDOMServer from 'react-dom/server';
 
 import * as Elements from './elements';
-<<<<<<< HEAD
 import BuilderContext from './BuilderContext';
-=======
 import { QueryClient, QueryClientProvider } from '@tanstack/react-query';
->>>>>>> c5242ce6
 
 const styles = `
 body {
@@ -154,28 +151,18 @@
 export function toHtml(json: string) {
   const queryClient = new QueryClient();
   const markup = ReactDOMServer.renderToStaticMarkup(
-<<<<<<< HEAD
     <BuilderContext.Provider value={{ editingEnabled: false }}>
       <Editor
         resolver={{
           ...Elements,
         }}
       >
-        <Frame data={json} />
+        <QueryClientProvider client={queryClient}>
+          <Frame data={json} />
+        </QueryClientProvider>
       </Editor>
+      ,
     </BuilderContext.Provider>,
-=======
-    <Editor
-      enabled={false}
-      resolver={{
-        ...Elements,
-      }}
-    >
-      <QueryClientProvider client={queryClient}>
-        <Frame data={json} />
-      </QueryClientProvider>
-    </Editor>,
->>>>>>> c5242ce6
   );
 
   return `
