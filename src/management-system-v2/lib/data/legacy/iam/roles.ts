--- conflicted
+++ resolved
@@ -6,13 +6,9 @@
 import { ResourceType, toCaslResource } from '@/lib/ability/caslAbility';
 import { Role, RoleInput, RoleInputSchema } from '../../role-schema';
 import { rulesCacheDeleteAll } from '@/lib/authorization/authorization';
-<<<<<<< HEAD
+import { getFolderById } from '../folders';
 import { enableUseDB } from 'FeatureFlags';
 import db from '@/lib/data';
-=======
-import { getFolderById } from '../folders';
-
->>>>>>> bde3d916
 // @ts-ignore
 let firstInit = !global.roleMetaObjects;
 
