'use client';

import styles from './processes.module.scss';
import {
  ComponentProps,
  Dispatch,
  SetStateAction,
  useEffect,
  useRef,
  useState,
  useTransition,
} from 'react';
import { Space, Button, Tooltip, Grid, App, Drawer, Dropdown, Card, Badge, Spin } from 'antd';
import {
  CopyOutlined,
  EditOutlined,
  ExportOutlined,
  DeleteOutlined,
  UnorderedListOutlined,
  AppstoreOutlined,
  FolderOutlined,
  FileOutlined,
} from '@ant-design/icons';
import IconView from '@/components/process-icon-list';
import ProcessList from '@/components/process-list';
import MetaData from '@/components/process-info-card';
import ProcessExportModal from '@/components/process-export';
import Bar from '@/components/bar';
import ProcessCreationButton from '@/components/process-creation-button';
import { useUserPreferences } from '@/lib/user-preferences';
import { useAbilityStore } from '@/lib/abilityStore';
import useFuzySearch, { ReplaceKeysWithHighlighted } from '@/lib/useFuzySearch';
import { useRouter } from 'next/navigation';
import { copyProcesses, deleteProcesses, updateProcesses } from '@/lib/data/processes';
import ProcessModal from '@/components/process-modal';
import ConfirmationButton from '@/components/confirmation-button';
import ProcessImportButton from '@/components/process-import';
import { ProcessMetadata } from '@/lib/data/process-schema';
import MetaDataContent from '@/components/process-info-card-content';
import { useEnvironment } from '@/components/auth-can';
import { Folder } from '@/lib/data/folder-schema';
import FolderCreationButton from '@/components/folder-creation-button';
import {
  deleteFolder,
  moveIntoFolder,
  updateFolder as updateFolderServer,
} from '@/lib/data/folders';

import AddUserControls from '@/components/add-user-controls';
import { toCaslResource } from '@/lib/ability/caslAbility';
import FolderModal from '@/components/folder-modal';
import { useAddControlCallback } from '@/lib/controls-store';
import useFavouritesStore, { useInitialiseFavourites } from '@/lib/useFavouriteProcesses';
import Ability from '@/lib/ability/abilityHelper';
import ContextMenuArea from './context-menu';
import { DraggableContext } from './draggable-element';
import SelectionActions from '../selection-actions';

export function canDoActionOnResource(
  items: ProcessListProcess[],
  action: Parameters<Ability['can']>[0],
  ability: Ability,
) {
  for (const item of items) {
    const resource = toCaslResource(item.type === 'folder' ? 'Folder' : 'Process', item);
    if (!ability.can(action, resource)) return false;
  }

  return true;
}

// TODO: improve ordering
export type ProcessActions = {
  deleteItems: (items: ProcessListProcess[]) => void;
  copyItem: (items: ProcessListProcess[]) => void;
  editItem: (item: ProcessListProcess) => void;
  moveItems: (...args: Parameters<typeof moveIntoFolder>) => void;
};

type InputItem = ProcessMetadata | (Folder & { type: 'folder' });
export type ProcessListProcess = ReplaceKeysWithHighlighted<InputItem, 'name' | 'description'>;

const Processes = ({
  processes,
  favourites,
  folder,
}: {
  processes: InputItem[];
  favourites?: string[];
  folder: Folder;
}) => {
  if (folder.parentId)
    processes = [
      {
        name: '< Parent Folder >',
        parentId: null,
        type: 'folder',
        id: folder.parentId,
        createdOn: null,
        createdBy: '',
        lastEditedOn: null,
        environmentId: '',
      },
      ...processes,
    ];

  const { message } = App.useApp();
  const breakpoint = Grid.useBreakpoint();
  const ability = useAbilityStore((state) => state.ability);
  const space = useEnvironment();
  const router = useRouter();

  const favs = favourites ?? [];
  useInitialiseFavourites(favs);
  const { removeIfPresent: removeFromFavouriteProcesses } = useFavouritesStore();

  const [selectedRowElements, setSelectedRowElements] = useState<ProcessListProcess[]>([]);
  const selectedRowKeys = selectedRowElements.map((element) => element.id);
<<<<<<< HEAD
  const canDeleteSelected = canDoActionOnResource(selectedRowElements, 'delete', ability);
  const canCreateProcess = ability.can('create', 'Process');
  const canEditSelected = canDoActionOnResource(selectedRowElements, 'update', ability);
=======
  const canDeleteSelected =
    !!selectedRowElements.length && canDeleteItems(selectedRowElements, 'delete', ability);
>>>>>>> 7c78d0dc

  const addPreferences = useUserPreferences.use.addPreferences();
  const iconView = useUserPreferences.use['icon-view-in-process-list']();
  const { open: metaPanelisOpened, width: metaPanelWidth } =
    useUserPreferences.use['process-meta-data']();

  const [openExportModal, setOpenExportModal] = useState(false);
  const [openCopyModal, setOpenCopyModal] = useState(false);
  const [openEditModal, setOpenEditModal] = useState(false);
  const [openDeleteModal, setOpenDeleteModal] = useState(false);

  const [showMobileMetaData, setShowMobileMetaData] = useState(false);
  const [updatingFolder, startUpdatingFolderTransition] = useTransition();
  const [updateFolderModal, setUpdateFolderModal] = useState<Folder | undefined>(undefined);
  const [movingItem, startMovingItemTransition] = useTransition();

  const [copySelection, setCopySelection] = useState<ProcessListProcess[]>([]);

  const { filteredData, setSearchQuery: setSearchTerm } = useFuzySearch({
    data: processes ?? [],
    keys: ['name', 'description'],
    highlightedKeys: ['name', 'description'],
    transformData: (matches) => matches.map((match) => match.item),
  });

  // Folders on top
  filteredData.sort((a, b) => {
    if (a.type === 'folder' && b.type == 'folder') return 0;
    if (a.type === 'folder') return -1;
    if (b.type === 'folder') return 1;

    return 0;
  });

  const selectableElements = useRef(filteredData);
  selectableElements.current = filteredData;

  useAddControlCallback('process-list', 'selectall', (e) => {
    e.preventDefault();
    setSelectedRowElements(selectableElements.current ?? []);
  });

  useAddControlCallback('process-list', 'esc', () => setSelectedRowElements([]));
  useAddControlCallback(
    'process-list',
    'del',
    () => {
      if (canDeleteSelected) {
        setOpenDeleteModal(true);
      }
    },
    { dependencies: [canDeleteSelected] },
  );
  useAddControlCallback(
    'process-list',
    'copy',
    () => {
      setCopySelection(selectedRowElements);
    },
    { dependencies: [selectedRowElements] },
  );

  useAddControlCallback(
    'process-list',
    'paste',
    () => {
      if (copySelection.length) {
        setOpenCopyModal(true);
      }
    },
    { dependencies: [copySelection] },
  );
  useAddControlCallback(
    'process-list',
    'export',
    () => {
      if (selectedRowKeys.length) setOpenExportModal(true);
    },
    { dependencies: [selectedRowKeys.length] },
  );

  function deleteCreateProcessSearchParams() {
    const searchParams = new URLSearchParams(document.location.search);
    if (searchParams.has('createprocess')) {
      searchParams.delete('createprocess');
      router.replace(
        window.location.origin + window.location.pathname + '?' + searchParams.toString(),
      );
    }
  }
  const createProcessButton = (
    <ProcessCreationButton
      wrapperElement="Create Process"
      defaultOpen={
        typeof window !== 'undefined' &&
        new URLSearchParams(document.location.search).has('createprocess')
      }
      modalProps={{
        onCancel: deleteCreateProcessSearchParams,
        onOk: deleteCreateProcessSearchParams,
      }}
    />
  );

  const defaultDropdownItems = [];
  if (ability.can('create', 'Process'))
    defaultDropdownItems.push({
      key: 'create-process',
      label: createProcessButton,
      icon: <FileOutlined />,
    });

  if (ability.can('create', 'Folder'))
    defaultDropdownItems.push({
      key: 'create-folder',
      label: <FolderCreationButton wrapperElement="Create Folder" />,
      icon: <FolderOutlined />,
    });

  const updateFolder: ComponentProps<typeof FolderModal>['onSubmit'] = (values) => {
    if (!values) return;

    startUpdatingFolderTransition(async () => {
      try {
        const response = updateFolderServer(
          { name: values.name, description: values.description },
          updateFolderModal!.id,
        );

        if (response && 'error' in response) throw new Error();

        message.open({ type: 'success', content: 'Folder updated successfully' });
        setUpdateFolderModal(undefined);
        router.refresh();
      } catch (e) {
        message.open({ type: 'error', content: 'Someting went wrong while updating the folder' });
      }
    });
  };

  async function deleteItems(items: ProcessListProcess[]) {
    const promises = [];

    const folderIds = items.filter((item) => item.type === 'folder').map((item) => item.id);
    const folderPromise = folderIds.length > 0 ? deleteFolder(folderIds, space.spaceId) : undefined;
    if (folderPromise) promises.push(folderPromise);

    const processIds = items.filter((item) => item.type !== 'folder').map((item) => item.id);
    const processPromise = deleteProcesses(processIds, space.spaceId);
    if (processPromise) promises.push(processPromise);

    await Promise.allSettled(promises);

    const processesResult = await processPromise;
    const folderResult = await folderPromise;

    if (processesResult && !('error' in processesResult)) {
      removeFromFavouriteProcesses(selectedRowKeys as string[]);
    }

    if (
      (folderResult && 'error' in folderResult) ||
      (processesResult && 'error' in processesResult)
    ) {
      return message.open({
        type: 'error',
        content: 'Something went wrong',
      });
    }

    setSelectedRowElements([]);
    router.refresh();
  }

  function copyItem(items: ProcessListProcess[]) {
    setOpenCopyModal(true);
    setCopySelection(items);
  }

  function editItem(item: ProcessListProcess) {
    if (item.type === 'folder') {
      const folder = processes.find((process) => process.id === item.id) as Folder;
      setUpdateFolderModal(folder);
    } else {
      setOpenEditModal(true);
      setSelectedRowElements([item]);
    }
  }

  const moveItems = (...[items, folderId]: Parameters<typeof moveIntoFolder>) => {
    startMovingItemTransition(async () => {
      try {
        const response = await moveIntoFolder(items, folderId);

        if (response && 'error' in response) throw new Error();

        router.refresh();
      } catch (e) {
        message.open({
          type: 'error',
          content: `Something went wrong`,
        });
      }
    });
  };

  const processActions: ProcessActions = {
    deleteItems,
    copyItem,
    editItem,
    moveItems,
  };

  // Here all the loading states should be ORed together
  const loading = movingItem;

  return (
    <>
      <ContextMenuArea
        processActions={processActions}
        folder={folder}
        suffix={defaultDropdownItems}
      >
        <div
          className={breakpoint.xs ? styles.MobileView : ''}
          style={{ display: 'flex', justifyContent: 'space-between', height: '100%' }}
        >
          {/* 73% for list / icon view, 27% for meta data panel (if active) */}
          <div style={{ flex: '1' }}>
            <Bar
              leftNode={
                <span style={{ display: 'flex', width: '100%', justifyContent: 'space-between' }}>
                  <span style={{ display: 'flex', justifyContent: 'flex-start' }}>
                    {!breakpoint.xs && (
                      <Space>
                        <Dropdown.Button
                          menu={{
                            items: defaultDropdownItems.filter(
                              (item) => item.key !== 'create-process',
                            ),
                          }}
                          type="primary"
                        >
                          {createProcessButton}
                        </Dropdown.Button>
                        <ProcessImportButton type="default">
                          {breakpoint.xl ? 'Import Process' : 'Import'}
                        </ProcessImportButton>
                      </Space>
                    )}

                    <SelectionActions count={selectedRowKeys.length}>
                      {/* Copy */}
                      {canCreateProcess && (
                        <Tooltip placement="top" title={'Copy'}>
                          <Button
                            // className={classNames(styles.ActionButton)}
                            type="text"
                            icon={<CopyOutlined className={styles.Icon} />}
                            onClick={() => {
                              setCopySelection(selectedRowElements);
                              setOpenCopyModal(true);
                            }}
                          />
                        </Tooltip>
                      )}
                      {/* Export */}
                      <Tooltip placement="top" title={'Export'}>
                        <Button
                          type="text"
                          onClick={() => {
                            setOpenExportModal(true);
                          }}
                          icon={<ExportOutlined className={styles.Icon} />}
                        ></Button>
                      </Tooltip>
                      {/* Edit (only if one selected) */}
                      {selectedRowKeys.length === 1 && canEditSelected && (
                        <Tooltip placement="top" title={'Edit'}>
                          <Button
                            // className={classNames(styles.ActionButton)}
                            type="text"
                            icon={<EditOutlined className={styles.Icon} />}
                            onClick={() => {
                              editItem(selectedRowElements[0]);
                            }}
                          />
                        </Tooltip>
                      )}
                      {/* Delete */}
                      {canDeleteSelected && (
                        // <Tooltip placement="top" title={'Delete'}>
                        <ConfirmationButton
                          tooltip="Delete"
                          title="Delete Processes"
                          externalOpen={openDeleteModal}
                          onExternalClose={() => setOpenDeleteModal(false)}
                          description="Are you sure you want to delete the selected processes?"
                          onConfirm={() => deleteItems(selectedRowElements)}
                          buttonProps={{
                            icon: <DeleteOutlined className={styles.Icon} />,
                            type: 'text',
                          }}
                        />
                        // </Tooltip>
                      )}
                    </SelectionActions>
                  </span>

                  <span>
                    <Space.Compact className={breakpoint.xs ? styles.MobileToggleView : undefined}>
                      <Button
                        style={!iconView ? { color: '#3e93de', borderColor: '#3e93de' } : {}}
                        onClick={() => addPreferences({ 'icon-view-in-process-list': false })}
                      >
                        <UnorderedListOutlined />
                      </Button>
                      <Button
                        style={!iconView ? {} : { color: '#3e93de', borderColor: '#3e93de' }}
                        onClick={() => addPreferences({ 'icon-view-in-process-list': true })}
                      >
                        <AppstoreOutlined />
                      </Button>
                    </Space.Compact>
                  </span>
                </span>
              }
              searchProps={{
                onChange: (e) => setSearchTerm(e.target.value),
                onPressEnter: (e) => setSearchTerm(e.currentTarget.value),
                placeholder: 'Search Processes ...',
              }}
            />

            <DraggableContext
              dragOverlay={(itemId) => {
                const item = processes.find(({ id }) => id === itemId);
                const icon = item?.type === 'folder' ? <FolderOutlined /> : <FileOutlined />;
                return (
                  <Badge
                    count={selectedRowElements.length > 1 ? selectedRowElements.length : undefined}
                  >
                    <Card
                      style={{
                        cursor: 'move',
                      }}
                    >
                      <span
                        style={{
                          width: 'fit-content',
                          display: 'block',
                          whiteSpace: 'nowrap',
                          textOverflow: 'ellipsis',
                          overflow: 'hidden',
                          maxWidth: '40ch',
                        }}
                      >
                        {icon} {item?.name}
                      </span>
                    </Card>
                  </Badge>
                );
              }}
              onItemDropped={(itemId: string, droppedOnId: string) => {
                const active = processes.find(({ id }) => id === itemId);
                const over = processes.find(({ id }) => id === droppedOnId);

                if (!active || !over || over.type !== 'folder') return;

                // don't allow to move selected items into themselves
                if (selectedRowKeys.length > 0 && selectedRowKeys.includes(over.id)) return;

                const items =
                  selectedRowKeys.length > 0
                    ? selectedRowElements.map((element) => ({
                        type: element.type,
                        id: element.id,
                      }))
                    : [{ type: active.type, id: active.id }];

                moveItems(items, over.id);
              }}
            >
              <Spin spinning={loading}>
                {iconView ? (
                  <IconView
                    data={filteredData}
                    elementSelection={{
                      selectedElements: selectedRowElements,
                      setSelectionElements: setSelectedRowElements,
                    }}
                    setShowMobileMetaData={setShowMobileMetaData}
                  />
                ) : (
                  <div
                    style={{
                      maxWidth: breakpoint.xl
                        ? metaPanelisOpened
                          ? `calc(87vw - ${metaPanelWidth}px)`
                          : '85.5vw'
                        : '100%',
                    }}
                  >
                    <ProcessList
                      data={filteredData}
                      folder={folder}
                      selection={selectedRowKeys}
                      setSelectionElements={setSelectedRowElements}
                      selectedElements={selectedRowElements}
                      // TODO: Replace with server component loading state
                      //isLoading={isLoading}
                      onExportProcess={(id) => {
                        setSelectedRowElements([id]);
                        setOpenExportModal(true);
                      }}
                      setShowMobileMetaData={setShowMobileMetaData}
                      processActions={processActions}
                    />
                  </div>
                )}
              </Spin>
            </DraggableContext>
          </div>

          {/*Meta Data Panel*/}
          {breakpoint.xl ? (
            <MetaData selectedElement={selectedRowElements.at(-1)} />
          ) : (
            <Drawer
              onClose={() => setShowMobileMetaData(false)}
              title={
                <span>
                  {filteredData?.find((item) => item.id === selectedRowKeys[0])?.name.value!}
                </span>
              }
              open={showMobileMetaData}
            >
              <MetaDataContent selectedElement={selectedRowElements.at(-1)} />
            </Drawer>
          )}
        </div>
      </ContextMenuArea>

      <ProcessExportModal
        processes={selectedRowKeys.map((definitionId) => ({
          definitionId: definitionId as string,
        }))}
        open={openExportModal}
        onClose={() => setOpenExportModal(false)}
      />
      <ProcessModal
        open={openCopyModal}
        title={`Copy Process${selectedRowKeys.length > 1 ? 'es' : ''}`}
        onCancel={() => setOpenCopyModal(false)}
        initialData={copySelection
          .filter((item) => item.type !== 'folder')
          .map((process) => ({
            name: `${process.name.value} (Copy)`,
            description: process.description.value ?? '',
            originalId: process.id,
            folderId: folder.id,
          }))}
        onSubmit={async (values) => {
          const res = await copyProcesses(values, space.spaceId);
          // Errors are handled in the modal.
          if ('error' in res) {
            return res;
          }
          setOpenCopyModal(false);
          router.refresh();
        }}
      />
      <ProcessModal
        open={openEditModal}
        title={`Edit Process${selectedRowKeys.length > 1 ? 'es' : ''}`}
        onCancel={() => setOpenEditModal(false)}
        initialData={filteredData
          .filter((process) => selectedRowKeys.includes(process.id))
          .map((process) => ({
            id: process.id,
            name: process.name.value ?? '',
            description: process.description.value ?? '',
          }))}
        onSubmit={async (values) => {
          const res = await updateProcesses(values, space.spaceId);
          // Errors are handled in the modal.
          if (res && 'error' in res) {
            return res;
          }
          setOpenEditModal(false);
          router.refresh();
        }}
      />
      <AddUserControls name={'process-list'} />
      <FolderModal
        open={!!updateFolderModal}
        close={() => setUpdateFolderModal(undefined)}
        spaceId={space.spaceId}
        parentId={folder.id}
        onSubmit={updateFolder}
        modalProps={{ title: 'Edit folder', okButtonProps: { loading: updatingFolder } }}
        initialValues={updateFolderModal}
      />
    </>
  );
};

export default Processes;<|MERGE_RESOLUTION|>--- conflicted
+++ resolved
@@ -116,14 +116,10 @@
 
   const [selectedRowElements, setSelectedRowElements] = useState<ProcessListProcess[]>([]);
   const selectedRowKeys = selectedRowElements.map((element) => element.id);
-<<<<<<< HEAD
-  const canDeleteSelected = canDoActionOnResource(selectedRowElements, 'delete', ability);
+  const canDeleteSelected =
+    !!selectedRowElements.length && canDoActionOnResource(selectedRowElements, 'delete', ability);
   const canCreateProcess = ability.can('create', 'Process');
   const canEditSelected = canDoActionOnResource(selectedRowElements, 'update', ability);
-=======
-  const canDeleteSelected =
-    !!selectedRowElements.length && canDeleteItems(selectedRowElements, 'delete', ability);
->>>>>>> 7c78d0dc
 
   const addPreferences = useUserPreferences.use.addPreferences();
   const iconView = useUserPreferences.use['icon-view-in-process-list']();
