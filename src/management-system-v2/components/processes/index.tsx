--- conflicted
+++ resolved
@@ -367,19 +367,14 @@
                     )}
 
                     <SelectionActions count={selectedRowKeys.length}>
-<<<<<<< HEAD
+
                       {/* Copy */}
                       {canCreateProcess && (
-=======
-                      {/* TODO: */}
-                      {/* Copy */}
-                      {/* <AuthCan create Process>
->>>>>>> bed686d5
                         <Tooltip placement="top" title={'Copy'}>
                           <Button
                             // className={classNames(styles.ActionButton)}
                             type="text"
-<<<<<<< HEAD
+
                             icon={<CopyOutlined className={styles.Icon} />}
                             onClick={() => {
                               setCopySelection(selectedRowElements);
@@ -388,18 +383,7 @@
                           />
                         </Tooltip>
                       )}
-=======
-                            icon={<CopyOutlined />}
-                            onClick={() => {
-                              const processes = selectedRowKeys.map((definitionId) => ({
-                                definitionId: definitionId as string,
-                              }));
-                              // copyItem(processes);
-                            }}
-                          />
-                        </Tooltip>
-                      </AuthCan> */}
->>>>>>> bed686d5
+
                       {/* Export */}
                       <Tooltip placement="top" title={'Export'}>
                         <Button
@@ -411,7 +395,7 @@
                         ></Button>
                       </Tooltip>
                       {/* Edit (only if one selected) */}
-<<<<<<< HEAD
+
                       {selectedRowKeys.length === 1 && canEditSelected && (
                         <Tooltip placement="top" title={'Edit'}>
                           <Button
@@ -420,20 +404,7 @@
                             icon={<EditOutlined className={styles.Icon} />}
                             onClick={() => {
                               editItem(selectedRowElements[0]);
-=======
-                      {/* Delete */}
-                      {canDeleteSelected && (
-                        <Tooltip placement="top" title={'Delete'}>
-                          <ConfirmationButton
-                            title="Delete Processes"
-                            externalOpen={openDeleteModal}
-                            onExternalClose={() => setOpenDeleteModal(false)}
-                            description="Are you sure you want to delete the selected processes?"
-                            onConfirm={() => deleteItems(selectedRowElements)}
-                            buttonProps={{
-                              icon: <DeleteOutlined />,
-                              type: 'text',
->>>>>>> bed686d5
+
                             }}
                           />
                         </Tooltip>
