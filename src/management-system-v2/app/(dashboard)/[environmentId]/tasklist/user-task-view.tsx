'use client';

import React from 'react';

import { useQuery } from '@tanstack/react-query';
import { useRouter } from 'next/navigation';
import cn from 'classnames';

import { wrapServerCall } from '@/lib/wrap-server-call';

import {
  completeTasklistEntry,
  getTasklistEntryHTML,
  setTasklistEntryVariableValues,
  setTasklistMilestoneValues,
} from '@/lib/engines/server-actions';
import { useEnvironment } from '@/components/auth-can';

import styles from './user-task-view.module.scss';
<<<<<<< HEAD
import { TaskListEntry } from '@/lib/engines/tasklist';
=======
>>>>>>> 4a25d130

import { Skeleton } from 'antd';
import { UserTask } from '@/lib/user-task-schema';

type UserTaskFormProps = {
  task?: UserTask;
};

const UserTaskForm: React.FC<UserTaskFormProps> = ({ task }) => {
  const router = useRouter();
  const { spaceId } = useEnvironment();

  const { data: html } = useQuery({
    queryFn: async () => {
      if (!task) return null;
      return wrapServerCall({
        fn: async () => {
          const html = await getTasklistEntryHTML(spaceId, task.id, task.fileName);

          return html || null;
        },
        onSuccess: false,
      });
    },
    // eslint-disable-next-line @tanstack/query/exhaustive-deps
    queryKey: [
      'user-task-html',
      spaceId,
      task?.instanceID,
      task?.taskId,
      task?.fileName,
      task?.startTime,
    ],
  });

  if (task && !html) return <Skeleton active style={{ alignSelf: 'baseline' }} />;

  const isCompleted = task?.state === 'COMPLETED';
  const isPaused = task?.state === 'PAUSED';

  return (
    <div
      className={cn(styles.TaskView, {
        [styles.Completed]: isCompleted,
        [styles.Paused]: isPaused,
      })}
    >
      {task && html && (
        <>
          <iframe
            srcDoc={html}
            style={{ width: '100%', height: '100%', border: 0 }}
            onLoad={(ev) => {
              const iframe = ev.currentTarget;
              if (!iframe.contentWindow) return;

              // block the user from interacting with paused or completed user tasks while allowing scrolling of
              // the form itself
              if (isCompleted || isPaused) {
                Array.from(iframe.contentWindow.document.body.getElementsByTagName('form')).forEach(
                  (form) => {
                    form.style.pointerEvents = 'none';
                  },
                );
              }

              (iframe.contentWindow as any).PROCEED_DATA = {
                post: async (path: string, body: { [key: string]: any }) => {
                  if (path === '/tasklist/api/userTask') {
                    wrapServerCall({
                      fn: () => completeTasklistEntry(spaceId, task.id, body),
                      onSuccess: () => router.refresh(),
                    });
                  }
                },
                put: async (path: string, body: { [key: string]: any }) => {
                  if (path === '/tasklist/api/milestone') {
                    wrapServerCall({
                      fn: () => setTasklistMilestoneValues(spaceId, task.id, body),
                      onSuccess: () => {},
                    });
                  }
                  if (path === '/tasklist/api/variable') {
                    wrapServerCall({
                      fn: () => setTasklistEntryVariableValues(spaceId, task.id, body),
                      onSuccess: () => {},
                    });
                  }
                },
              };
            }}
          />
          {(isCompleted || isPaused) && (
            <div className={styles.overlay}>
              {isCompleted && <h1>This task is completed!</h1>}
              {isPaused && <h1>This task is paused!</h1>}
            </div>
          )}
        </>
      )}
    </div>
  );
};

export default UserTaskForm;<|MERGE_RESOLUTION|>--- conflicted
+++ resolved
@@ -17,10 +17,6 @@
 import { useEnvironment } from '@/components/auth-can';
 
 import styles from './user-task-view.module.scss';
-<<<<<<< HEAD
-import { TaskListEntry } from '@/lib/engines/tasklist';
-=======
->>>>>>> 4a25d130
 
 import { Skeleton } from 'antd';
 import { UserTask } from '@/lib/user-task-schema';
