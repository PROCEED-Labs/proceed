/**
 * A TypeScript type alias called `Prettify`.
 *
 * Returns the same type it was given, but the properties are not intersected.
 * This means that the new type is easier to read and understand.
 */
export type Prettify<T> = T extends (infer L)[] ? Prettify<L>[] : { [K in keyof T]: T[K] } & {};

/**
 * Turns specific instances of the number, string, and boolean primitives to these primitives. If
 * not type is recognized, the same type is returned.
 *
 * @example
 * ToPrimitive<2> // -> number
 *
 * @example
 * ToPrimitive<"Hello"> // -> string
 *
 * @example
 * ToPrimitive<false> // -> boolean
 */
export type ToPrimitive<T> = T extends number
  ? number
  : T extends boolean
    ? boolean
    : T extends string
      ? string
      : T;

/**
 * Recursively removes readonly.
 */
export type RemoveReadOnly<T> =
  T extends Record<any, any>
    ? {
        -readonly [Key in keyof T]: RemoveReadOnly<T[Key]>;
      }
    : T;

/**
 * When given an array type returns the type of an element inside the array
 */
export type ArrayEntryType<T extends any[]> = T extends Array<infer EntryType> ? EntryType : never;

/**
 * Makes specific properties of a type required.
 */
<<<<<<< HEAD
export type WithRequired<T, K extends keyof T> = T & { [P in K]-?: T[P] };

/**
 * Make keys of T optional.
 */
export type OptionalKeys<T extends Record<any, any>, K extends keyof T> = Omit<T, K> &
  Partial<Pick<T, K>>;
=======
export type WithRequired<T, K extends keyof T> = T & { [P in K]-?: T[P] };
>>>>>>> afddd051
<|MERGE_RESOLUTION|>--- conflicted
+++ resolved
@@ -45,14 +45,10 @@
 /**
  * Makes specific properties of a type required.
  */
-<<<<<<< HEAD
 export type WithRequired<T, K extends keyof T> = T & { [P in K]-?: T[P] };
 
 /**
  * Make keys of T optional.
  */
 export type OptionalKeys<T extends Record<any, any>, K extends keyof T> = Omit<T, K> &
-  Partial<Pick<T, K>>;
-=======
-export type WithRequired<T, K extends keyof T> = T & { [P in K]-?: T[P] };
->>>>>>> afddd051
+  Partial<Pick<T, K>>;