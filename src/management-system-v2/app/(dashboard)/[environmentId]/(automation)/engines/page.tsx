import Content from '@/components/content';
import { Skeleton, Spin } from 'antd';
import { notFound } from 'next/navigation';
import SavedEnginesList, { EngineStatus } from '@/components/saved-engines-list';
import { getDbEngines } from '@/lib/data/db/engines';
import { getCurrentEnvironment } from '@/components/auth';
import { Suspense } from 'react';
import { getMSConfig } from '@/lib/ms-config/ms-config';
import { enableUseDB } from 'FeatureFlags';
import { getSpaceSettingsValues } from '@/lib/data/db/space-settings';
import { savedEnginesToEngines } from '@/lib/engines/saved-engines-helpers';
import { Engine as DBEngine } from '@prisma/client';
import { spaceURL } from '@/lib/utils';

const getEngineStatus = async (engine: DBEngine) => {
  const engines = await savedEnginesToEngines([engine]);

  if (engines.length === 0) {
    return { online: false } as const;
  } else {
    return { online: true, engines } as const;
  }
};

const EnginesPage = async ({ params }: { params: { environmentId: string } }) => {
  const msConfig = await getMSConfig();
  if (!msConfig.PROCEED_PUBLIC_ENABLE_EXECUTION) return notFound();

  const { activeEnvironment, ability } = await getCurrentEnvironment(params.environmentId);

  const machinesSettings = await getSpaceSettingsValues(
    activeEnvironment.spaceId,
<<<<<<< HEAD
    'process-automation.machines',
=======
    'process-automation.process-engines',
    ability,
>>>>>>> c47b239e
  );

  if (machinesSettings.active === false) {
    return notFound();
  }

  const engines = await getDbEngines(activeEnvironment.spaceId, ability);

  const enginesWithStatus = engines.map((engine) => {
    return {
      ...engine,
      status: (
        <Suspense fallback={<Spin spinning />}>
          <EngineStatus engineId={engine.id} status={getEngineStatus(engine)} />
        </Suspense>
      ),
    };
  });

  return (
    <SavedEnginesList
      savedEngines={enginesWithStatus}
      engineDashboardLinkPrefix={spaceURL(activeEnvironment, '/engines')}
    />
  );
};

const Page = ({ params }: any) => {
  return (
    <Content title="Engines">
      <Suspense fallback={<Skeleton />}>
        <EnginesPage params={params} />
      </Suspense>
    </Content>
  );
};

export default Page;<|MERGE_RESOLUTION|>--- conflicted
+++ resolved
@@ -30,12 +30,7 @@
 
   const machinesSettings = await getSpaceSettingsValues(
     activeEnvironment.spaceId,
-<<<<<<< HEAD
-    'process-automation.machines',
-=======
     'process-automation.process-engines',
-    ability,
->>>>>>> c47b239e
   );
 
   if (machinesSettings.active === false) {
