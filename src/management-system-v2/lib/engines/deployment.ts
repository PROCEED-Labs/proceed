import 'server-only';

import {
  getElementMachineMapping,
  getProcessConstraints,
  getStartEvents,
  getTaskConstraintMapping,
  toBpmnObject,
} from '@proceed/bpmn-helper';
// TODO: remove this ignore once the decider is typed
// @ts-ignore
// import decider from '@proceed/decider';
import { Engine } from './machines';
import { prepareExport } from '../process-export/export-preparation';
import { Prettify } from '../typescript-utils';
import { engineRequest } from './endpoints';
import { asyncForEach } from '../helpers/javascriptHelpers';

type ProcessesExportData = Prettify<Awaited<ReturnType<typeof prepareExport>>>;

export async function removeDeploymentFromMachines(machines: Engine[], definitionId: string) {
  await asyncForEach(machines, async (machine: Engine) => {
    await engineRequest({
      method: 'delete',
      endpoint: '/process/:definitionId',
      params: { definitionId },
      engine: machine,
    });
  });
}

async function deployProcessToMachines(
  machines: Engine[],
  processesExportData: ProcessesExportData,
) {
  try {
    // TODO: check if the order of the processes matters
    const allMachineRequests = machines.map((engine) => {
      return Promise.all(
        processesExportData!.map(async (exportData) => {
          const version = Object.values(exportData.versions)[0];
          await engineRequest({
            method: 'post',
            endpoint: '/process/',
            body: { bpmn: version.bpmn },
            engine,
          });

          const userTasks = exportData.userTasks.map((userTask) =>
            engineRequest({
              method: 'put',
              endpoint: '/process/:definitionId/user-tasks/:fileName',
              pathParams: { definitionId: exportData.definitionId, fileName: userTask.filename },
              engine,
              body: { html: userTask.html },
            }),
          );

          const scripts = exportData.scriptTasks.map((scriptTask) => {
            if (!scriptTask.js)
              throw Error(
                `Missing js for a script task (${scriptTask.filename}) in a process that is being deployed`,
              );

            engineRequest({
              method: 'put',
              endpoint: '/process/:definitionId/script-tasks/:fileName',
              pathParams: { definitionId: exportData.definitionId, fileName: scriptTask.filename },
              engine,
              body: { script: scriptTask.js },
            });
          });

          const images = exportData.images.map((image) =>
            engineRequest({
              method: 'put',
              endpoint: '/resources/process/:definitionId/images/:fileName',
              pathParams: { definitionId: exportData.definitionId, fileName: image.filename },
              engine,
              // TODO: make sure that images are being sent correctly
              // the pain point is probably going to be MQTT
              body: { type: 'Buffer', data: image.data },
            }),
          );

          await Promise.all([...scripts, ...userTasks, ...images]);
        }),
      );
    });

    await Promise.all(allMachineRequests);
  } catch (error) {
    // TODO: don't remove the whole process when deploying a single version fails
<<<<<<< HEAD
    const removeAllDeployments = Object.values(processesExportData!).map(({ definitionId }) =>
      Promise.all(
        machines.map((engine) =>
          engineRequest({
            method: 'delete',
            endpoint: '/process/:definitionId',
            pathParams: { definitionId },
            engine,
          }),
        ),
      ),
    );
    await Promise.all(removeAllDeployments);
=======
    await asyncForEach(Object.values(processesExportData), async ({ definitionId }) => {
      await removeDeploymentFromMachines(machines, definitionId);
    });
>>>>>>> fbfbbc6b

    throw error;
  }
}

async function dynamicDeployment(
  definitionId: string,
  version: string,
  processesExportData: ProcessesExportData,
  machines: Engine[],
) {
  const process = processesExportData.find(({ definitionId: id }) => id === definitionId);
  if (!process) throw new Error('Process not found in processesExportData');
  const bpmn = process.versions[version].bpmn;

  const bpmnObj = await toBpmnObject(bpmn);
  const startEventIds = await getStartEvents(bpmnObj);
  const processConstraints = await getProcessConstraints(bpmnObj);
  const taskConstraintMapping = await getTaskConstraintMapping(bpmnObj);

  let preferredMachine: Engine;

  // TODO: use decider
  // // use decider to get sorted list of viable engines
  // const { engineList } = await decider.findOptimalExternalMachine(
  //   { id: definitionId, nextFlowNode: startEventIds[0] },
  //   taskConstraintMapping[startEventIds[0]] || {},
  //   processConstraints || {},
  //   addedMachines,
  // );
  //
  // // try to get the best engine
  // [preferredMachine] = engineList;

  preferredMachine = machines[Math.floor(Math.random() * machines.length)];

  // there is no deployable machine known to the MS
  if (!preferredMachine) {
    throw new Error('There is no machine the process can be deployed to.');
  }

  await deployProcessToMachines([preferredMachine], processesExportData);
}

async function staticDeployment(
  definitionId: string,
  version: string,
  processesExportData: ProcessesExportData,
  machines: Engine[],
) {
  const process = processesExportData.find(({ definitionId: id }) => id === definitionId);
  if (!process) throw new Error('Process not found in processesExportData');
  const bpmn = process.versions[version].bpmn;

  const nodeToMachineMapping = Object.values(await getElementMachineMapping(bpmn));

  const targetedMachines: Engine[] = [];

  // Check if all necessary machines are available
  for (const mapping of nodeToMachineMapping) {
    let machine;

    // TODO: add this once the structure of Engine is final
    // if (mapping.machineId) {
    //   machine = machines.find(({ id }) => id === mapping.machineId);
    // } else if (mapping.machineAddress) {
    //   const [ip, port] = mapping.machineAddress
    //     .replace(/\[?((?:(?:\d|\w)|:|\.)*)\]?:(\d*)/g, '$1+$2')
    //     .split('+');
    //   machine = machines.find((m) => ip === m.ip && +port === m.port);
    // }
    //
    // if (!machine) {
    //   throw new Error("Can't find machine with given id to resolve address");
    // }
    // targetedMachines.push(machine);
  }

  // TODO: add this check once the structure of Engine is final
  // Add forceMachine if it is not already in the list
  // if (
  //   forceMachine &&
  //   !targetedMachines.some(({ ip, port }) => ip === forceMachine.ip && port == forceMachine.port)
  // )
  //   targetedMachines.push(forceMachine);

  await deployProcessToMachines(targetedMachines, processesExportData);
}

export async function deployProcess(
  definitionId: string,
  version: string,
  spaceId: string,
  method: 'static' | 'dynamic',
  machines: Engine[],
) {
  if (machines.length === 0) throw new Error('No machines available for deployment');

  const processesExportData = await prepareExport(
    {
      type: 'bpmn',
      subprocesses: true,
      imports: true,
      artefacts: true,
      scaling: 1,
      exportSelectionOnly: false,
    },
    [
      {
        definitionId,
        processVersion: version,
      },
    ],
    spaceId,
  );

  if (method === 'static') {
    await staticDeployment(definitionId, version, processesExportData, machines);
  } else {
    await dynamicDeployment(definitionId, version, processesExportData, machines);
  }
}
export type ImportInformation = { definitionId: string; processId: string; version: number };
export type VersionDependencies = {
  html: string[];
  images: string[];
  imports: ImportInformation[];
};
export type VersionInfo = {
  bpmn: string;
  deploymentDate: number;
  definitionName: string;
  deploymentMethod: string;
  needs: VersionDependencies;
  versionId: string;
  versionName: string;
  versionDescription: string;
};
export type InstanceInfo = {
  processId: string;
  processInstanceId: string;
  globalStartTime: number;
  instanceState: string[];
  tokens: {
    machineHops: number;
    deciderStorageTime: number;
    deciderStorageRounds: number;
    localStartTime: number;
    tokenId: string;
    state: string;
    currentFlowElementId: string;
    currentFlowNodeState: string;
    currentFlowElementStartTime: number;
    previousFlowElementId: string;
    intermediateVariablesState: null;
    localExecutionTime: number;
    currentFlowNodeProgress?: { value: number; manual: boolean };
    milestones: any[];
    priority?: number;
    costsRealSetByOwner?: string;
  }[];
  variables: {};
  log: {
    flowElementId: string;
    tokenId: string;
    executionState: string;
    startTime: number;
    endTime: number;
    progress?: {
      value: number;
      manual: boolean;
    };
    machine: {
      id: string;
      name: string;
      ip: string;
      port: number;
    };
    executionWasInterrupted?: true;
    priority?: number;
    costsRealSetByOwner?: string;
  }[];
  adaptationLog: any[];
  processVersion: string;
  userTasks: any[];
};
export type DeployedProcessInfo = {
  definitionId: string;
  versions: VersionInfo[];
  instances: InstanceInfo[];
};

export async function getDeployments(engines: Engine[]) {
  const deploymentsresponse = await Promise.allSettled(
    engines.map(async (engine) =>
      engineRequest({
        method: 'get',
        endpoint: '/process/',
        engine,
      }),
    ),
  );

  const deployments = deploymentsresponse
    .filter((result) => result.status === 'fulfilled')
    .map((result) => (result.status === 'fulfilled' ? result.value : null))
    .flat(1) as DeployedProcessInfo[];

  return deployments as DeployedProcessInfo[];
}<|MERGE_RESOLUTION|>--- conflicted
+++ resolved
@@ -23,7 +23,7 @@
     await engineRequest({
       method: 'delete',
       endpoint: '/process/:definitionId',
-      params: { definitionId },
+      pathParams: { definitionId },
       engine: machine,
     });
   });
@@ -91,25 +91,9 @@
     await Promise.all(allMachineRequests);
   } catch (error) {
     // TODO: don't remove the whole process when deploying a single version fails
-<<<<<<< HEAD
-    const removeAllDeployments = Object.values(processesExportData!).map(({ definitionId }) =>
-      Promise.all(
-        machines.map((engine) =>
-          engineRequest({
-            method: 'delete',
-            endpoint: '/process/:definitionId',
-            pathParams: { definitionId },
-            engine,
-          }),
-        ),
-      ),
-    );
-    await Promise.all(removeAllDeployments);
-=======
     await asyncForEach(Object.values(processesExportData), async ({ definitionId }) => {
       await removeDeploymentFromMachines(machines, definitionId);
     });
->>>>>>> fbfbbc6b
 
     throw error;
   }
