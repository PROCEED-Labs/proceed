import React from 'react';
import { getSpaceSettingsValues } from '@/lib/data/db/space-settings';
import { notFound } from 'next/navigation';
import { getCurrentEnvironment } from '@/components/auth';
import { getMSConfig } from '@/lib/ms-config/ms-config';

type DocumentationLayoutProps = {
  params: { environmentId: string };
} & React.PropsWithChildren;

const DocumentationLayout: React.FC<DocumentationLayoutProps> = async ({ params, children }) => {
<<<<<<< HEAD
  const msConfig = await getMSConfig();

  if (!msConfig.PROCEED_PUBLIC_ENABLE_EXECUTION) {
    return notFound();
  }

  const { activeEnvironment, ability } = await getCurrentEnvironment(params.environmentId);
=======
  const { activeEnvironment } = await getCurrentEnvironment(params.environmentId);
>>>>>>> f460d56f

  const documentationSettings = await getSpaceSettingsValues(
    activeEnvironment.spaceId,
    'process-documentation',
  );

  if (documentationSettings.active === false || documentationSettings.editor?.active === false) {
    return notFound();
  }

  return <>{children}</>;
};

export default DocumentationLayout;<|MERGE_RESOLUTION|>--- conflicted
+++ resolved
@@ -9,7 +9,6 @@
 } & React.PropsWithChildren;
 
 const DocumentationLayout: React.FC<DocumentationLayoutProps> = async ({ params, children }) => {
-<<<<<<< HEAD
   const msConfig = await getMSConfig();
 
   if (!msConfig.PROCEED_PUBLIC_ENABLE_EXECUTION) {
@@ -17,9 +16,6 @@
   }
 
   const { activeEnvironment, ability } = await getCurrentEnvironment(params.environmentId);
-=======
-  const { activeEnvironment } = await getCurrentEnvironment(params.environmentId);
->>>>>>> f460d56f
 
   const documentationSettings = await getSpaceSettingsValues(
     activeEnvironment.spaceId,
