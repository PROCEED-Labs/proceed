const {
  toBpmnObject,
  toBpmnXml,
  getElementsByTagName,
  getElementById,
  getAllElements,
  getChildren,
} = require('./util.js');

const ConstraintParser = require('@proceed/constraint-parser-xml-json');

const constraintParser = new ConstraintParser();

/**
 * @module @proceed/bpmn-helper
 */

/**
 * Function that returns ids of all start events in a bpmn process model
 *
 * @param {(string|object)} bpmn - the process definition as XML string or BPMN-Moddle Object
 * @returns {Promise.<string[]>} the ids of all startEvents
 */
async function getStartEvents(bpmn) {
  const bpmnObj = typeof bpmn === 'string' ? await toBpmnObject(bpmn) : bpmn;
  return getElementsByTagName(bpmnObj, 'bpmn:StartEvent').map((moddleElement) => moddleElement.id);
}

/**
 * Returns id of the given process definition
 *
 * @param {(string|object)} bpmn - the process definition as XML string or BPMN-Moddle Object
 * @returns {Promise.<string|undefined>} The id stored in the definitions field of the given bpmn process
 */
async function getDefinitionsId(bpmn) {
  const bpmnObj = typeof bpmn === 'string' ? await toBpmnObject(bpmn) : bpmn;
  return bpmnObj.id;
}

/**
 * Returns the value of the originalId attribute in the given process definition
 * the originalId is the id the process had before it was imported
 *
 * @param {(string|object)} bpmn - the process definition as XML string or BPMN-Moddle Object
 * @returns {(Promise.<string|undefined>)} The originalId stored in the definitions field of the given bpmn process
 */
async function getOriginalDefinitionsId(bpmn) {
  const bpmnObj = typeof bpmn === 'string' ? await toBpmnObject(bpmn) : bpmn;
  return bpmnObj.originalId;
}

/**
 * Returns the name of the given bpmn process definition
 *
 * @param {(string|object)} bpmn - the process definition as XML string or BPMN-Moddle Object
 * @returns {Promise.<string|undefined>} - The name stored in the definitions field of the given bpmn process
 */
async function getDefinitionsName(bpmn) {
  const bpmnObj = typeof bpmn === 'string' ? await toBpmnObject(bpmn) : bpmn;
  return bpmnObj.name;
}

/**
 * Returns the version information of the given bpmn process definition
 *
 * @param {string|object} bpmn - the process definition as XML string or BPMN-moddle Object
 * @returns {(Promise.<{versionId?: string, name?: string, description?: string, versionBasedOn?: string, versionCreatedOn?: string }>)} - The version information if it exists
 * @throws {Error} will throw if the definition contains a version that is not a number
 */
async function getDefinitionsVersionInformation(bpmn) {
  const bpmnObj = typeof bpmn === 'string' ? await toBpmnObject(bpmn) : bpmn;

  // if (bpmnObj.versionId && isNaN(bpmnObj.versionId)) {
  //   throw new Error('The process version has to be a number (time in ms since 1970)');
  // }

  if (!bpmnObj.processVersionId) {
    return {
      versionBasedOn: bpmnObj.processVersionBasedOn,
    };
  }

  return {
    versionId: bpmnObj.processVersionId,
    name: bpmnObj.processVersionName,
    description: bpmnObj.processVersionDescription,
    versionBasedOn: bpmnObj.processVersionBasedOn,
    versionCreatedOn: bpmnObj.processVersionCreatedOn,
  };
}

/**
 * Get the content of the 'documentation' element of the first process inside a BPMN file.
 *
 * @param {(string|object)} bpmn - the process definition as XML string or BPMN-Moddle Object
 * @returns {Promise.<string>} the documentation content
 */
async function getProcessDocumentation(bpmn) {
  const bpmnObj = typeof bpmn === 'string' ? await toBpmnObject(bpmn) : bpmn;
  const [process] = getElementsByTagName(bpmnObj, 'bpmn:Process');
  if (process) {
    return getProcessDocumentationByObject(process);
  } else {
    return '';
  }
}

/**
 * Get the content of the 'documentation' element of the given process object.
 *
 * @param {object} processObject - a process element as BPMN-Moddle Object
 * @returns {string} the documentation content
 */
function getProcessDocumentationByObject(processObject) {
  const docs = processObject.get('documentation');
  if (docs.length > 0) {
    const description = docs[0].text;
    return description || '';
  } else {
    return '';
  }
}

/**
 * An object containing properties from the
 * definitions element in a BPMN file.
 *
 * @typedef DefinitionsInfos
 * @type {object}
 * @property {string} id - definitions id
 * @property {string} [originalId] - definitions original id
 * @property {string} [name] - definitions name
 * @property {string} [exporter] - definitions exporter
 * @property {string} [exporterVersion] - definitions exporterVersion
 * @property {string} [targetNamespace] - definitions targetNamespace
 * @property {string} [creatorName] - definitions creatorName
 * @property {string} [userDefinedId] - definitions userDefinedId
 * @property {string} [creatorUsername] - definitions creatorUsername
 * @property {string} [creationDate] - definitions creationDate

*/

/**
 * Gets the 'definitions' root element from the given BPMN XML
 *
 * @param {(string|object)} bpmn - the process definition as XML string or BPMN-Moddle Object
 * @returns {Promise.<DefinitionsInfos>} The 'definitions' root element with some selected attributes
 */
async function getDefinitionsInfos(bpmn) {
  const bpmnObj = typeof bpmn === 'string' ? await toBpmnObject(bpmn) : bpmn;
  return {
    id: await getDefinitionsId(bpmnObj),
    originalId: await getOriginalDefinitionsId(bpmnObj),
    name: await getDefinitionsName(bpmnObj),
    exporter: bpmnObj.exporter,
    exporterVersion: bpmnObj.exporterVersion,
    targetNamespace: bpmnObj.targetNamespace,
    creatorName: bpmnObj.creatorName,
    userDefinedId: bpmnObj.userDefinedId,
    creatorUsername: bpmnObj.creatorUsername,
    creationDate: bpmnObj.creationDate,
  };
}

/**
 * Gets deployment method of the given process
 *
 * @param {(string|object)} bpmn - the process definition as XML string or BPMN-Moddle Object
 * @returns {Promise.<string|undefined>} the deployment method used for the given process
 */
async function getDeploymentMethod(bpmn) {
  const bpmnObj = typeof bpmn === 'string' ? await toBpmnObject(bpmn) : bpmn;
  const [process] = getElementsByTagName(bpmnObj, 'bpmn:Process');
  return process.deploymentMethod;
}

/**
 * Returns a mapping of the ids of the process nodes to the machines they are mapped to
 *
 * @param {(string|object)} bpmn - the process definition as XML string or BPMN-Moddle Object
 * @returns {Promise.<{[flowNodeId: string]: {machineAddress?: string, machineId?: string}}>} the mapping from a node id to information about the machine it is mapped to
 */
async function getElementMachineMapping(bpmn) {
  const elementMachineMapping = {};
  const flowElements = await getAllBpmnFlowElements(bpmn);
  const flowNodes = flowElements.filter((node) => node.$type !== 'bpmn:SequenceFlow');
  flowNodes.forEach((node) => {
    elementMachineMapping[node.id] = {
      machineAddress: node.machineAddress,
      machineId: node.machineId,
    };
  });
  return elementMachineMapping;
}

/**
 * Get the file names for the start forms of all processes,
 * (The attribute 'uiForNontypedStartEventsFileName' is defined in the PROCEED XML Schema and not a standard BPMN attribute.)
 *
 * @param {(string|object)} bpmn - the process definition as XML string or BPMN-Moddle Object
 * @returns { Promise.<{ [processId: string]: string}> } an object (a map) with all processIds as keys
 */
async function getStartFormFileNameMapping(bpmn) {
  const bpmnObj = typeof bpmn === 'string' ? await toBpmnObject(bpmn) : bpmn;
  const processes = getElementsByTagName(bpmnObj, 'bpmn:Process');
  const mapping = {};
  processes.forEach((p) => {
    mapping[p.id] = p.uiForNontypedStartEventsFileName;
  });
  return mapping;
}

/**
 * Get all fileName for all userTasks,
 * (The attribute 'filename' is defined in the PROCEED XML Schema and not a standard BPMN attribute.)
 *
 * @param {(string|object)} bpmn - the process definition as XML string or BPMN-Moddle Object
 * @returns { Promise.<{ [userTaskId: string]: { fileName?: string, implementation?: string }}> } an object (a map) with all userTaskIds as keys
 */
async function getUserTaskFileNameMapping(bpmn) {
  const bpmnObj = typeof bpmn === 'string' ? await toBpmnObject(bpmn) : bpmn;
  const userTasks = getElementsByTagName(bpmnObj, 'bpmn:UserTask');
  const mapping = {};
  userTasks.forEach((task) => {
    mapping[task.id] = {
      fileName: task.fileName,
      implementation: task.implementation,
    };
  });
  return mapping;
}

/**
 * Get all fileName for all scriptTasks,
 * (The attribute 'filename' is defined in the PROCEED XML Schema and not a standard BPMN attribute.)
 *
 * @param {(string|object)} bpmn - the process definition as XML string or BPMN-Moddle Object
 * @returns { Promise.<{ [scriptTaskId: string]: { fileName?: string }}> } an object (a map) with all scriptTaskIds as keys
 */
async function getScriptTaskFileNameMapping(bpmn) {
  const bpmnObj = typeof bpmn === 'string' ? await toBpmnObject(bpmn) : bpmn;
  const scriptTasks = getElementsByTagName(bpmnObj, 'bpmn:ScriptTask');
  const mapping = {};
  scriptTasks.forEach((task) => {
    mapping[task.id] = {
      fileName: task.fileName,
    };
  });
  return mapping;
}

/**
 * Creates a map (object) that contains the 'fileName' (key) and UserTask-IDs (value)
 * for every UserTask in a BPMN process.
 *
 * @param {(string|object)} bpmn - the process definition as XML string or BPMN-Moddle Object
 * @returns { Promise.<{ [userTaskFileName: string] : string[] }>} A map (object) that returns for every UserTask the 'fileName' (key) and UserTask-IDs (value)
 */
async function getAllUserTaskFileNamesAndUserTaskIdsMapping(bpmn) {
  const bpmnObj = typeof bpmn === 'string' ? await toBpmnObject(bpmn) : bpmn;
  const userTasks = getElementsByTagName(bpmnObj, 'bpmn:UserTask');
  const mapping = {};
  userTasks.forEach((task) => {
    if (!task.fileName) return;
    if (mapping[task.fileName]) {
      mapping[task.fileName].push(task.id);
    } else {
      mapping[task.fileName] = [task.id];
    }
  });
  return mapping;
}

/**
 * Returns a xml with Diagram Elements just from the given subprocess and their nested Processes
 *
 * Structure of XMl:
 * Defintions
 *  - Process
 *    - FlowElements of the Process (BPMN Part)
 *  - Process End
 *  - Diagram (How to visualize the XML in the viewer)
 * Definitions End
 *
 * This function only remove all Diagram Parts that are not part of the subprocess - the flowElements are still part of the xml
 *
 * @param {(string|object)} bpmn - the process definition as XML string or BPMN-Moddle Object
 * @param {string} subprocessId - id of subprocess you want to show
 * @return {Promise.<string>} BPMN xml with only diagram parts for the subprocess
 */
async function getSubprocess(bpmn, subprocessId) {
  const bpmnObj = typeof bpmn === 'string' ? await toBpmnObject(bpmn) : bpmn;

  // Get the Subprocess Part of the whole XML
  const subprocess = getElementById(bpmnObj, subprocessId);

  // Create an Array for all Elements which are nested into the subprocess
  const nestedElementsId = getAllElements(subprocess)
    .filter((element) => element.id)
    .map((element) => element.id);

  // Add all plane Elements of the subprocess and nested subprocesses into the diagram - this removes all other Shapes of the original xml
  bpmnObj.diagrams[0].plane.planeElement = bpmnObj.diagrams[0].plane.planeElement.filter(
    (element) => element.bpmnElement && nestedElementsId.includes(element.bpmnElement.id),
  );

  const newXml = await toBpmnXml(bpmnObj);

  return newXml;
}

/**
 * Returns a xml with elements inside given subprocess
 *
 * Structure of XMl:
 * Defintions
 *  - Process
 *    -FlowElements of the Process (BPMN Part)
 *  - Process End
 *  - Diagram (How to visualize the XML in the viewer)
 * Definitions End
 *
 * This function removes all Diagram Parts and flowElements that are not part of the subprocess
 *
 * @param {string} bpmn - the process definition of the main process as XML string or BPMN-Moddle Object
 * @param {string} subprocessId - id of subprocess you want to show
 * @return {Promise.<string>} - xml with only flowElements and diagram parts inside the subprocess
 */
async function getSubprocessContent(bpmn, subprocessId) {
  const bpmnObject = typeof bpmn === 'string' ? await toBpmnObject(bpmn) : bpmn;

  // Get the Subprocess Part of the whole XML
  const subprocess = getElementById(bpmnObject, subprocessId);

  // Create an Array for all Elements which are nested into the subprocess
  const nestedElements = getAllElements(subprocess).filter(
    (element) => element.id && element.id !== subprocessId,
  );

  // Add all plane Elements of the subprocess and nested subprocesses into the diagram - this removes all other Shapes of the original xml
  bpmnObject.diagrams[0].plane.planeElement = bpmnObject.diagrams[0].plane.planeElement.filter(
    (element) =>
      element.bpmnElement && nestedElements.map((e) => e.id).includes(element.bpmnElement.id),
  );

  // Replace flowElements only with flowElements of the subprocess
  // TODO: replace all rootElements, not only index 0
  bpmnObject.rootElements[0].flowElements = getChildren(subprocess).filter(
    (element) => element.id && element.id !== subprocessId,
  );
  bpmnObject.rootElements[0].id = subprocessId;
  bpmnObject.rootElements[0].extensionElements = subprocess.extensionElements;
  bpmnObject.rootElements[0].name = subprocess.name;

  const newXml = await toBpmnXml(bpmnObject);

  return newXml;
}

/**
 * Get all process ids from a BPMN definitions/object.
 * (A BPMN file can contain multiple 'process' elements inside its 'definitions' element.)
 *
 * @param {(string|object)} bpmn - the process definition as XML string or BPMN-Moddle Object
 * @returns {Promise.<string[]>} An Array with Strings containing all IDs from every 'process' element
 */
async function getProcessIds(bpmn) {
  const bpmnObj = typeof bpmn === 'string' ? await toBpmnObject(bpmn) : bpmn;
  const processes = getElementsByTagName(bpmnObj, 'bpmn:Process');
  return processes.map((process) => process.id);
}

/**
 * Gets every Task|Event|Gateway|CallActivity|SubProcess|SequenceFlow inside a BPMN process
 *
 * @param {(string|object)} bpmn - the process definition as XML string or BPMN-Moddle Object
 * @returns {Promise.<object[]>} every element inside a BPMN process
 */
async function getAllBpmnFlowElements(bpmn) {
  const bpmnObj = typeof bpmn === 'string' ? await toBpmnObject(bpmn) : bpmn;
  const allElements = getAllElements(bpmnObj);
  const allBpmnFlowElements = allElements.filter(
    (element) =>
      typeof element.$type === 'string' &&
      element.$type.startsWith('bpmn:') &&
      (element.$type.includes('Task') ||
        element.$type.includes('Event') ||
        element.$type.includes('Gateway') ||
        element.$type.includes('CallActivity') ||
        element.$type.includes('SubProcess') ||
        element.$type.includes('SequenceFlow')),
  );

  return allBpmnFlowElements;
}

/**
 * Gets the Id of every Task|Event|Gateway|CallActivity|SubProcess|SequenceFlow inside a BPMN process
 *
 * @param {(string|object)} bpmn - the process definition as XML string or BPMN-Moddle Object
 * @returns {Promise.<string[]>} Ids of every element inside a BPMN process
 */
async function getAllBpmnFlowElementIds(bpmn) {
  const allBpmnElements = await getAllBpmnFlowElements(bpmn);
  return allBpmnElements.map((element) => element.id);
}

/**
 * Gets the Id of every Task|Event|Gateway|CallActivity|SubProcess inside a BPMN process
 *
 * @param {(string|object)} bpmn - the process definition as XML string or BPMN-Moddle Object
 * @returns {Promise.<string[]>} Ids of every element inside a BPMN process
 */
async function getAllBpmnFlowNodeIds(bpmn) {
  const allBpmnElements = await getAllBpmnFlowElements(bpmn);
  const allBpmnFlowNodes = allBpmnElements.filter(
    (element) => !element.$type.includes('SequenceFlow'),
  );
  return allBpmnFlowNodes.map((element) => element.id);
}

/**
 * Gets first-level child flow Elements Task|Event|Gateway|CallActivity|SubProcess|SequenceFlow of a process/subprocess
 *
 * @param {(string|object)} bpmn - the process definition as XML string or BPMN-Moddle Object
 * @returns {Promise.<object[]>} every child element inside a process/subprocess
 */
async function getChildrenFlowElements(bpmn, elementId) {
  const bpmnObj = typeof bpmn === 'string' ? await toBpmnObject(bpmn) : bpmn;
  const element = getElementById(bpmnObj, elementId);
  const childrenFlowElements = element.flowElements;
  if (!childrenFlowElements) {
    throw new Error(`Element with id ${elementId} has no Flow Elements`);
  }

  return childrenFlowElements;
}

/**
 * Get the definitionId and processId of a target called process (callActivity)
 *
 * @see {@link https://docs.proceed-labs.org/concepts/bpmn/bpmn-subprocesses/}
 *
 * @param {object} bpmnObj - The BPMN XML as converted bpmn-moddle object with toBpmnObject
 * @param {string} callActivityId - The id of the callActivity
 * @returns { { definitionId: string, processId: string, versionId: string } } An Object with the definition, process id and version
 * @throws An Error if the callActivity id does not exist
 * @throws If the callActivity has no 'calledElement' attribute
 * @throws If the targetNamespace for a callActivity could not be found
 * @throws If no import element could be found for a targetNamespace
 */
function getTargetDefinitionsAndProcessIdForCallActivityByObject(bpmnObj, callActivityId) {
  const callActivityElement = getElementById(bpmnObj, callActivityId);

  if (!callActivityElement) {
    throw new Error(`No callActivity found for id ${callActivityId}`);
  }
  if (typeof callActivityElement.calledElement !== 'string') {
    throw new Error(`No 'calledElement' attribute for callActivity with id ${callActivityId}`);
  }

  // deconstruct 'p3c2324:Process_1wqd8fv' to prefix 'p3c2c324'
  const [prefix, processId] = callActivityElement.calledElement.split(':');

  if (!processId) {
    throw new Error(
      `No processId found for the referenced process in callActivity ${callActivityId}.`,
    );
  }

  // find Namespace for prefix, e.g. xmlns:p3c2324="https://docs.proceed-labs.org/_17c6fed0-8a8c-4722-a62f-86ebf13243c2#1655749975324"
  const [definitionsElement] = getElementsByTagName(bpmnObj, 'bpmn:Definitions');
  const targetNamespace = definitionsElement.$attrs[`xmlns:${prefix}`];
  if (!targetNamespace) {
    throw new Error(
      `No namespace attribute found for the referenced process in callActivity ${callActivityId}. I.e. the prefix ${prefix} in 'callElement' could not be found inside the namespace declarations of the 'definitions' element.`,
    );
  }

  const importElement = bpmnObj.imports.find((i) => i.namespace === targetNamespace);
  if (!importElement) {
    throw new Error(
      `No 'import' element found for the referenced process in callActivity ${callActivityId}. I.e. the targetNamespace ${targetNamespace} could not be found in any 'import' element.`,
    );
  }

  if (!importElement.location) {
    throw new Error(
      `No location in 'import' element found for the referenced process in callActivity ${callActivityId}.`,
    );
  }

  const version =
    importElement.processVersionId || importElement.$attrs['proceed:processVersionId'];

  if (!version) {
    throw new Error(
      `No Process Version in 'import' element found for the referenced process in callActivity ${callActivityId}.`,
    );
  }

  return {
    definitionId: importElement.location,
    processId,
    versionId: version,
  };
}

/**
 * Get all definitionIds for all imported Processes used in callActivities
 *
 * @param {(string|object)} bpmn - the process definition as XML string or BPMN-Moddle Object
 * @param {boolean} [dontThrow] - whether to throw errors or not in retrieving process ids in call activities
 * @returns { Promise.<{ [callActivityId: string]: { definitionId: string, processId: string, versionId: string }}> } an object (a map) with all callActivityIds as keys
 * @throws see function: {@link getTargetDefinitionsAndProcessIdForCallActivityByObject}
 */
async function getDefinitionsAndProcessIdForEveryCallActivity(bpmn, dontThrow = false) {
  const bpmnObj = typeof bpmn === 'string' ? await toBpmnObject(bpmn) : bpmn;

  const map = {};
  const callActivities = getElementsByTagName(bpmnObj, 'bpmn:CallActivity');

  callActivities.forEach((callActivity) => {
    try {
      map[callActivity.id] = getTargetDefinitionsAndProcessIdForCallActivityByObject(
        bpmnObj,
        callActivity.id,
      );
    } catch (err) {
      if (!dontThrow) {
        throw err;
      }
    }
  });

  return map;
}

/**
 * Returns an array of import elements for a given bpmn xml
 *
 * @param {(string|object)} bpmn - the process definition as XML string or BPMN-Moddle Object
 * @returns {Promise.<object[]>} - Arry of of import elements inside the given xml
 */
async function getImports(bpmn) {
  const bpmnObj = typeof bpmn === 'string' ? await toBpmnObject(bpmn) : bpmn;
  const importElements = getElementsByTagName(bpmnObj, 'bpmn:Import');
  return importElements;
}

/**
 * Get all Constraints for every BPMN Element.
 * (The Constraint XML elements are defined in the PROCEED XML Schema
 * and are not standardized in BPMN.)
 *
 * @see {@link https://docs.proceed-labs.org/concepts/bpmn/bpmn-constraints/}
 *
 * @param {(string|object)} bpmn - the process definition as XML string or BPMN-Moddle Object
 * @returns { Promise.<{ [bpmnElementIds: string]: { hardConstraints: Array, softConstraints: Array} }> } An Object (a map) where all keys are the BPMN element ids and the value is an object with the hard and soft Constraint Arrays
 */
async function getTaskConstraintMapping(bpmn) {
  const bpmnObj = typeof bpmn === 'string' ? await toBpmnObject(bpmn) : bpmn;
  const elementIds = await getAllBpmnFlowNodeIds(bpmnObj);
  const taskConstraintMapping = {};

  elementIds.forEach(async (id) => {
    const element = getElementById(bpmnObj, id);
    taskConstraintMapping[id] = {
      hardConstraints: [],
      softConstraints: [],
    };
    const { extensionElements } = element;
    if (extensionElements && extensionElements.values) {
      const constraints = extensionElements.values.find(
        (e) => e.$type === 'proceed:ProcessConstraints',
      );
      if (constraints && (constraints.hardConstraints || constraints.softConstraints)) {
        const constraintsXml = await toBpmnXml(constraints);
        const constraintsJs = constraintParser.fromXmlToJs(constraintsXml);
        if (constraintsJs && constraintsJs.processConstraints) {
          taskConstraintMapping[id] = {
            hardConstraints: constraintsJs.processConstraints.hardConstraints || [],
            softConstraints: constraintsJs.processConstraints.softConstraints || [],
          };
        }
      }
    }
  });
  return taskConstraintMapping;
}

/**
 * Get the Constraints of the BPMN process.
 * (The Constraint XML elements are defined in the PROCEED XML Schema
 * and are not standardized in BPMN.)
 *
 * @see {@link https://docs.proceed-labs.org/concepts/bpmn/bpmn-constraints/}
 *
 * @param {(string|object)} bpmn - the process definition as XML string or BPMN-Moddle Object
 * @returns { Promise.<{ hardConstraints: Array, softConstraints: Array }> } An Object (a map) where all keys are the BPMN element ids and the value is an object with the hard and soft Constraint Arrays
 */
async function getProcessConstraints(bpmn) {
  const bpmnObj = typeof bpmn === 'string' ? await toBpmnObject(bpmn) : bpmn;
  const processIds = await getProcessIds(bpmnObj);

  let processConstraints = {
    softConstraints: [],
    hardConstraints: [],
  };
  const element = getElementById(bpmnObj, processIds[0]);
  const { extensionElements } = element;
  if (extensionElements && extensionElements.values) {
    const constraints = extensionElements.values.find(
      (e) => e.$type === 'proceed:ProcessConstraints',
    );
    if (constraints && (constraints.hardConstraints || constraints.softConstraints)) {
      const constraintsXml = await toBpmnXml(constraints);
      const constraintsJs = constraintParser.fromXmlToJs(constraintsXml);
      if (constraintsJs && constraintsJs.processConstraints) {
        processConstraints = {
          hardConstraints: constraintsJs.processConstraints.hardConstraints || [],
          softConstraints: constraintsJs.processConstraints.softConstraints || [],
        };
      }
    }
  }
  return processConstraints;
}

/**
 * Returns information about the process that can be used to identify it
 *
 * e.g. its unique id, original id and processIds for automatic identification
 * and its name and description for human identification
 *
 * @param {(string|object)} bpmn - the process definition as XML string or BPMN-Moddle Object
 * @returns { Promise.<{ id: string, originalId?: string, processIds: string[], name: string, description: string, userDefinedId: string }> } object containing the identifying information
 */
async function getIdentifyingInfos(bpmn) {
  const bpmnObj = typeof bpmn === 'string' ? await toBpmnObject(bpmn) : bpmn;

  const { id, originalId, name, userDefinedId } = await getDefinitionsInfos(bpmnObj);

  const processes = getElementsByTagName(bpmnObj, 'bpmn:Process');

  const processIds = processes.map((p) => p.id);

  let description;
  if (processes.length) {
    description = getProcessDocumentationByObject(processes[0]);
  } else {
    description = '';
  }

  return { id, originalId, processIds, name, description, userDefinedId };
}

/**
 * Returns the definitions object of the process
 *
 * @param {object} businessObject the businessObject of a process element
 * @returns {object} definitions object of the process
 */
function getRootFromElement(businessObject) {
  let el = businessObject;

  while (el.$parent) {
    el = el.$parent;
  }

  return el;
}

/**
 * Parses the meta data from a bpmn-moddle element
 *
 * @param {object} element
 * @returns {{[key: string]: any}} key value list of meta values
 */
function getMetaDataFromElement(element) {
  const properties = {};
  // check if there is a extensionElements entry that might contain a proceed:Meta element
  if (element.extensionElements && Array.isArray(element.extensionElements.values)) {
    let meta = element.extensionElements.values.find((child) => child.$type == 'proceed:Meta');
    if (meta) {
      for (let attribute in meta) {
        // ignore attributes defined by bpmn-moddle or emtpty attributes
        if (meta.hasOwnProperty(attribute) && !attribute.startsWith('$') && meta[attribute]) {
          // the property attribute is an array that can contain multiple meta elements
          if (attribute === 'property') {
            meta[attribute].forEach((property) => {
              properties[property.name] = property.value;
            });
          } else if (attribute === 'mqttServer') {
            const { url, topic, user, password } = meta[attribute];

            properties[attribute] = {
              url,
              topic,
              user,
              password,
            };
          }
          // TODO: Generic extraction of attribute values without distinction of cases
          else if (attribute === 'costsPlanned') {
            const { value, unit } = meta[attribute];
            properties[attribute] = {
              value,
              unit,
            };
          } else {
            properties[attribute] = meta[attribute].value;
          }
        }
      }
    }
  }

  return properties;
}

/**
 * Get the meta information of an element
 *
 * @param {(string|object)} bpmn - the process definition as XML string or BPMN-Moddle Object
 * @param {string} elId the id of the element to update
 * @returns {Promise.<{[key: string]: any}>} the meta information
 */
async function getMetaData(bpmn, elId) {
  const bpmnObj = typeof bpmn === 'string' ? await toBpmnObject(bpmn) : bpmn;
  const element = getElementById(bpmnObj, elId);

  return getMetaDataFromElement(element);
}

/**
 * Parses the milestones from a bpmn-moddle element
 *
 * @param {object} element
 * @returns {{id: string, name: string, description?: string}[]} array with all milestones
 */
function getMilestonesFromElement(element) {
  let milestones = [];
  // check if there is a extensionElements entry that might contain a proceed:milestones element
  if (element.extensionElements && Array.isArray(element.extensionElements.values)) {
    const milestonesElement = element.extensionElements.values.find(
      (child) => child.$type == 'proceed:Milestones',
    );
    if (milestonesElement && milestonesElement.milestone) {
      milestones = milestonesElement.milestone.map(({ id, name, description }) => {
        if (!id || !name) {
          throw new Error(
            'Some Milestone Elements are not valid due to missing mandatory attributes',
          );
        }
        return {
          id,
          name,
          description,
        };
      });
    }
  }

  return milestones;
}

/**
 * Get the milestones for given element id
 *
 * @param {(string|object)} bpmn - the process definition as XML string or BPMN-Moddle Object
 * @param {string} elementId the id of the element
 * @returns {{id: string, name: string, description?: string}[]} array with all milestones
 */
async function getMilestonesFromElementById(bpmn, elementId) {
  const bpmnObj = typeof bpmn === 'string' ? await toBpmnObject(bpmn) : bpmn;
  const element = getElementById(bpmnObj, elementId);

  return getMilestonesFromElement(element);
}

/**
 * An object containing information about a variable that might exist during the instance of a process
 *
 * @typedef Variable
 * 
 * @type {object}
 * @property {string} name - variable name
 * @property {string} [description] - a description of the variable
 * @property {string} dataType - the type of the value of the variable
 * @property {string} [defaultValue] - the value that the variable should have when none is manually set at startup
 * @property {boolean} [requiredAtInstanceStartup] - if the variable has to be initialized when an instance is started
 * @property {string} [enum] - enumeration of the values that the variable is allowed to have (a string with values separated by ';')
 * @property {boolean} [const] - if the variable can be reassigned after having been set once
 */

/**
 * Parses the variables from a bpmn-moddle element (variables are only expected to be defined on process elements)
 *
 * @param {object} element
 * @returns {Variable[]} array with all variables
 */
function getVariablesFromElement(element) {
  let variables = [];
  if (element.extensionElements && Array.isArray(element.extensionElements.values)) {
    const variablesElement = element.extensionElements.values.find(
      (child) => child.$type == 'proceed:Variables'
    );
    if (variablesElement && variablesElement.variable) {
      variables = variablesElement.variable;
    }
  }

  return variables;
}

/**
 * Get the variables for given element id (variables are only expected to be defined on process elements)
 *
 * @param {(string|object)} bpmn - the process definition as XML string or BPMN-Moddle Object
 * @param {string} elementId the id of the element
 * @returns {Variable[]} array with all variables
 */
async function getVariablesFromElementById(bpmn, elementId) {
  const bpmnObj = typeof bpmn === 'string' ? await toBpmnObject(bpmn) : bpmn;
  const element = getElementById(bpmnObj, elementId);

  return getVariablesFromElement(element);
}

/**
 * Get the performers for given element id
 *
 * @param {(string|object)} bpmn - the process definition as XML string or BPMN-Moddle Object
 * @param {string} elementId the id of the element
 * @returns {Array} array with all performers
 */
async function getPerformersFromElementById(bpmn, elementId) {
  const bpmnObj = typeof bpmn === 'string' ? await toBpmnObject(bpmn) : bpmn;
  const element = getElementById(bpmnObj, elementId);

  return getPerformersFromElement(element);
}

/**
 * An object containing properties from defined companies
 *
 * @typedef CompanyInfos
 * @type {object}
 * @property {string} id - company id
 * @property {string} shortName - company short name
 * @property {string} longName - company long name
 * @property {string} [description] - company description
 * @property {string} [factoryIds]
 */

/**
 * An object containing properties from defined factories
 *
 * @typedef FactoryInfos
 * @type {object}
 * @property {string} id - factory id
 * @property {string} shortName - factory short name
 * @property {string} longName - factory long name
 * @property {string} [description] - factory description
 * @property {string} [companyRef] - reference to company linked to factory
 */

/**
 * An object containing properties from defined buildings
 *
 * @typedef BuildingInfos
 * @type {object}
 * @property {string} id - building id
 * @property {string} shortName - building short name
 * @property {string} longName - building long name
 * @property {string} [description] - building description
 * @property {string} [factoryRef] - building to factory linked to building
 */

/**
 * An object containing properties from defined areas
 *
 * @typedef AreaInfos
 * @type {object}
 * @property {string} id - area id
 * @property {string} shortName - area short name
 * @property {string} longName - area long name
 * @property {string} [description] - area description
 * @property {string} [buildingRef] - reference to building linked to area
 */

/**
 * An object containing properties from defined working places
 *
 * @typedef WorkingPlaceInfos
 * @type {object}
 * @property {string} id - workingPlace id
 * @property {string} shortName - workingPlace short name
 * @property {string} longName - workingPlace long name
 * @property {string} [description] - workingPlace description
 * @property {string} [buildingRef] - reference to building linked to workingPlace
 * @property {string} [areaRef] - reference to area linked to workingPlace
 */

/**
 * Parses the locations from a bpmn-moddle element
 *
 * @param {object} element
 * @returns {{company: CompanyInfos[], factory: FactoryInfos[], building: BuildingInfos[], area: AreaInfos[], workingPlace: WorkingPlaceInfos[]}} object with all locations
 */
function getLocationsFromElement(element) {
  let company = [];
  let factory = [];
  let building = [];
  let area = [];
  let workingPlace = [];

  // check if there is a extensionElements entry that might contain a proceed:milestones element
  if (element.extensionElements && Array.isArray(element.extensionElements.values)) {
    const locationsElement = element.extensionElements.values.find(
      (child) => child.$type == 'proceed:Locations',
    );
    if (locationsElement && locationsElement.company) {
      company = locationsElement.company.map(
        ({ id, shortName, longName, description, factoryIds }) => {
          if (!id || !shortName || !longName) {
            throw new Error(
              'Some Company Elements are not valid due to missing mandatory attributes',
            );
          }
          return {
            id,
            shortName,
            longName,
            description,
            factoryIds,
          };
        },
      );
    }

    if (locationsElement && locationsElement.factory) {
      factory = locationsElement.factory.map(
        ({ id, shortName, longName, description, companyRef }) => {
          if (!id || !shortName || !longName) {
            throw new Error(
              'Some Company Elements are not valid due to missing mandatory attributes',
            );
          }
          return {
            id,
            shortName,
            longName,
            description,
            companyRef,
          };
        },
      );
    }

    if (locationsElement && locationsElement.building) {
      building = locationsElement.building.map(
        ({ id, shortName, longName, description, factoryRef }) => {
          if (!id || !shortName || !longName) {
            throw new Error(
              'Some Building Elements are not valid due to missing mandatory attributes',
            );
          }
          return {
            id,
            shortName,
            longName,
            description,
            factoryRef,
          };
        },
      );
    }

    if (locationsElement && locationsElement.area) {
      area = locationsElement.area.map(({ id, shortName, longName, description, buildingRef }) => {
        if (!id || !shortName || !longName) {
          throw new Error('Some Area Elements are not valid due to missing mandatory attributes');
        }
        return {
          id,
          shortName,
          longName,
          description,
          buildingRef,
        };
      });
    }

    if (locationsElement && locationsElement.workingPlace) {
      workingPlace = locationsElement.workingPlace.map(
        ({ id, shortName, longName, description, buildingRef, areaRef }) => {
          if (!id || !shortName || !longName) {
            throw new Error(
              'Some WorkingPlace Elements are not valid due to missing mandatory attributes',
            );
          }
          return {
            id,
            shortName,
            longName,
            description,
            buildingRef,
            areaRef,
          };
        },
      );
    }
  }

  return { company, factory, building, area, workingPlace };
}

/**
 * An object containing properties from defined resources
 *
 * @typedef ResourceInfos
 * @type {object}
 * @property {string} id - consumableMaterial id
 * @property {string} shortName - consumableMaterial short name
 * @property {string} longName - consumableMaterial long name
 * @property {string} [manufacturer] - consumableMaterial manufacturer
 * @property {string} [manufacturerSerialNumber] - consumableMaterial manufacturerSerialNumber
 * @property {string} [unit] - consumableMaterial unit
 * @property {string} quantity - consumableMaterial quantity
 * @property {string} [description] - consumableMaterial description
 */

/**
 * Parses the resources from a bpmn-moddle element
 *
 * @param {object} element
 * @returns {{consumableMaterial: ResourceInfos[], tool: ResourceInfos[], inspectionInstrument: ResourceInfos[]}} object with all resources
 */
function getResourcesFromElement(element) {
  let consumableMaterial = [];
  let tool = [];
  let inspectionInstrument = [];
  // check if there is a extensionElements entry that might contain a proceed:milestones element
  if (element.extensionElements && Array.isArray(element.extensionElements.values)) {
    const resourcesElement = element.extensionElements.values.find(
      (child) => child.$type == 'proceed:Resources',
    );
    if (resourcesElement && resourcesElement.consumableMaterial) {
      consumableMaterial = resourcesElement.consumableMaterial.map(
        ({
          id,
          shortName,
          longName,
          manufacturer,
          manufacturerSerialNumber,
          unit,
          quantity,
          description,
        }) => {
          if (!id || !shortName || !longName || !quantity) {
            throw new Error(
              'Some ConsumableMaterial Elements are not valid due to missing mandatory attributes',
            );
          }
          return {
            id,
            shortName,
            longName,
            manufacturer,
            manufacturerSerialNumber,
            unit,
            quantity,
            description,
          };
        },
      );
    }

    if (resourcesElement && resourcesElement.tool) {
      tool = resourcesElement.tool.map(
        ({
          id,
          shortName,
          longName,
          manufacturer,
          manufacturerSerialNumber,
          unit,
          quantity,
          description,
        }) => {
          if (!id || !shortName || !longName || !quantity) {
            throw new Error('Some Tool Elements are not valid due to missing mandatory attributes');
          }
          return {
            id,
            shortName,
            longName,
            manufacturer,
            manufacturerSerialNumber,
            unit,
            quantity,
            description,
          };
        },
      );
    }

    if (resourcesElement && resourcesElement.inspectionInstrument) {
      inspectionInstrument = resourcesElement.inspectionInstrument.map(
        ({
          id,
          shortName,
          longName,
          manufacturer,
          manufacturerSerialNumber,
          unit,
          quantity,
          description,
        }) => {
          if (!id || !shortName || !longName || !quantity) {
            throw new Error(
              'Some InspectionInstrument Elements are not valid due to missing mandatory attributes',
            );
          }
          return {
            id,
            shortName,
            longName,
            manufacturer,
            manufacturerSerialNumber,
            unit,
            quantity,
            description,
          };
        },
      );
    }
  }

  return { consumableMaterial, tool, inspectionInstrument };
}

/**
 * Get the performers for given element
 *
 * @param {object} element
 * @returns {Array} performers given for element
 */
function getPerformersFromElement(element) {
  if (element.resources) {
    const potentialOwner = element.resources.find(
      (resource) => resource.$type === 'bpmn:PotentialOwner',
    );

    if (
      potentialOwner &&
      potentialOwner.resourceAssignmentExpression &&
      potentialOwner.resourceAssignmentExpression.expression &&
      potentialOwner.resourceAssignmentExpression.expression.body
    ) {
      return JSON.parse(potentialOwner.resourceAssignmentExpression.expression.body);
    }
  }
  return [];
}

/**
 * Parses ISO Duration String to number of years, months, days, hours, minutes and seconds
 * @param {string} isoDuration
 * @returns {{years: number | null, months: number | null, days: number | null, hours: number | null, minutes: number | null, seconds: number | null}} Object with number of years, months, days, hours, minutes and seconds
 */
function parseISODuration(isoDuration) {
  let years = null;
  let months = null;
  let days = null;
  let hours = null;
  let minutes = null;
  let seconds = null;
  let dateStr = isoDuration.substring(isoDuration.lastIndexOf('P') + 1);
  let timeStr = '';

  if (dateStr.includes('T')) {
    dateStr = isoDuration.substring(isoDuration.lastIndexOf('P') + 1, isoDuration.lastIndexOf('T'));
    timeStr = isoDuration.substring(isoDuration.lastIndexOf('T') + 1);
  }
  if (dateStr.includes('Y')) {
    const yearsStr = dateStr.substring(0, dateStr.lastIndexOf('Y'));
    years = parseInt(yearsStr) || null;
    dateStr = dateStr.substring(dateStr.lastIndexOf('Y') + 1);
  }
  if (dateStr.includes('M')) {
    const monthsStr = dateStr.substring(0, dateStr.lastIndexOf('M'));
    months = parseInt(monthsStr) || null;
    dateStr = dateStr.substring(dateStr.lastIndexOf('M') + 1);
  }
  if (dateStr.includes('D')) {
    const daysStr = dateStr.substring(0, dateStr.lastIndexOf('D'));
    days = parseInt(daysStr) || null;
  }
  if (timeStr.includes('H')) {
    const hoursStr = timeStr.substring(0, timeStr.lastIndexOf('H'));
    hours = parseInt(hoursStr) || null;
    timeStr = timeStr.substring(timeStr.lastIndexOf('H') + 1);
  }
  if (timeStr.includes('M')) {
    const minutesStr = timeStr.substring(0, timeStr.lastIndexOf('M'));
    minutes = parseInt(minutesStr) || null;
    timeStr = timeStr.substring(timeStr.lastIndexOf('M') + 1);
  }
  if (timeStr.includes('S')) {
    const secondsStr = timeStr.substring(0, timeStr.lastIndexOf('S'));
    seconds = parseInt(secondsStr) || null;
  }

  return { years, months, days, hours, minutes, seconds };
}

/**
 * Convert given ISO Duration in number of miliseconds
 *
 * @param {string} isoDuration duration in iso standard
 * @returns {number} number of miliseconds for duration
 */
function convertISODurationToMiliseconds(isoDuration) {
  const { years, months, days, hours, minutes, seconds } = parseISODuration(isoDuration);

  const durationInMiliseconds =
    seconds * 1000 +
    minutes * (1000 * 60) +
    hours * (1000 * 60 * 60) +
    days * (1000 * 60 * 60 * 24) +
    months * (1000 * 60 * 60 * 24 * 30) +
    years * (1000 * 60 * 60 * 24 * 365);

  return durationInMiliseconds;
}

module.exports = {
  // 'definitions' element related
  getDefinitionsId,
  getOriginalDefinitionsId,
  getDefinitionsName,
  getDefinitionsInfos,
  getImports,
  getDefinitionsVersionInformation,

  // 'process' element related
  getProcessIds,
  getDeploymentMethod,
  getProcessConstraints,
  getProcessDocumentation,
  getProcessDocumentationByObject,
<<<<<<< HEAD
  getVariablesFromElement,
  getVariablesFromElementById,
=======
  getStartFormFileNameMapping,
>>>>>>> 8e1b4761

  // userTasks
  getUserTaskFileNameMapping,
  getAllUserTaskFileNamesAndUserTaskIdsMapping,

  // scriptTasks
  getScriptTaskFileNameMapping,

  // sub-process related
  getSubprocess,
  getSubprocessContent,
  getTargetDefinitionsAndProcessIdForCallActivityByObject,
  getDefinitionsAndProcessIdForEveryCallActivity,

  // other elements
  getStartEvents,
  getAllBpmnFlowElements,
  getAllBpmnFlowNodeIds,
  getAllBpmnFlowElementIds,
  getChildrenFlowElements,
  getElementMachineMapping,
  getTaskConstraintMapping,
  getIdentifyingInfos,
  getRootFromElement,

  // proceed:Meta related
  getMetaDataFromElement,
  getMetaData,

  getMilestonesFromElement,
  getMilestonesFromElementById,
  getResourcesFromElement,
  getLocationsFromElement,
  getPerformersFromElement,
  getPerformersFromElementById,
  parseISODuration,
  convertISODurationToMiliseconds,
};<|MERGE_RESOLUTION|>--- conflicted
+++ resolved
@@ -1252,12 +1252,9 @@
   getProcessConstraints,
   getProcessDocumentation,
   getProcessDocumentationByObject,
-<<<<<<< HEAD
   getVariablesFromElement,
   getVariablesFromElementById,
-=======
   getStartFormFileNameMapping,
->>>>>>> 8e1b4761
 
   // userTasks
   getUserTaskFileNameMapping,
