--- conflicted
+++ resolved
@@ -37,11 +37,7 @@
 
         //  set width of parent component (resizable element) to 450 which is the desired with of the collapsed card
         if (resizableElementRef.current) {
-<<<<<<< HEAD
-          resizableElementRef.current(300);
-=======
           resizableElementRef.current(panelWidth);
->>>>>>> f476e0c9
         }
       }, 350); // Transition duration + 50ms
     } else {
@@ -49,11 +45,7 @@
 
       //  set width of parent component (resizable element) to 40 which is the desired with of the collapsed card
       if (resizableElementRef.current) {
-<<<<<<< HEAD
-        resizableElementRef.current(40);
-=======
         resizableElementRef.current(30);
->>>>>>> f476e0c9
       }
     }
 
@@ -69,13 +61,9 @@
   const resizableElementRef = useRef<ResizableElementRefType>(null);
   return (
     <ResizableElement
-<<<<<<< HEAD
-      initialWidth={300}
-=======
       initialWidth={
         showInfo ? useUserPreferences.getState().preferences['process-meta-data'].width : 30
       }
->>>>>>> f476e0c9
       minWidth={300}
       maxWidth={600}
       style={{
@@ -85,8 +73,6 @@
         marginLeft: '20px',
         maxWidth: '33%',
       }}
-<<<<<<< HEAD
-=======
       onWidthChange={(width) =>
         addPreferences({
           'process-meta-data': {
@@ -95,7 +81,6 @@
           },
         })
       }
->>>>>>> f476e0c9
       ref={resizableElementRef}
     >
       <CollapsibleCard
