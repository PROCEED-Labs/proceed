--- conflicted
+++ resolved
@@ -5,11 +5,7 @@
 
 import { KeyOutlined, EyeInvisibleOutlined, EyeOutlined } from '@ant-design/icons';
 import { useState } from 'react';
-<<<<<<< HEAD
-import { Button, Input, Col, Row, Tooltip, Select, SelectProps, Tag, Space } from 'antd';
-=======
-import { Button, Input, Col, Row, Tooltip, Space } from 'antd';
->>>>>>> da58ee22
+import { Button, Input, Col, Row, Tooltip, Space, Select, SelectProps, Tag } from 'antd';
 import { defaultParameter } from '../configuration-helper';
 import AddButton from './add-button';
 import CreateParameterModal, { CreateParameterModalReturnType } from './create-parameter-modal';
@@ -96,35 +92,24 @@
         </Row>
       )}
 
-<<<<<<< HEAD
-      <Row gutter={[24, 24]} align="middle" style={{ margin: '10px 0' }}>
-        {categories &&
-          categories.map((cat) => (
-            <Space>
-              <Tag color="orange">{cat}</Tag>
-            </Space>
-          ))}
-      </Row>
+      <Space direction="vertical" style={{ display: 'flex' }}>
+        <Row gutter={[24, 24]} align="middle" style={{ margin: '10px 0' }}>
+          {categories &&
+            categories.map((cat) => (
+              <Space>
+                <Tag color="orange">{cat}</Tag>
+              </Space>
+            ))}
+        </Row>
 
-      <Row gutter={[24, 24]} /* align="middle" */ style={{ margin: '10px 0 0 0', width: '100%' }}>
-        <Col span={3} className="gutter-row">
-          ID
-        </Col>
-        <Col span={21} className="gutter-row">
-          {shortname}
-        </Col>
-      </Row>
-      {Object.entries(data).map(([key, val]) => (
-        <CustomField
-          parentConfig={parentConfig}
-          key={key}
-          keyId={key}
-          parameter={val}
-          editable={editable}
-        />
-      ))}
-=======
-      <Space direction="vertical" style={{ display: 'flex' }}>
+        <Row gutter={[24, 24]} /* align="middle" */ style={{ margin: '10px 0 0 0', width: '100%' }}>
+          <Col span={3} className="gutter-row">
+            ID
+          </Col>
+          <Col span={21} className="gutter-row">
+            {shortname}
+          </Col>
+        </Row>
         {Object.entries(data).map(([key, val]) => (
           // Rows: Metadata, Parameter, Nested Parameters, Linked Parameter
           <CustomField
@@ -137,7 +122,6 @@
         ))}
       </Space>
 
->>>>>>> da58ee22
       {editable && (
         // Row: Add Meta/Parameter
         <Row gutter={[24, 24]} align="middle" style={{ margin: '10px 0' }}>
