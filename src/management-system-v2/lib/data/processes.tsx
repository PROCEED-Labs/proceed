'use server';

import { getCurrentEnvironment, getCurrentUser } from '@/components/auth';
import { toCaslResource } from '../ability/caslAbility';
// Workaround because top-level await is not supported in server action modules.
// The rest of the app can import from process.ts directly, where init is
// awaited. Since this will always run AFTER init was run and we cache with
// global, we can ignore init here.
import {
  removeProcess,
  getProcessMetaObjects,
  addProcess as _addProcess,
  getProcessBpmn as _getProcessBpmn,
  updateProcess as _updateProcess,
  getProcessVersionBpmn,
  addProcessVersion,
  updateProcessMetaData,
} from './legacy/_process';
import {
  addDocumentation,
  generateDefinitionsId,
  getDefinitionsVersionInformation,
  setDefinitionsName,
  setDefinitionsVersionInformation,
  toBpmnObject,
  toBpmnXml,
} from '@proceed/bpmn-helper';
import { createProcess, getFinalBpmn } from '../helpers/processHelpers';
import { UserErrorType, userError } from '../user-error';
import { ApiData } from '../fetch-data';
import {
  areVersionsEqual,
  getLocalVersionBpmn,
  selectAsLatestVersion,
  updateProcessVersionBasedOn,
  versionUserTasks,
} from '../helpers/processVersioning';
// Antd uses barrel files, which next optimizes away. That requires us to import
// antd components directly from their files in this server actions file.
import { Process } from './process-schema';
import { revalidatePath } from 'next/cache';

<<<<<<< HEAD
export const getProcess = async (definitionId: string) => {
  const processMetaObjects: any = getProcessMetaObjects();

  /* TODO: Add ability check */

  // Get ability again since it might have changed.
  //const { ability } = await getCurrentUser();

  const process = processMetaObjects[definitionId];

  if (!process) {
    return userError('A process with this id does not exist.', UserErrorType.NotFoundError);
  }

  /*if (!ability.can('view', toCaslResource('Process', process))) {
    return userError('Not allowed to delete this process', UserErrorType.PermissionError);
  }*/

  const bpmn = await _getProcessBpmn(definitionId);
  return { ...process, bpmn };
};

export const getProcessBPMN = async (definitionId: string) => {
  const { ability } = await getCurrentEnvironment();
=======
export const getProcessBPMN = async (definitionId: string, spaceId: string) => {
  const { ability } = await getCurrentEnvironment(spaceId);
>>>>>>> 8bd6bcaa

  const processMetaObjects: any = getProcessMetaObjects();
  const process = processMetaObjects[definitionId];

  if (!ability.can('view', toCaslResource('Process', process))) {
    return userError('Not allowed to read this process', UserErrorType.PermissionError);
  }

  if (!process) {
    return userError('A process with this id does not exist.', UserErrorType.NotFoundError);
  }

  const bpmn = await _getProcessBpmn(definitionId);

  return bpmn;
};

export const deleteProcesses = async (definitionIds: string[], spaceId: string) => {
  const processMetaObjects: any = getProcessMetaObjects();

  // Get ability again since it might have changed.
  const { ability } = await getCurrentEnvironment(spaceId);

  for (const definitionId of definitionIds) {
    const process = processMetaObjects[definitionId];

    if (!process) {
      return userError('A process with this id does not exist.', UserErrorType.NotFoundError);
    }

    if (!ability.can('delete', toCaslResource('Process', process))) {
      return userError('Not allowed to delete this process', UserErrorType.PermissionError);
    }

    await removeProcess(definitionId);
  }
};

export const addProcesses = async (
  values: { name: string; description: string; bpmn?: string }[],
  spaceId: string,
) => {
  const { ability, activeEnvironment } = await getCurrentEnvironment(spaceId);
  const { userId } = await getCurrentUser();

  const newProcesses: Process[] = [];

  for (const value of values) {
    const { bpmn } = await createProcess({
      name: value.name,
      description: value.description,
      bpmn: value.bpmn,
    });

    const newProcess = {
      bpmn,
      owner: userId,
      environmentId: activeEnvironment.spaceId,
    };

    if (!ability.can('create', toCaslResource('Process', newProcess))) {
      return userError('Not allowed to create this process', UserErrorType.PermissionError);
    }

    // bpmn prop gets deleted in addProcess()
    const process = await _addProcess({ ...newProcess });

    if (typeof process !== 'object') {
      return userError('A process with this id does already exist');
    }

    newProcesses.push({ ...process, bpmn });
  }

  return newProcesses;
};

export const updateProcessShareInfo = async (
  definitionsId: string,
  shared: boolean | undefined,
  sharedAs: 'public' | 'protected' | undefined,
  shareTimeStamp: number | undefined,
  allowIframeTimestamp: number | undefined,
) => {
  const { ability } = await getCurrentEnvironment();

  const processMetaObjects: any = getProcessMetaObjects();
  const process = processMetaObjects[definitionsId];

  if (!process) {
    return userError('A process with this id does not exist.', UserErrorType.NotFoundError);
  }

  if (!ability.can('update', toCaslResource('Process', process))) {
    return userError('Not allowed to update this process', UserErrorType.PermissionError);
  }

  await updateProcessMetaData(definitionsId, {
    shared: shared,
    sharedAs: sharedAs,
    shareTimeStamp: shareTimeStamp,
    allowIframeTimestamp: allowIframeTimestamp,
  });
};

export const updateProcess = async (
  definitionsId: string,
  spaceId: string,
  bpmn?: string,
  description?: string,
  name?: string,
  invalidate = false,
) => {
  const { ability } = await getCurrentEnvironment(spaceId);

  const processMetaObjects: any = getProcessMetaObjects();
  const process = processMetaObjects[definitionsId];

  if (!process) {
    return userError('A process with this id does not exist.', UserErrorType.NotFoundError);
  }

  if (!ability.can('update', toCaslResource('Process', process))) {
    return userError('Not allowed to update this process', UserErrorType.PermissionError);
  }

  // Either replace or update the old BPMN.
  let newBpmn = bpmn ?? (await _getProcessBpmn(definitionsId));
  if (description !== undefined) {
    newBpmn = (await addDocumentation(newBpmn, description)) as string;
  }
  if (name !== undefined) {
    newBpmn = (await setDefinitionsName(newBpmn, name)) as string;
  }

  // This invalidates the client-side router cache. Since we don't call
  // router.refresh() in the modeler for every change, we need to invalidate the
  // cache here so that the old BPMN isn't reused within 30s. See:
  // https://nextjs.org/docs/app/building-your-application/caching#invalidation-1
  if (invalidate) {
    revalidatePath(`/processes/${definitionsId}`);
  }

  await _updateProcess(definitionsId, { bpmn: newBpmn });
};

export const updateProcesses = async (
  processes: {
    name?: string;
    description?: string;
    bpmn?: string;
    id: string;
  }[],
  spaceId: string,
) => {
  const res = await Promise.all(
    processes.map(async (process) => {
      return await updateProcess(
        process.id,
        spaceId,
        process.bpmn,
        process.description,
        process.name,
      );
    }),
  );

  const firstError = res.find((r) => r && 'error' in r);

  return firstError ?? res;
};

export const copyProcesses = async (
  processes: {
    name: string;
    description: string;
    originalId: string;
    originalVersion?: string;
  }[],
  spaceId: string,
) => {
  const { ability, activeEnvironment } = await getCurrentEnvironment(spaceId);
  const { userId } = await getCurrentUser();
  const copiedProcesses: Process[] = [];

  for (const copyProcess of processes) {
    // Copy the original BPMN and update it for the new process.
    const newId = generateDefinitionsId();
    // Copy either a process or a specific version.
    const originalBpmn = copyProcess.originalVersion
      ? await getProcessVersionBpmn(copyProcess.originalId, +copyProcess.originalVersion)
      : await _getProcessBpmn(copyProcess.originalId);

    // TODO: Does createProcess() do the same as this function?
    const newBpmn = await getFinalBpmn({ ...copyProcess, id: newId, bpmn: originalBpmn });

    // TODO: include variables in copy?
    const newProcess = {
      owner: userId,
      definitionId: newId,
      bpmn: newBpmn,
      environmentId: activeEnvironment.spaceId,
    };

    if (!ability.can('create', toCaslResource('Process', newProcess))) {
      return userError('Not allowed to create this process', UserErrorType.PermissionError);
    }
    const process = await _addProcess(newProcess);

    if (typeof process !== 'object') {
      return userError('A process with this id does already exist');
    }

    copiedProcesses.push({ ...process, bpmn: newBpmn });
  }

  return copiedProcesses;
};

export const createVersion = async (
  versionName: string,
  versionDescription: string,
  processId: string,
  spaceId: string,
) => {
  const { ability } = await getCurrentEnvironment(spaceId);

  const processMetaObjects: any = getProcessMetaObjects();
  const process = processMetaObjects[processId];

  if (!process) {
    return userError('A process with this id does not exist.', UserErrorType.NotFoundError);
  }

  if (!ability.can('update', toCaslResource('Process', process))) {
    return userError('Not allowed to update this process', UserErrorType.PermissionError);
  }

  const bpmn = await _getProcessBpmn(processId);
  const bpmnObj = await toBpmnObject(bpmn);

  const { versionBasedOn } = await getDefinitionsVersionInformation(bpmnObj);

  // add process version to bpmn
  const epochTime = +new Date();
  await setDefinitionsVersionInformation(bpmnObj, {
    version: epochTime,
    versionName,
    versionDescription,
    versionBasedOn,
  });

  await versionUserTasks(process, epochTime, bpmnObj);

  const versionedBpmn = await toBpmnXml(bpmnObj);

  // if the new version has no changes to the version it is based on don't create a new version and return the previous version
  const basedOnBPMN =
    versionBasedOn !== undefined ? await getLocalVersionBpmn(process, versionBasedOn) : undefined;

  if (basedOnBPMN && (await areVersionsEqual(versionedBpmn, basedOnBPMN))) {
    return versionBasedOn;
  }

  // send final process version bpmn to the backend
  addProcessVersion(processId, versionedBpmn);

  await updateProcessVersionBasedOn(process, epochTime);

  return epochTime;
};

export const setVersionAsLatest = async (processId: string, version: number, spaceId: string) => {
  const { ability } = await getCurrentEnvironment(spaceId);

  const processMetaObjects: any = getProcessMetaObjects();
  const process = processMetaObjects[processId];

  if (!process) {
    return userError('A process with this id does not exist.', UserErrorType.NotFoundError);
  }

  if (!ability.can('update', toCaslResource('Process', process))) {
    return userError('Not allowed to update this process', UserErrorType.PermissionError);
  }

  await selectAsLatestVersion(processId, version);
};<|MERGE_RESOLUTION|>--- conflicted
+++ resolved
@@ -40,7 +40,6 @@
 import { Process } from './process-schema';
 import { revalidatePath } from 'next/cache';
 
-<<<<<<< HEAD
 export const getProcess = async (definitionId: string) => {
   const processMetaObjects: any = getProcessMetaObjects();
 
@@ -63,12 +62,8 @@
   return { ...process, bpmn };
 };
 
-export const getProcessBPMN = async (definitionId: string) => {
-  const { ability } = await getCurrentEnvironment();
-=======
 export const getProcessBPMN = async (definitionId: string, spaceId: string) => {
   const { ability } = await getCurrentEnvironment(spaceId);
->>>>>>> 8bd6bcaa
 
   const processMetaObjects: any = getProcessMetaObjects();
   const process = processMetaObjects[definitionId];
