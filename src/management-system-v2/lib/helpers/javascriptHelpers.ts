export async function asyncMap<Type, TReturn>(
  array: Array<Type>,
<<<<<<< HEAD
  cb: (entry: Type, index: number) => Promise<any>,
=======
  cb: (entry: Type, index: Number) => Promise<TReturn>,
>>>>>>> 641d2d9a
) {
  const mappingCallbacks = array.map(async (entry, index) => await cb(entry, index));

  const mappedValues = await Promise.all(mappingCallbacks);

  return mappedValues as Array<TReturn>;
}

export async function asyncForEach<Type>(
  array: Array<Type>,
  cb: (entry: Type, index: number) => Promise<void>,
) {
  await asyncMap(array, cb);
}

export async function asyncFilter<Type>(array: Array<Type>, cb: (entry: Type) => Promise<boolean>) {
  // map the elements to their value or undefined and then filter undefined entries
  return (
    await asyncMap(array, async (entry) => {
      const keep = await cb(entry);
      return keep ? entry : undefined;
    })
  ).filter((entry) => entry) as Array<Type>;
}

// TODO: Typescriptify or remove
/**
 * Compares two values
 *
 * normal comparison for fundamental data types (number, string etc)
 * element wise comparison for objects and arrays
 * recursive handling for nested objects and arrays
 *
 * @param {Any} a some value
 * @param {Any} b some value
 * @returns {Boolean} - if the two values are equal
 */
export function deepEquals(a: any, b: any) {
  // early exit if types don't match
  if (typeof a !== typeof b) {
    return false;
  }

  if (Array.isArray(a) && Array.isArray(b)) {
    if (a.length !== b.length) {
      return false;
    }

    let index = 0;
    // can't break early from forEach
    for (let value of a) {
      // recursively compare the values from both arrays
      if (!deepEquals(value, b[index])) {
        return false;
      }
      ++index;
    }

    return true;
  }

  // the values to compare are not arrays but might be objects
  if (typeof a === 'object' && a !== null && b !== null) {
    let aKeys = Object.keys(a);
    let bKeys = Object.keys(b);
    // objects can't be equal with differing keys
    if (aKeys.length !== bKeys.length || aKeys.some((key) => !bKeys.includes(key))) {
      return false;
    }

    for (let key of aKeys) {
      if (!deepEquals(a[key], b[key])) {
        return false;
      }
    }

    return true;
  }

  return a === b;
}

// TODO: Typescriptify or remove
export function isObject(candidate: any) {
  return !!candidate && typeof candidate === 'object' && !Array.isArray(candidate);
}

// TODO: Typescriptify or remove
/**
 * Function that allows overwriting entries in an object with values given in another object
 *
 * @param {Object} target the object to merge into
 * @param {Object} toMerge the object containing the new values
 * @param {Boolean} deepMerge if nested objects are supposed to be merged recursively (else they are just overwritten)
 * @param {Boolean|String} noNewValues flag to disallow new entries being added to the target object ('strict' for error, true for silent ignore)
 * @param {Boolean|String} typesafe if entries are not allowed to change their type ('strict' for error, true for silent ignore)
 * @returns {Object} object containing the values that were actually changed (some changes might be silently ignored due to flags)
 */
export function mergeIntoObject(
  target: any,
  toMerge: any,
  deepMerge: any,
  noNewValues: any,
  typesafe: any,
) {
  if (!isObject(target)) {
    throw new Error('Tried to merge into something that is not an object');
  }

  if (!isObject(toMerge)) {
    throw new Error('Tried to merge something that is not an object');
  }

  const changedEntries: any = {};

  Object.entries(toMerge).forEach(([key, value]) => {
    // handle if adding entries is not allowed and target doesn't contain the current key
    if (noNewValues && !{}.propertyIsEnumerable.call(target, key)) {
      if (noNewValues === 'strict') {
        // throw in strict mode
        throw new Error('Tried to add new values to target object!');
      } else {
        // silently ignore
        return;
      }
    }

    // do nothing if the given key exists but its value has a different type from the one in the target and typesafe is true
    if (
      typesafe &&
      {}.propertyIsEnumerable.call(target, key) &&
      typeof value !== typeof target[key]
    ) {
      if (typesafe === 'strict') {
        throw new Error(`Tried changing the type of entry ${key}!`);
      } else {
        return;
      }
    }

    // recursively merge objects if flag is set
    if (deepMerge && isObject(value) && isObject(target[key])) {
      changedEntries[key] = mergeIntoObject(target[key], value, deepMerge, noNewValues, typesafe);
    } else {
      target[key] = value;
      changedEntries[key] = value;
    }
  });

  return changedEntries;
}<|MERGE_RESOLUTION|>--- conflicted
+++ resolved
@@ -1,10 +1,6 @@
 export async function asyncMap<Type, TReturn>(
   array: Array<Type>,
-<<<<<<< HEAD
-  cb: (entry: Type, index: number) => Promise<any>,
-=======
-  cb: (entry: Type, index: Number) => Promise<TReturn>,
->>>>>>> 641d2d9a
+  cb: (entry: Type, index: number) => Promise<TReturn>,
 ) {
   const mappingCallbacks = array.map(async (entry, index) => await cb(entry, index));
 
