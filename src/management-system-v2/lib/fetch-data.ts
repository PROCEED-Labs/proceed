import { authFetchJSON, useAuthStore } from './iam';
import { UseQueryOptions, useMutation, useQuery, useQueryClient } from '@tanstack/react-query';
import createClient from 'openapi-fetch';
import { paths } from './openapiSchema';
import { useMemo } from 'react';

const BASE_URL = process.env.API_URL;

const apiClient = createClient<paths>({ baseUrl: BASE_URL });

type Prettify<T> = T extends (infer L)[] ? Prettify<L>[] : { [K in keyof T]: T[K] } & {};
type QueryData<T extends (...args: any) => any> = Prettify<
  Extract<Awaited<ReturnType<T>>, { data: any }>['data']
>;

type ObjectToUnion<TObj extends Record<any, any>> = TObj[keyof TObj];
export type ApiRequestBody<
  KPath extends keyof paths,
  KMethod extends keyof paths[KPath],
> = paths[KPath][KMethod] extends { requestBody?: any }
  ? Exclude<paths[KPath][KMethod]['requestBody'], undefined> extends { content: any }
    ? Prettify<ObjectToUnion<Exclude<paths[KPath][KMethod]['requestBody'], undefined>['content']>>
    : unknown
  : unknown;

export type ApiData<
  KPath extends keyof paths,
  KMethod extends keyof paths[KPath],
> = paths[KPath][KMethod] extends { responses: any }
  ? paths[KPath][KMethod]['responses'] extends { '200': any }
    ? paths[KPath][KMethod]['responses']['200'] extends { content: any }
      ? Prettify<ObjectToUnion<paths[KPath][KMethod]['responses']['200']['content']>>
      : unknown
    : unknown
  : unknown;

export function useGetAsset<
  TFirstParam extends Parameters<typeof apiClient.get>[0],
  TSecondParam extends Parameters<typeof apiClient.get<TFirstParam>>[1],
>(
  path: TFirstParam,
  params: TSecondParam['params'],
  reactQueryOptions?: Omit<UseQueryOptions, 'queryFn'>,
) {
  const keys = useMemo(() => {
    const keys = [path];
    if (params && (params as any).path) {
      keys.push((params as any).path);
    }

    return keys;
  }, [path, params]);

  type Data = QueryData<typeof apiClient.get<TFirstParam>>;

  return useQuery({
    // eslint-disable-next-line
    queryKey: keys,
    queryFn: async () => {
      const state = useAuthStore.getState();

      if (process.env.NEXT_PUBLIC_USE_AUTH && !state.loggedIn) throw new Error('Not logged in');

      // @ts-ignore
      const { data, error, response } = await apiClient.get(path, {
        params,
        headers: process.env.NEXT_PUBLIC_USE_AUTH
          ? {
              'x-csrf-token': state.csrfToken,
              'x-csrf': '1',
            }
          : undefined,
        credentials: process.env.NODE_ENV === 'production' ? 'same-origin' : 'include',
      } as TSecondParam);

      if (error || data === undefined) throw new Error(`Error fetching: ${response.statusText}`);

      return data as Data;
    },
    ...(reactQueryOptions as UseQueryOptions<Data, Error>),
  });
}

export function usePostAsset<TFirstParam extends Parameters<typeof apiClient.post>[0]>(
  path: TFirstParam,
) {
  const queryClient = useQueryClient();
  return useMutation({
    mutationFn: async (body: Parameters<typeof apiClient.post<TFirstParam>>[1]) => {
      const state = useAuthStore.getState();

      if (process.env.NEXT_PUBLIC_USE_AUTH && !state.loggedIn) throw new Error('Not logged in');

      const { response, data, error } = await apiClient.post(path, {
        headers: process.env.NEXT_PUBLIC_USE_AUTH
          ? {
              'x-csrf-token': state.csrfToken,
              'x-csrf': '1',
            }
          : undefined,
        credentials: process.env.NODE_ENV === 'production' ? 'same-origin' : 'include',
        ...body,
      });

      if (error) throw new Error(`Error calling POST:${path} -> ${response.body}`);

      queryClient.invalidateQueries([path, (body as any).params.path]);

      return data as QueryData<typeof apiClient.post<TFirstParam>>;
    },
  });
}

export function usePutAsset<TFirstParam extends Parameters<typeof apiClient.put>[0]>(
  path: TFirstParam,
) {
  const queryClient = useQueryClient();
  return useMutation({
    mutationFn: async (body: Parameters<typeof apiClient.put<TFirstParam>>[1]) => {
      const state = useAuthStore.getState();

      if (process.env.NEXT_PUBLIC_USE_AUTH && !state.loggedIn) throw new Error('Not logged in');

      const { response, data, error } = await apiClient.put(path, {
        headers: process.env.NEXT_PUBLIC_USE_AUTH
          ? {
              'x-csrf-token': state.csrfToken,
              'x-csrf': '1',
            }
          : undefined,
        credentials: process.env.NODE_ENV === 'production' ? 'same-origin' : 'include',
        ...body,
      });

      if (error) throw error;

      queryClient.invalidateQueries([path, (body as any).params.path]);

      return data as QueryData<typeof apiClient.put<TFirstParam>>;
    },
  });
}

export const useDeleteAsset = <TFirstParam extends Parameters<typeof apiClient.del>[0]>(
  path: TFirstParam,
) => {
  const queryClient = useQueryClient();
  return useMutation({
    mutationFn: async (body: Parameters<typeof apiClient.del<TFirstParam>>[1]) => {
      const state = useAuthStore.getState();

      if (process.env.NEXT_PUBLIC_USE_AUTH && !state.loggedIn) throw new Error('Not logged in');

      const { response, data, error } = await apiClient.del(path, {
        headers: process.env.NEXT_PUBLIC_USE_AUTH
          ? {
              'x-csrf-token': state.csrfToken,
              'x-csrf': '1',
            }
          : undefined,
        credentials: process.env.NODE_ENV === 'production' ? 'same-origin' : 'include',
        ...body,
      });

      if (error) throw new Error(`Error calling POST:${path} -> ${response.body}`);

      queryClient.invalidateQueries([path, (body as any).params.path]);

      return data as QueryData<typeof apiClient.del<TFirstParam>>;
    },
  });
};

const UnauthenticatedfetchJSON = async <T>(
  url: string,
  options: Parameters<typeof fetch>[1] = undefined,
) => {
  const response = await fetch(url, options);
  if (!response.ok) {
    throw new Error('Network response was not ok');
  }
  return response.json() as Promise<T>;
};

const fetchString = async (url: string, options = {}) => {
  const response = await fetch(url, options);
  if (!response.ok) {
    throw new Error('Network response was not ok');
  }

  return response.text();
};

<<<<<<< HEAD
const fetchJSON = process.env.NEXT_PUBLIC_USE_AUTH ? authFetchJSON : UnauthenticatedfetchJSON;

// We use distinct types for the
// if(data){
//   data[0].
// }collection and individual resource responses
=======
// We use distinct types for the collection and individual resource responses
>>>>>>> 105db39d
// instead of `Item[]` because they might differ in what data they contain.

export const fetchProcesses = async () => {
  const url = `${BASE_URL}/process?noBpmn=true`;
  const data = await fetchJSON<Processes>(url);

  return data.map((process) => ({
    ...process,
    // Convert JSON dates to Date objects.
    createdOn: new Date(process.createdOn),
    lastEdited: new Date(process.lastEdited),
  }));
};

export const fetchProcess = async (definitionId: string) => {
  const url = `${BASE_URL}/process/${definitionId}`;
  return await fetchJSON<Process>(url);
};

export const fetchProcessVersionBpmn = async (definitionId: string, version: number | string) => {
  const url = `${BASE_URL}/process/${definitionId}/versions/${version}`;
  return await fetchString(url);
};

<<<<<<< HEAD
=======
export const fetchUserData = async () => {
  return new Promise((resolve, reject) => {
    setTimeout(() => {
      resolve({
        lastName: 'Mustermann',
        firstName: 'Max',
        username: 'max.mustermann',
        email: 'm.mustermann@mustermail.com',
        picture: 'https://picsum.photos/200',
      } as User);
    }, 2_000);
  }) as Promise<User>;
};

>>>>>>> 105db39d
/**
 * IMPORTANT
 *
 * The following types are only temporary until we have converted the API to the
 * new NextJS framework. These types should ideally be automatically generated
 * from the database schema (e.g. using Prisma).
 */

export type User = {
  // id: string;
  username: string;
  firstName: string;
  lastName: string;
  email: string;
  picture: string;
};

export type Process = {
  type: 'process';
  description: string;
  owner: string | null;
  processIds: string[];
  variables: [];
  departments: [];
  inEditingBy: [];
  createdOn: Date;
  lastEdited: Date;
  shared: boolean;
  versions: { version: number | string; name: string; description: string }[];
  definitionId: string;
  definitionName: string;
  bpmn?: string;
};

export type Processes = Process[];<|MERGE_RESOLUTION|>--- conflicted
+++ resolved
@@ -51,7 +51,7 @@
     return keys;
   }, [path, params]);
 
-  type Data = QueryData<typeof apiClient.get<TFirstParam>>;
+  type Data = QueryData<typeof apiClient.get<TFirstParam>> | null;
 
   return useQuery({
     // eslint-disable-next-line
@@ -63,18 +63,25 @@
 
       // @ts-ignore
       const { data, error, response } = await apiClient.get(path, {
+        headers: process.env.NEXT_PUBLIC_USE_AUTH
+          ? {
+              'x-csrf-token': state.csrfToken,
+              'x-csrf': '1',
+            }
+          : undefined,
+        credentials: process.env.NEXT_PUBLIC_USE_AUTH
+          ? process.env.NODE_ENV === 'production'
+            ? 'same-origin'
+            : 'include'
+          : undefined,
         params,
-        headers: process.env.NEXT_PUBLIC_USE_AUTH
-          ? {
-              'x-csrf-token': state.csrfToken,
-              'x-csrf': '1',
-            }
-          : undefined,
-        credentials: process.env.NODE_ENV === 'production' ? 'same-origin' : 'include',
       } as TSecondParam);
 
       if (error || data === undefined) throw new Error(`Error fetching: ${response.statusText}`);
 
+      if (response.status === 204) return null;
+
+      // in case of 'no content' just return undefined if (response.status === 204) return null;
       return data as Data;
     },
     ...(reactQueryOptions as UseQueryOptions<Data, Error>),
@@ -191,16 +198,12 @@
   return response.text();
 };
 
-<<<<<<< HEAD
 const fetchJSON = process.env.NEXT_PUBLIC_USE_AUTH ? authFetchJSON : UnauthenticatedfetchJSON;
 
 // We use distinct types for the
 // if(data){
 //   data[0].
 // }collection and individual resource responses
-=======
-// We use distinct types for the collection and individual resource responses
->>>>>>> 105db39d
 // instead of `Item[]` because they might differ in what data they contain.
 
 export const fetchProcesses = async () => {
@@ -225,23 +228,6 @@
   return await fetchString(url);
 };
 
-<<<<<<< HEAD
-=======
-export const fetchUserData = async () => {
-  return new Promise((resolve, reject) => {
-    setTimeout(() => {
-      resolve({
-        lastName: 'Mustermann',
-        firstName: 'Max',
-        username: 'max.mustermann',
-        email: 'm.mustermann@mustermail.com',
-        picture: 'https://picsum.photos/200',
-      } as User);
-    }, 2_000);
-  }) as Promise<User>;
-};
-
->>>>>>> 105db39d
 /**
  * IMPORTANT
  *
