import { Page, Locator } from '@playwright/test';
import { PlatformPath } from 'path';
import * as path from 'path';
import fs from 'fs';
import JsZip from 'jszip';
import { getDefinitionsInfos, setDefinitionsId, setTargetNamespace } from '@proceed/bpmn-helper';
import { v4 } from 'uuid';
import { expect } from './process-list.fixtures';

export class ProcessListPage {
  readonly page: Page;
  readonly path: PlatformPath;
  processListPageURL?: string;
  processDefinitionIds: string[] = [];

  constructor(page: Page) {
    this.page = page;
    this.path = path;
  }

  getPageURL() {
    return this.processListPageURL;
  }

  async goto() {
    if (this.processListPageURL) await this.page.goto(this.processListPageURL);
  }

  async login() {
    const { page } = this;

    const loginModal = await this.openModal(async () => {
      await page.goto('/');
    });
    await loginModal.getByRole('button', { name: 'Continue as a Guest' }).click();
    await page.waitForURL('**/processes');
    this.processListPageURL = page.url();
  }

  /**
   * Imports a process file that is stored in fixtures into the MS
   *
   * @param filename the name of the file in /fixtures to import
   * @param definitionId will be used to identify the process in the MS (two imports with the same id will clash)
   * @returns meta data about the imported process (id and name)
   */
  async importProcess(
    filename: string,
    definitionId = `_${v4()}`,
    transformBpmn?: (bpmn: string) => Promise<string>,
  ) {
    const { page } = this;

    const importFilePath = path.join(__dirname, 'fixtures', filename);
    let bpmn = fs.readFileSync(importFilePath, 'utf-8');
    bpmn = (await setDefinitionsId(bpmn, definitionId)) as string;
    bpmn = (await setTargetNamespace(bpmn, definitionId)) as string;

    if (transformBpmn) bpmn = await transformBpmn(bpmn);

    const { name } = await getDefinitionsInfos(bpmn);

    // import the test process
    const importModal = await this.openModal(async () => {
      const fileChooserPromise = page.waitForEvent('filechooser');
      await page.getByRole('button', { name: 'Import Process' }).click();
      const filechooser = await fileChooserPromise;

      await filechooser.setFiles({
        name: filename,
        mimeType: 'text/xml',
        buffer: Buffer.from(bpmn, 'utf-8'),
      });
    });

    await this.closeModal(importModal, (m) => m.getByRole('button', { name: 'Import' }).click());

    this.processDefinitionIds.push(definitionId);

    return { definitionName: name as string, definitionId, bpmn };
  }

  /**
   * Helper function that returns the data that is download when an export is triggered in the MS
   *
   * @param downloadTrigger the user input that triggers the download (e.g. confirming the export modal)
   * @param returnType the type of file that is exported (zip or clear text)
   */
  async handleDownload(
    downloadTrigger: () => Promise<void>,
    returnType: 'string',
  ): Promise<{ filename: string; content: string }>;
  async handleDownload(
    downloadTrigger: () => Promise<void>,
    returnType: 'zip',
  ): Promise<{ filename: string; content: JsZip }>;
  async handleDownload(downloadTrigger: () => Promise<void>, returnType: 'string' | 'zip') {
    const { page } = this;
    const downloadPromise = page.waitForEvent('download');

    await downloadTrigger();

    const download = await downloadPromise;

    const stream = await download.createReadStream();

    // stream to string: https://stackoverflow.com/a/49428486
    const data: Buffer = await new Promise((resolve, reject) => {
      let chunks: any[] = [];
      stream.on('data', (chunk) => chunks.push(chunk));
      stream.on('error', (err) => reject(err));
      stream.on('end', () => resolve(Buffer.concat(chunks)));
    });

    if (returnType === 'string') {
      return { filename: download.suggestedFilename(), content: data.toString('utf-8') };
    }
    if (returnType === 'zip') {
      return {
        filename: download.suggestedFilename(),
        content: await JsZip.loadAsync(data.toString('base64'), { base64: true }),
      };
    }
  }

  getDefinitionIds() {
    return this.processDefinitionIds;
  }

  async removeProcess(definitionId: string) {
    const { page } = this;

    const deleteModal = await this.openModal(() =>
      page
        .locator(`tr[data-row-key="${definitionId}"]`)
        .getByRole('button', { name: 'delete' })
        .click(),
    );

    await this.closeModal(deleteModal, (m) => m.getByRole('button', { name: 'OK' }).click());

    this.processDefinitionIds = this.processDefinitionIds.filter((id) => id !== definitionId);
  }

  async createProcess(options: { processName?: string; description?: string }) {
    const page = this.page;
    const { processName, description } = options;

    // TODO: reuse other page models for these set ups.
    // Add a new process.
    const createModal = await this.openModal(() =>
      page.getByRole('button', { name: 'Create Process' }).click(),
    );
    await createModal
      .getByRole('textbox', { name: '* Process Name :' })
      .fill(processName ?? 'My Process');
    await createModal.getByLabel('Process Description').fill(description ?? 'Process Description');
    await this.closeModal(createModal, (m) =>
      m.getByRole('button', { name: 'Create', exact: true }).click(),
    );
    await page.waitForURL(/processes\/([a-zA-Z0-9-_]+)/);

    const definitionId = page.url().split('processes/').pop();

    this.processDefinitionIds.push(definitionId);

    return definitionId;
  }

  async removeAllProcesses() {
    const { page, processListPageURL } = this;

    if (processListPageURL && this.processDefinitionIds.length) {
      await page.goto(processListPageURL);
      await page.waitForURL('**/processes');

      // make sure that the list is fully loaded otherwise clicking the select all checkbox will not work as expected
      await page.getByRole('columnheader', { name: 'Name' }).waitFor({ state: 'visible' });
      // remove all processes
      await page.getByLabel('Select all').check();

      const deleteModal = await this.openModal(() =>
        page.getByRole('button', { name: 'delete' }).first().click(),
      );
      await this.closeModal(deleteModal, (m) => m.getByRole('button', { name: 'OK' }).click());

      this.processDefinitionIds = [];
    }
  }

  async readClipboard(readAsText) {
    const { page } = this;
    const result = await page.evaluate(async (readAsText) => {
      if (readAsText) {
        return await navigator.clipboard.readText();
      } else {
        const clipboardItems = await navigator.clipboard.read();
        return clipboardItems[0].types[0];
      }
    }, readAsText);

    return result;
  }

<<<<<<< HEAD
  /**
   * Will open a modal using the given trigger function and ensure that it is fully open before resolving
   *
   * @param trigger the function that triggers the modal opening
   * @param page the page the modal should be opened on (defaults to the default page)
   *
   * @returns a locator that can be used to get the newly opened modal
   */
  async openModal(trigger: () => Promise<void>, page = this.page) {
    // get the modals that might already be open
    const numAlreadyOpenModals = (await page.locator(`div[aria-modal="true"]:visible`).all())
      .length;

    await trigger();

    // wait for the previous amount of modals + 1 modals to be findable
    await page
      .locator(`div[aria-modal="true"]:visible`)
      .and(page.locator(`div[aria-modal="true"]:not(.ant-zoom)`))
      .nth(numAlreadyOpenModals)
      .waitFor();

    // TODO: the following is working for now but it might not work in every case if it is possible that the opened modal is not the last one in the locator list
    // wait for the modal to be visible and finished with its animation
    const currentlyOpenModals = await page
      .locator(`div[aria-modal="true"]:visible`)
      .and(page.locator(`div[aria-modal="true"]:not(.ant-zoom)`));
    await (await currentlyOpenModals.last().elementHandle()).waitForElementState('stable');

    return await currentlyOpenModals.last();
  }

  /**
   * Will close a modal by clicking the given button and ensure it is fully closed before resolving
   *
   * @param closeButton locator of the button to click for closing the modal
   * @param page the page on which the modal exists (defaults to the default page)
   */
  async closeModal(modalLocator: Locator, trigger: (modalLocator: Locator) => Promise<void>) {
    const elementHandle = await modalLocator.elementHandle();
    await trigger(modalLocator);
    await elementHandle.waitForElementState('hidden');
=======
  async createFolder({
    folderName,
    folderDescription,
  }: {
    folderName: string;
    folderDescription?: string;
  }) {
    const { page } = this;

    // NOTE: selecting a table could break
    const table = page.locator('table tbody');
    await table.click({ button: 'right' });
    await page.getByRole('menuitem', { name: 'Create Folder' }).click();
    await page.getByLabel('Folder name').fill(folderName);
    if (folderDescription) await page.getByLabel('Description').fill(folderDescription);
    await page.getByRole('button', { name: 'OK' }).click();
    // NOTE: this could break if there is another folder with the same name
    const folderRow = page.locator(`tr:has(span:text-is("${folderName}"))`);
    await expect(folderRow).toBeVisible();
>>>>>>> ad30607e
  }
}<|MERGE_RESOLUTION|>--- conflicted
+++ resolved
@@ -202,7 +202,6 @@
     return result;
   }
 
-<<<<<<< HEAD
   /**
    * Will open a modal using the given trigger function and ensure that it is fully open before resolving
    *
@@ -245,7 +244,7 @@
     const elementHandle = await modalLocator.elementHandle();
     await trigger(modalLocator);
     await elementHandle.waitForElementState('hidden');
-=======
+  }
   async createFolder({
     folderName,
     folderDescription,
@@ -265,6 +264,5 @@
     // NOTE: this could break if there is another folder with the same name
     const folderRow = page.locator(`tr:has(span:text-is("${folderName}"))`);
     await expect(folderRow).toBeVisible();
->>>>>>> ad30607e
   }
 }