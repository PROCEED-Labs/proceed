'use server';

import { getCurrentEnvironment, getCurrentUser } from '@/components/auth';
import { toCaslResource } from '../ability/caslAbility';
import {
  addDocumentation,
  generateDefinitionsId,
  getDefinitionsVersionInformation,
  setDefinitionsName,
  setDefinitionsVersionInformation,
  toBpmnObject,
  toBpmnXml,
} from '@proceed/bpmn-helper';
import { createProcess, getFinalBpmn } from '../helpers/processHelpers';
import { UserErrorType, userError } from '../user-error';
import {
  areVersionsEqual,
  getLocalVersionBpmn,
  selectAsLatestVersion,
  updateProcessVersionBasedOn,
  versionUserTasks,
} from '../helpers/processVersioning';
// Antd uses barrel files, which next optimizes away. That requires us to import
// antd components directly from their files in this server actions file.
import { Process } from './process-schema';
import { revalidatePath } from 'next/cache';
import { getUsersFavourites } from './users';
import { enableUseDB } from 'FeatureFlags';
import { TProcessModule } from './module-import-types-temp';
import {
  getProcessUserTaskJSON as _getProcessUserTaskJSON,
  getProcessImage as _getProcessImage,
  saveProcessUserTask as _saveProcessUserTask,
} from './legacy/_process';
<<<<<<< HEAD
import { error } from 'console';
=======
>>>>>>> 641be1c8

// Declare variables to hold the process module functions
let removeProcess: TProcessModule['removeProcess'];
let _addProcess: TProcessModule['addProcess'];
let _getProcess: TProcessModule['getProcess'];
let _updateProcess: TProcessModule['updateProcess'];
let getProcessVersionBpmn: TProcessModule['getProcessVersionBpmn'];
let addProcessVersion: TProcessModule['addProcessVersion'];

let updateProcessMetaData: TProcessModule['updateProcessMetaData'];

let _getProcessBpmn: TProcessModule['getProcessBpmn'];

const loadModules = async () => {
  const moduleImport = await (enableUseDB ? import('./db/process') : import('./legacy/_process'));

  ({
    removeProcess,
    addProcess: _addProcess,
    getProcess: _getProcess,
    updateProcess: _updateProcess,
    getProcessVersionBpmn,
    addProcessVersion,
    updateProcessMetaData,
    getProcessBpmn: _getProcessBpmn,
  } = moduleImport);
};

loadModules().catch(console.error);

// Import necessary functions from processModule

const checkValidity = async (
  definitionId: string,
  operation: 'view' | 'update' | 'delete',
  spaceId: string,
) => {
  await loadModules();

  const { ability } = await getCurrentEnvironment(spaceId);

  const process = await _getProcess(definitionId);
  if (!process) {
    return userError('A process with this id does not exist.', UserErrorType.NotFoundError);
  }

  /*if (!ability.can('view', toCaslResource('Process', process))) {
    return userError('Not allowed to delete this process', UserErrorType.PermissionError);
  }*/

  const errorMessages = {
    view: 'Not allowed to read this process',
    update: 'Not allowed to update this process',
    delete: 'Not allowed to delete this process',
  };

  if (
    !ability.can(operation, toCaslResource('Process', process), {
      environmentId: process.environmentId,
    })
  ) {
    return userError(errorMessages[operation], UserErrorType.PermissionError);
  }
};

const getBpmnVersion = async (definitionId: string, versionId?: number) => {
  await loadModules();

  const process = await _getProcess(definitionId);

  if (versionId) {
    if (!process.versions.some((version: { version: number }) => version.version === versionId)) {
      return userError(
        `The requested version does not exist for the requested process.`,
        UserErrorType.NotFoundError,
      );
    }

    return await getProcessVersionBpmn(definitionId, versionId);
  } else {
    return await _getProcessBpmn(definitionId);
  }
};

export const getSharedProcessWithBpmn = async (definitionId: string, versionId?: number) => {
  await loadModules();

  const processMetaObj = await _getProcess(definitionId);

  if (!processMetaObj) {
    return userError(`Process does not exist `);
  }

  if (processMetaObj.shareTimestamp > 0 || processMetaObj.allowIframeTimestamp > 0) {
    const bpmn = await getBpmnVersion(definitionId, versionId);

    // check if getBpmnVersion returned an error that should be shown to the user instead of the bpmn
    if (typeof bpmn === 'object') {
      return bpmn;
    }

    const processWithBPMN = { ...processMetaObj, bpmn: bpmn };
    return processWithBPMN;
  }

  return userError(`Access Denied: Process is not shared`, UserErrorType.PermissionError);
};

<<<<<<< HEAD
export const getProcess = async (definitionId: string, spaceId: 'unauthenticated' | string) => {
  await loadModules();

  const result = await _getProcess(definitionId);

  // If the spaceId is authenticated, check validity
  if (spaceId !== 'unauthenticated') {
    const error = await checkValidity(definitionId, 'view', spaceId);
    if (error) return error; // Return error if validity check fails
    return result as Process; // Otherwise, return the process
  }

  // If the spaceId is unauthenticated, check if sharing is allowed
  if (
    spaceId === 'unauthenticated' &&
    result.sharedAs &&
    (result.shareTimestamp > 0 || result.allowIframeTimestamp > 0)
  ) {
    return result as Process;
  }
  return userError('Permission Error', UserErrorType.PermissionError);
=======
export const getProcess = async (definitionId: string, spaceId: string) => {
  await loadModules();

  const error = await checkValidity(definitionId, 'view', spaceId);

  if (error) return error;
  const result = await _getProcess(definitionId);
  return result as Process;
>>>>>>> 641be1c8
};

export const getProcessBPMN = async (definitionId: string, spaceId: string, versionId?: number) => {
  await loadModules();

  const error = await checkValidity(definitionId, 'view', spaceId);

  if (error) return error;

  return await getBpmnVersion(definitionId, versionId);
};

export const deleteProcesses = async (definitionIds: string[], spaceId: string) => {
  await loadModules();

  for (const definitionId of definitionIds) {
    const error = await checkValidity(definitionId, 'delete', spaceId);

    if (error) return error;

    await removeProcess(definitionId);
  }
};

export const addProcesses = async (
  values: { name: string; description: string; bpmn?: string; folderId?: string }[],
  spaceId: string,
) => {
  await loadModules();

  const { ability, activeEnvironment } = await getCurrentEnvironment(spaceId);
  const { userId } = await getCurrentUser();

  const newProcesses: Process[] = [];

  for (const value of values) {
    const { bpmn } = await createProcess({
      name: value.name,
      description: value.description,
      bpmn: value.bpmn,
    });

    const newProcess = {
      bpmn,
      creatorId: userId,
      environmentId: activeEnvironment.spaceId,
    };

    if (!ability.can('create', toCaslResource('Process', newProcess))) {
      return userError('Not allowed to create this process', UserErrorType.PermissionError);
    }

    // bpmn prop gets deleted in addProcess()
    const process = await _addProcess({ ...newProcess, folderId: value.folderId });

    if (typeof process !== 'object') {
      return userError('A process with this id does already exist');
    }

    newProcesses.push({ ...process, bpmn });
  }

  return newProcesses;
};

export const updateProcessShareInfo = async (
  definitionsId: string,
  sharedAs: 'public' | 'protected' | undefined,
  shareTimestamp: number | undefined,
  allowIframeTimestamp: number | undefined,
  spaceId: string,
) => {
  await loadModules();

  const error = await checkValidity(definitionsId, 'update', spaceId);

  if (error) return error;

  await updateProcessMetaData(definitionsId, {
    sharedAs: sharedAs,
    shareTimestamp: shareTimestamp,
    allowIframeTimestamp: allowIframeTimestamp,
  });
};

export const updateProcess = async (
  definitionsId: string,
  spaceId: string,
  bpmn?: string,
  description?: string,
  name?: string,
  invalidate = false,
) => {
  await loadModules();

  const error = await checkValidity(definitionsId, 'update', spaceId);

  if (error) return error;

  // Either replace or update the old BPMN.
  let newBpmn = bpmn ?? (await _getProcessBpmn(definitionsId));
  if (description !== undefined) {
    newBpmn = (await addDocumentation(newBpmn!, description)) as string;
  }
  if (name !== undefined) {
    newBpmn = (await setDefinitionsName(newBpmn!, name)) as string;
  }

  // This invalidates the client-side router cache. Since we don't call
  // router.refresh() in the modeler for every change, we need to invalidate the
  // cache here so that the old BPMN isn't reused within 30s. See:
  // https://nextjs.org/docs/app/building-your-application/caching#invalidation-1
  if (invalidate) {
    revalidatePath(`/processes/${definitionsId}`);
  }

  await _updateProcess(definitionsId, { bpmn: newBpmn });
};

export const updateProcesses = async (
  processes: {
    name?: string;
    description?: string;
    bpmn?: string;
    id: string;
  }[],
  spaceId: string,
) => {
  await loadModules();

  const res = await Promise.all(
    processes.map(async (process) => {
      return await updateProcess(
        process.id,
        spaceId,
        process.bpmn,
        process.description,
        process.name,
      );
    }),
  );

  const firstError = res.find((r) => r && 'error' in r);

  return firstError ?? res;
};

export const copyProcesses = async (
  processes: {
    name: string;
    description: string;
    originalId: string;
    originalVersion?: string;
    folderId?: string;
  }[],
  spaceId: string,
) => {
  await loadModules();

  const { ability, activeEnvironment } = await getCurrentEnvironment(spaceId);
  const { userId } = await getCurrentUser();
  const copiedProcesses: Process[] = [];

  for (const copyProcess of processes) {
    // Copy the original BPMN and update it for the new process.
    const newId = generateDefinitionsId();
    // Copy either a process or a specific version.
    const originalBpmn = copyProcess.originalVersion
      ? await getProcessVersionBpmn(copyProcess.originalId, +copyProcess.originalVersion)
      : await _getProcessBpmn(copyProcess.originalId);

    // TODO: Does createProcess() do the same as this function?
    const newBpmn = await getFinalBpmn({ ...copyProcess, id: newId, bpmn: originalBpmn! });

    // TODO: include variables in copy?
    const newProcess = {
      creatorId: userId,
      definitionId: newId,
      bpmn: newBpmn,
      environmentId: activeEnvironment.spaceId,
    };

    if (!ability.can('create', toCaslResource('Process', newProcess))) {
      return userError('Not allowed to create this process', UserErrorType.PermissionError);
    }
    const process = await _addProcess(newProcess);

    if (typeof process !== 'object') {
      return userError('A process with this id does already exist');
    }

    copiedProcesses.push({ ...process, bpmn: newBpmn });
  }

  return copiedProcesses;
};

export const createVersion = async (
  versionName: string,
  versionDescription: string,
  processId: string,
  spaceId: string,
) => {
  const error = await checkValidity(processId, 'update', spaceId);

  if (error) return error;

  const bpmn = await _getProcessBpmn(processId);
  if (!bpmn) {
    return null;
  }
  const bpmnObj = await toBpmnObject(bpmn);

  const { versionBasedOn } = await getDefinitionsVersionInformation(bpmnObj);

  // add process version to bpmn
  const epochTime = +new Date();
  await setDefinitionsVersionInformation(bpmnObj, {
    version: epochTime,
    versionName,
    versionDescription,
    versionBasedOn,
  });

  const process = (await _getProcess(processId)) as Process;

  await versionUserTasks(process, epochTime, bpmnObj);

  const versionedBpmn = await toBpmnXml(bpmnObj);

  // if the new version has no changes to the version it is based on don't create a new version and return the previous version
  const basedOnBPMN =
    versionBasedOn !== undefined ? await getLocalVersionBpmn(process, versionBasedOn) : undefined;

  if (basedOnBPMN && (await areVersionsEqual(versionedBpmn, basedOnBPMN))) {
    return versionBasedOn;
  }

  // send final process version bpmn to the backend
  addProcessVersion(processId, versionedBpmn);

  await updateProcessVersionBasedOn({ ...process, bpmn }, epochTime);

  return epochTime;
};

export const setVersionAsLatest = async (processId: string, version: number, spaceId: string) => {
  const error = await checkValidity(processId, 'update', spaceId);

  if (error) return error;

  await selectAsLatestVersion(processId, version);
};

export const getFavouritesProcessIds = async () => {
  const favs = await getUsersFavourites();

  return favs ?? [];
};

export const getProcessUserTaskData = async (
  definitionId: string,
  taskFileName: string,
  spaceId: string,
) => {
  const error = await checkValidity(definitionId, 'view', spaceId);

  if (error) return error;

  try {
    return await _getProcessUserTaskJSON(definitionId, taskFileName);
  } catch (err) {
    return userError('Unable to get the requested User Task data.', UserErrorType.NotFoundError);
  }
};

export const saveProcessUserTask = async (
  definitionId: string,
  taskFileName: string,
  json: string,
  spaceId: string,
) => {
  const error = await checkValidity(definitionId, 'update', spaceId);

  if (error) return error;

  if (/-\d+$/.test(taskFileName))
    return userError(
      'Illegal attempt to overwrite a user task version!',
      UserErrorType.ConstraintError,
    );

  await _saveProcessUserTask!(definitionId, taskFileName, json);
};

export const getProcessImage = async (
  definitionId: string,
  imageFileName: string,
  spaceId: string,
) => {
  const error = await checkValidity(definitionId, 'view', spaceId);

  if (error) return error;

  return _getProcessImage!(definitionId, imageFileName);
};<|MERGE_RESOLUTION|>--- conflicted
+++ resolved
@@ -32,10 +32,6 @@
   getProcessImage as _getProcessImage,
   saveProcessUserTask as _saveProcessUserTask,
 } from './legacy/_process';
-<<<<<<< HEAD
-import { error } from 'console';
-=======
->>>>>>> 641be1c8
 
 // Declare variables to hold the process module functions
 let removeProcess: TProcessModule['removeProcess'];
@@ -144,29 +140,6 @@
   return userError(`Access Denied: Process is not shared`, UserErrorType.PermissionError);
 };
 
-<<<<<<< HEAD
-export const getProcess = async (definitionId: string, spaceId: 'unauthenticated' | string) => {
-  await loadModules();
-
-  const result = await _getProcess(definitionId);
-
-  // If the spaceId is authenticated, check validity
-  if (spaceId !== 'unauthenticated') {
-    const error = await checkValidity(definitionId, 'view', spaceId);
-    if (error) return error; // Return error if validity check fails
-    return result as Process; // Otherwise, return the process
-  }
-
-  // If the spaceId is unauthenticated, check if sharing is allowed
-  if (
-    spaceId === 'unauthenticated' &&
-    result.sharedAs &&
-    (result.shareTimestamp > 0 || result.allowIframeTimestamp > 0)
-  ) {
-    return result as Process;
-  }
-  return userError('Permission Error', UserErrorType.PermissionError);
-=======
 export const getProcess = async (definitionId: string, spaceId: string) => {
   await loadModules();
 
@@ -175,7 +148,6 @@
   if (error) return error;
   const result = await _getProcess(definitionId);
   return result as Process;
->>>>>>> 641be1c8
 };
 
 export const getProcessBPMN = async (definitionId: string, spaceId: string, versionId?: number) => {
