--- conflicted
+++ resolved
@@ -27,85 +27,29 @@
  * This function needs no user verification since it is server-only
  * However functions that use do have to verify the user!
  */
-<<<<<<< HEAD
-import { LRUCache } from 'lru-cache';
-
-// NOTE: when developing changes to the cache will not take effect until the server is restarted.
-// You can just remove the global.customLinkState code
-const customLinkStatusCache =
-  // @ts-ignore
-  (global.customLinkState as LRUCache<string, boolean>) ||
-  // @ts-ignore
-  (global.customLinkState = new LRUCache({
-    max: 100,
-    ttl: 15_000,
-    ttlAutopurge: false,
-    updateAgeOnGet: false,
-  }));
-
-function getCacheKey(link: CustomNavigationLink) {
-  return JSON.stringify({
-    l: link.address,
-    t: link.topic,
-  });
-}
-
-/*
- * This function needs no user verification since it is server-only
- * However functions that use do have to verify the user!
- */
-=======
->>>>>>> 8fe598a46fc399f40151ccb38cee3f5428709154
 export async function checkCustomLinkStatus(link: CustomNavigationLink): Promise<boolean> {
   const cacheKey = getCacheKey(link);
 
   const cachedStatus = customLinkStatusCache.get(cacheKey);
   if (cachedStatus !== undefined) {
-<<<<<<< HEAD
-<<<<<<< HEAD
     return cachedStatus;
   }
-=======
-    console.log('Cache hit');
-    return cachedStatus;
-  }
-  console.log('>> Cache miss');
->>>>>>> 8fe598a46fc399f40151ccb38cee3f5428709154
-=======
-    return cachedStatus;
-  }
->>>>>>> f460d56f
 
   let status = false;
   try {
     if (link.address.startsWith('http')) {
       const response = await fetch(link.address);
       status = response.ok;
-<<<<<<< HEAD
-      status = response.ok;
     } else if (link.address.startsWith('mqtt')) {
       // TODO: cache connections, but also different solution for serverless deployments.
       await mqtt
-      await mqtt
-=======
-    } else if (link.address.startsWith('mqtt')) {
-      // TODO: cache connections, but also different solution for serverless deployments.
-      await mqtt
->>>>>>> 8fe598a46fc399f40151ccb38cee3f5428709154
         .connectAsync(link.address)
         .then((client) => {
           // TODO: check topic if given.
           client.end();
           status = true;
-<<<<<<< HEAD
-          status = true;
         })
         .catch(() => (status = false));
-        .catch(() => (status = false));
-=======
-        })
-        .catch(() => (status = false));
->>>>>>> 8fe598a46fc399f40151ccb38cee3f5428709154
     } else {
       throw new Error('Unsupported URL protocol');
     }
@@ -113,11 +57,4 @@
 
   customLinkStatusCache.set(cacheKey, status);
   return status;
-<<<<<<< HEAD
-  } catch (_) {}
-
-  customLinkStatusCache.set(cacheKey, status);
-  return status;
-=======
->>>>>>> 8fe598a46fc399f40151ccb38cee3f5428709154
 }