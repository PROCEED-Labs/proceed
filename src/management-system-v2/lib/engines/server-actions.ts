--- conflicted
+++ resolved
@@ -4,12 +4,7 @@
 import {
   DeployedProcessInfo,
   deployProcess as _deployProcess,
-<<<<<<< HEAD
   getDeployments as fetchDeployments,
-=======
-  DeployedProcessInfo,
-  getDeployments,
->>>>>>> 6b5df4d6
   removeDeploymentFromMachines,
 } from './deployment';
 import {
@@ -27,11 +22,7 @@
 } from '@/lib/data/db/space-engines';
 
 import { startInstanceOnMachine } from './instances';
-<<<<<<< HEAD
 import { asyncFilter, asyncForEach, asyncMap } from '../helpers/javascriptHelpers';
-=======
-import { asyncFilter, asyncMap } from '../helpers/javascriptHelpers';
->>>>>>> 6b5df4d6
 import {
   completeTasklistEntryOnMachine,
   getTaskListFromMachine,
@@ -41,7 +32,6 @@
 } from './tasklist';
 import { truthyFilter } from '../typescript-utils';
 
-<<<<<<< HEAD
 import {
   inlineUserTaskData,
   getCorrectVariableState,
@@ -55,9 +45,6 @@
   updateUserTask,
   deleteUserTask,
 } from '../data/user-tasks';
-=======
-import { inlineUserTaskData } from '@proceed/user-task-helper';
->>>>>>> 6b5df4d6
 
 async function getCorrectTargetEngines(
   spaceId: string,
@@ -184,7 +171,6 @@
 
     const engines = await getCorrectTargetEngines(spaceId);
 
-<<<<<<< HEAD
     let stored = await getUserTasks();
 
     if ('error' in stored) {
@@ -211,17 +197,10 @@
           removedTasks.push(...Object.keys(removedFromMachine));
 
           return taskList.map((task) => ({ ...task, machineId: engine.id }));
-=======
-    const results = (
-      await asyncMap(engines, async (engine) => {
-        try {
-          return getTaskListFromMachine(engine);
->>>>>>> 6b5df4d6
         } catch (e) {
           return null;
         }
       })
-<<<<<<< HEAD
     )
       .filter(truthyFilter)
       .flat()
@@ -272,44 +251,27 @@
             }) as UserTask,
         ),
     ];
-=======
-    ).filter(truthyFilter);
-
-    return results.flat();
->>>>>>> 6b5df4d6
-  } catch (e) {
-    const message = getErrorMessage(e);
-    return userError(message);
-  }
-}
-
-<<<<<<< HEAD
+  } catch (e) {
+    const message = getErrorMessage(e);
+    return userError(message);
+  }
+}
+
 export async function getTasklistEntryHTML(spaceId: string, userTaskId: string, filename: string) {
-=======
-export async function getTasklistEntryHTML(
-  spaceId: string,
-  instanceId: string,
-  userTaskId: string,
-  filename: string,
-  startTime: number,
-) {
->>>>>>> 6b5df4d6
   try {
     if (!enableUseDB)
       throw new Error('getAvailableTaskListEntries only available with enableUseDB');
 
-<<<<<<< HEAD
     const storedUserTask = await getUserTaskById(userTaskId);
 
     if (!storedUserTask || 'error' in storedUserTask) {
       throw new Error('Failed to get stored user task data.');
     }
 
-    let { initialVariables, variableChanges, milestones, milestonesData, milestonesChanges, html } =
-      storedUserTask;
+    let { initialVariables, variableChanges, milestones, milestonesChanges, html } = storedUserTask;
     const [taskId, instanceId, startTimeString] = userTaskId.split('|');
 
-    if (!html || !milestones || !milestonesData || !initialVariables) {
+    if (!html || !milestones || !initialVariables) {
       const startTime = parseInt(startTimeString);
 
       const definitionId = instanceId.split('-_')[0];
@@ -354,80 +316,24 @@
       if (!userTask) throw new Error('Could not fetch user task data!');
 
       initialVariables = getCorrectVariableState(userTask, instance);
-      ({ milestones, milestonesData } = await getCorrectMilestoneState(
-        version.bpmn,
-        userTask,
-        instance,
-      ));
+      milestones = await getCorrectMilestoneState(version.bpmn, userTask, instance);
       variableChanges = initialVariables;
 
       html = await getUserTaskFileFromMachine(deployments[0][0], definitionId, filename);
 
-      updateUserTask(userTaskId, {
-        html,
-        initialVariables,
-        milestones,
-        milestonesData,
-      });
+      updateUserTask(userTaskId, { html, initialVariables, milestones });
     } else {
       variableChanges = { ...(initialVariables || {}), ...(variableChanges || {}) };
-      milestonesData = { ...(milestonesData || {}), ...(milestonesChanges || {}) };
-    }
-
-    return inlineUserTaskData(
-      html,
-      instanceId,
-      taskId,
-      variableChanges,
-      milestones,
-      milestonesData,
-    );
-=======
-    const definitionId = instanceId.split('-_')[0];
-
-    let engines = await getCorrectTargetEngines(spaceId);
-    let deployments = await asyncMap(engines, async (engine) => {
-      return [engine, await getDeployments([engine])] as [Engine, DeployedProcessInfo[]];
-    });
-    deployments = deployments.filter(([_, ds]) => {
-      if (!ds) return false;
-
-      return ds.some((d) => {
-        const instance = d.instances.find((i) => i.processInstanceId === instanceId);
-
-        if (!instance) return false;
-
-        const userTaskIsCurrentlyRunning = instance.tokens.some(
-          (token) =>
-            token.currentFlowElementId === userTaskId &&
-            token.currentFlowElementStartTime === startTime,
-        );
-
-        const userTaskWasCompleted = instance.log.some(
-          (entry) => entry.flowElementId === userTaskId && entry.startTime === startTime,
-        );
-
-        return userTaskIsCurrentlyRunning || userTaskWasCompleted;
-      });
-    });
-
-    if (!deployments.length)
-      throw new Error('Failed to find the engine the user task is running on!');
-
-    const html = await getUserTaskFileFromMachine(deployments[0][0], definitionId, filename);
-
-    const deployment = deployments[0][1].find((d) => d.definitionId === definitionId)!;
-    const instance = deployment.instances.find((i) => i.processInstanceId === instanceId)!;
-    const version = deployment.versions.find((v) => v.versionId === instance.processVersion)!;
-    const userTasks = await getTaskListFromMachine(deployments[0][0]);
-    const userTask = userTasks.find(
-      (uT) => uT.instanceID === instanceId && uT.id === userTaskId && uT.startTime == startTime,
-    );
-
-    if (!userTask) throw new Error('Could not fetch user task data!');
-
-    return await inlineUserTaskData(version.bpmn, html, userTask, instance);
->>>>>>> 6b5df4d6
+
+      if (milestonesChanges) {
+        milestones = milestones.map((milestone) => ({
+          ...milestone,
+          value: milestonesChanges[milestone.id] ?? milestone.value,
+        }));
+      }
+    }
+
+    return inlineUserTaskData(html, instanceId, taskId, variableChanges, milestones);
   } catch (e) {
     const message = getErrorMessage(e);
     return userError(message);
@@ -436,10 +342,6 @@
 
 export async function setTasklistEntryVariableValues(
   spaceId: string,
-<<<<<<< HEAD
-=======
-  instanceId: string,
->>>>>>> 6b5df4d6
   userTaskId: string,
   variables: { [key: string]: any },
 ) {
@@ -447,7 +349,6 @@
     if (!enableUseDB)
       throw new Error('getAvailableTaskListEntries only available with enableUseDB');
 
-<<<<<<< HEAD
     const storedUserTask = await getUserTaskById(userTaskId);
 
     if (!storedUserTask || 'error' in storedUserTask) {
@@ -463,11 +364,6 @@
     // find the engine the user task is running on
     const engines = await getCorrectTargetEngines(spaceId, false, async (engine) => {
       const deployments = await fetchDeployments([engine]);
-=======
-    // find the engine the user task is running on
-    const engines = await getCorrectTargetEngines(spaceId, false, async (engine) => {
-      const deployments = await getDeployments([engine]);
->>>>>>> 6b5df4d6
 
       const instance = deployments
         .find((deployment) => deployment.instances.some((i) => i.processInstanceId === instanceId))
@@ -475,21 +371,12 @@
 
       if (!instance) return false;
 
-<<<<<<< HEAD
       return instance.tokens.some((token) => token.currentFlowElementId === taskId);
     });
 
     if (engines.length) {
       await setTasklistEntryVariableValuesOnMachine(engines[0], instanceId, taskId, variables);
     }
-=======
-      return instance.tokens.some((token) => token.currentFlowElementId === userTaskId);
-    });
-
-    if (!engines.length) throw new Error('Failed to find the engine the user task is running on!');
-
-    await setTasklistEntryVariableValuesOnMachine(engines[0], instanceId, userTaskId, variables);
->>>>>>> 6b5df4d6
   } catch (e) {
     const message = getErrorMessage(e);
     return userError(message);
@@ -498,10 +385,6 @@
 
 export async function setTasklistMilestoneValues(
   spaceId: string,
-<<<<<<< HEAD
-=======
-  instanceId: string,
->>>>>>> 6b5df4d6
   userTaskId: string,
   milestones: { [key: string]: any },
 ) {
@@ -509,7 +392,6 @@
     if (!enableUseDB)
       throw new Error('getAvailableTaskListEntries only available with enableUseDB');
 
-<<<<<<< HEAD
     const storedUserTask = await getUserTaskById(userTaskId);
 
     if (!storedUserTask || 'error' in storedUserTask) {
@@ -525,11 +407,6 @@
     // find the engine the user task is running on
     const engines = await getCorrectTargetEngines(spaceId, false, async (engine) => {
       const deployments = await fetchDeployments([engine]);
-=======
-    // find the engine the user task is running on
-    const engines = await getCorrectTargetEngines(spaceId, false, async (engine) => {
-      const deployments = await getDeployments([engine]);
->>>>>>> 6b5df4d6
 
       const instance = deployments
         .find((deployment) => deployment.instances.some((i) => i.processInstanceId === instanceId))
@@ -537,21 +414,12 @@
 
       if (!instance) return false;
 
-<<<<<<< HEAD
       return instance.tokens.some((token) => token.currentFlowElementId === taskId);
     });
 
     if (engines.length) {
       await setTasklistEntryMilestoneValuesOnMachine(engines[0], instanceId, taskId, milestones);
     }
-=======
-      return instance.tokens.some((token) => token.currentFlowElementId === userTaskId);
-    });
-
-    if (!engines.length) throw new Error('Failed to find the engine the user task is running on!');
-
-    await setTasklistEntryMilestoneValuesOnMachine(engines[0], instanceId, userTaskId, milestones);
->>>>>>> 6b5df4d6
   } catch (e) {
     const message = getErrorMessage(e);
     return userError(message);
@@ -560,10 +428,6 @@
 
 export async function completeTasklistEntry(
   spaceId: string,
-<<<<<<< HEAD
-=======
-  instanceId: string,
->>>>>>> 6b5df4d6
   userTaskId: string,
   variables: { [key: string]: any },
 ) {
@@ -571,17 +435,11 @@
     if (!enableUseDB)
       throw new Error('getAvailableTaskListEntries only available with enableUseDB');
 
-<<<<<<< HEAD
     const [taskId, instanceId] = userTaskId.split('|');
 
     // find the engine the user task is running on
     const engines = await getCorrectTargetEngines(spaceId, false, async (engine) => {
       const deployments = await fetchDeployments([engine]);
-=======
-    // find the engine the user task is running on
-    const engines = await getCorrectTargetEngines(spaceId, false, async (engine) => {
-      const deployments = await getDeployments([engine]);
->>>>>>> 6b5df4d6
 
       const instance = deployments
         .find((deployment) => deployment.instances.some((i) => i.processInstanceId === instanceId))
@@ -589,16 +447,11 @@
 
       if (!instance) return false;
 
-<<<<<<< HEAD
       return instance.tokens.some((token) => token.currentFlowElementId === taskId);
-=======
-      return instance.tokens.some((token) => token.currentFlowElementId === userTaskId);
->>>>>>> 6b5df4d6
     });
 
     if (!engines.length) throw new Error('Failed to find the engine the user task is running on!');
 
-<<<<<<< HEAD
     const storedUserTask = await getUserTaskById(userTaskId);
 
     if (!storedUserTask || 'error' in storedUserTask) {
@@ -620,9 +473,6 @@
       milestonesChanges || {},
     );
     await completeTasklistEntryOnMachine(engines[0], instanceId, taskId, variables);
-=======
-    await completeTasklistEntryOnMachine(engines[0], instanceId, userTaskId, variables);
->>>>>>> 6b5df4d6
   } catch (e) {
     const message = getErrorMessage(e);
     return userError(message);
