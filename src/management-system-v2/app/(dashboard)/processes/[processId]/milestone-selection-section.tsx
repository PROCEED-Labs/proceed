--- conflicted
+++ resolved
@@ -184,18 +184,7 @@
 
   const modeler = useModelerStateStore((state) => state.modeler);
 
-<<<<<<< HEAD
   const breakpoint = Grid.useBreakpoint();
-=======
-  const updateMilestones = (
-    newMilestones: { id: string; name: string; description?: string }[],
-  ) => {
-    const modeling = modeler!.getModeling();
-    newMilestones.forEach((milestone) => {
-      const milestoneExisting = !!milestones.find(
-        (oldMilestone) => oldMilestone.id === milestone.id,
-      );
->>>>>>> 61c30a23
 
   const closeMilestoneModal = () => {
     setInitialMilestoneValues(undefined);
@@ -212,7 +201,7 @@
   };
 
   const addMilestone = (newMilestone: { id: string; name: string; description?: string }) => {
-    const modeling = modeler!.get('modeling') as Modeling;
+    const modeling = modeler!.getModeling();
     setProceedElement(selectedElement.businessObject, 'Milestone', undefined, newMilestone);
     modeling.updateProperties(selectedElement as any, {
       extensionElements: selectedElement.businessObject.extensionElements,
@@ -220,7 +209,7 @@
   };
 
   const removeMilestone = (milestoneId: string) => {
-    const modeling = modeler!.get('modeling') as Modeling;
+    const modeling = modeler!.getModeling();
     setProceedElement(selectedElement.businessObject, 'Milestone', null, {
       id: milestoneId,
     });
