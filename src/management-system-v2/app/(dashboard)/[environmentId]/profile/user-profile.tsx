--- conflicted
+++ resolved
@@ -60,13 +60,8 @@
     }
   }
 
-<<<<<<< HEAD
-  const firstName = userData.guest ? 'Guest' : userData.firstName || '';
-  const lastName = userData.guest ? '' : userData.lastName || '';
-=======
   const firstName = userData.isGuest ? 'Guest' : userData.firstName || '';
   const lastName = userData.isGuest ? '' : userData.lastName || '';
->>>>>>> 344583ca
 
   return (
     <>
@@ -98,11 +93,7 @@
       />
 
       <Modal
-<<<<<<< HEAD
-        title="Change your email"
-=======
         title="Change your email address"
->>>>>>> 344583ca
         open={changeEmailModalOpen}
         closeIcon={null}
         onCancel={() => setChangeEmailModalOpen(false)}
@@ -110,13 +101,8 @@
         destroyOnClose
       >
         <Alert
-<<<<<<< HEAD
-          type="warning"
-          message="We'll send a sign in link to your new email, if you don't open it in this browser your email won't be changed"
-=======
           type="info"
           message="We'll send you a verification link to your new email address."
->>>>>>> 344583ca
           style={{ marginBottom: '1rem' }}
         />
         <Form
