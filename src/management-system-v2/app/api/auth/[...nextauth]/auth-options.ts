--- conflicted
+++ resolved
@@ -16,12 +16,8 @@
 import Adapter from './adapter';
 import { AuthenticatedUser, User } from '@/lib/data/user-schema';
 import { sendEmail } from '@/lib/email/mailer';
-<<<<<<< HEAD
 import renderSigninLinkEmail from '@/lib/email/signin-link-email';
-=======
-import renderSigninLinkEmail from './signin-link-email';
 import { env } from '@/lib/env-vars';
->>>>>>> bbcbec94
 
 const nextAuthOptions: AuthOptions = {
   secret: env.NEXTAUTH_SECRET,
