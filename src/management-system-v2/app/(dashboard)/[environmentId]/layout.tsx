import { PropsWithChildren } from 'react';
import { getCurrentEnvironment, getCurrentUser } from '@/components/auth';
import { SetAbility } from '@/lib/abilityStore';
import Layout from './layout-client';
import { getUserOrganizationEnvironments } from '@/lib/data/DTOs';
import { MenuProps } from 'antd';
import {
  FileOutlined,
  UnlockOutlined,
  UserOutlined,
  SettingOutlined,
  ControlOutlined,
} from '@ant-design/icons';
import Link from 'next/link';
import { getEnvironmentById, organizationHasLogo } from '@/lib/data/DTOs';
import { getSpaceFolderTree, getUserRules } from '@/lib/authorization/authorization';
import { Environment } from '@/lib/data/environment-schema';
import { LuBoxes, LuTable2 } from 'react-icons/lu';
import { MdOutlineComputer } from 'react-icons/md';
import { GoOrganization } from 'react-icons/go';
import { FaList } from 'react-icons/fa';
import { spaceURL } from '@/lib/utils';
import { RemoveReadOnly } from '@/lib/typescript-utils';
import { env } from '@/lib/env-vars';
import { asyncMap } from '@/lib/helpers/javascriptHelpers';
import { adminRules } from '@/lib/authorization/globalRules';

const DashboardLayout = async ({
  children,
  params,
}: PropsWithChildren<{ params: { environmentId: string } }>) => {
  const { userId, systemAdmin } = await getCurrentUser();

  const { activeEnvironment, ability } = await getCurrentEnvironment(params.environmentId);
  const can = ability.can.bind(ability);
<<<<<<< HEAD
  const userEnvironments: any[] = [await getEnvironmentById(userId)];
  const userOrgEnvs = await getUserOrganizationEnvironments(userId);
  const orgEnvironmentsPromises = userOrgEnvs.map(async (environmentId) => {
    return await getEnvironmentById(environmentId);
  });

  const orgEnvironments = await Promise.all(orgEnvironmentsPromises);

=======
  const userEnvironments: Environment[] = [await getEnvironmentById(userId)];
  const userOrgEnvs = await getUserOrganizationEnvironments(userId);
  const orgEnvironments = await asyncMap(userOrgEnvs, (envId) => getEnvironmentById(envId));

>>>>>>> ad9d49b9
  userEnvironments.push(...orgEnvironments);

  const userRules = systemAdmin
    ? (adminRules as RemoveReadOnly<typeof adminRules>)
    : await getUserRules(userId, activeEnvironment.spaceId);

  const layoutMenuItems: MenuProps['items'] = [];

  if (systemAdmin)
    layoutMenuItems.push({
      key: 'ms-admin',
      label: 'System Admin',
      type: 'group',
      children: [
        {
          key: 'admin-dashboard',
          label: <Link href="/admin">System dashboard</Link>,
          icon: <ControlOutlined />,
        },
      ],
    });

  if (can('view', 'Process') || can('view', 'Template')) {
    const children: MenuProps['items'] = [];

    if (can('view', 'Process'))
      children.push({
        key: 'processes',
        label: <Link href={spaceURL(activeEnvironment, `/processes`)}>Process List</Link>,
        icon: <FileOutlined />,
      });

    // if (can('view', 'Template'))
    //   children.push({
    //     key: 'templates',
    //     label: <Link href={spaceURL(activeEnvironment, `/templates`)}>Templates</Link>,
    //     icon: <ProfileOutlined />,
    //   });

    layoutMenuItems.push({
      key: 'processes-group',
      label: 'Processes',
      type: 'group',
      children,
    });

    layoutMenuItems.push({
      key: 'divider-processes',
      type: 'divider',
    });
  }
  if (env.NEXT_PUBLIC_ENABLE_EXECUTION) {
    const children: MenuProps['items'] = [];

    children.push({
      key: 'executions',
      label: <Link href={spaceURL(activeEnvironment, `/executions`)}>Instances</Link>,
      icon: <LuBoxes />,
    });

    children.push({
      key: 'engines',
      label: <Link href={spaceURL(activeEnvironment, `/engines`)}>Engines</Link>,
      icon: <MdOutlineComputer />,
    });

    children.push({
      key: 'tasklist',
      label: <Link href={spaceURL(activeEnvironment, `/tasklist`)}>Tasklist</Link>,
      icon: <FaList />,
    });

    layoutMenuItems.push({
      key: 'executions-group',
      label: 'Executions',
      type: 'group',
      children,
    });

    layoutMenuItems.push({
      key: 'divider-executions',
      type: 'divider',
    });
  }

  if (env.ENABLE_MACHINE_CONFIG && can('view', 'MachineConfig')) {
    layoutMenuItems.push({
      key: 'machine-config',
      label: <Link href={spaceURL(activeEnvironment, `/machine-config`)}>Tech Data Sets</Link>,
      icon: <LuTable2 />,
    });

    layoutMenuItems.push({
      key: 'divider-machine-config',
      type: 'divider',
    });
  }

  if (
    ability.can('manage', 'User') ||
    ability.can('manage', 'RoleMapping') ||
    ability.can('manage', 'Role')
  ) {
    const children: MenuProps['items'] = [];

    if (can('manage', 'User'))
      children.push({
        key: 'users',
        label: <Link href={spaceURL(activeEnvironment, `/iam/users`)}>Users</Link>,
        icon: <UserOutlined />,
      });

    if (ability.can('manage', 'RoleMapping') || ability.can('manage', 'Role'))
      children.push({
        key: 'roles',
        label: <Link href={spaceURL(activeEnvironment, `/iam/roles`)}>Roles</Link>,
        icon: <UnlockOutlined />,
      });

    layoutMenuItems.push({
      key: 'iam-group',
      label: 'IAM',
      type: 'group',
      children,
    });

    layoutMenuItems.push({
      key: 'divider-iam',
      type: 'divider',
    });
  }

  if (can('view', 'Setting') || can('manage', 'Environment')) {
    const children: MenuProps['items'] = [];

    if (can('update', 'Environment') || can('delete', 'Environment'))
      children.push({
        key: 'organization-settings',
        label: (
          <Link href={spaceURL(activeEnvironment, `/organization-settings`)}>
            Organization Settings
          </Link>
        ),
        icon: <GoOrganization />,
      });

    if (can('view', 'Setting'))
      children.push({
        key: 'general-settings',
        label: (
          <Link href={spaceURL(activeEnvironment, `/general-settings`)}>General Settings</Link>
        ),
        icon: <SettingOutlined />,
      });

    layoutMenuItems.push({
      key: 'settings-group',
      label: 'Settings',
      type: 'group',
      children,
    });
  }

  let logo;
  if (activeEnvironment.isOrganization && (await organizationHasLogo(activeEnvironment.spaceId)))
    logo = `/api/private/${activeEnvironment.spaceId}/logo`;

  return (
    <>
      <SetAbility
        rules={userRules}
        environmentId={activeEnvironment.spaceId}
        treeMap={await getSpaceFolderTree(activeEnvironment.spaceId)}
      />
      <Layout
        loggedIn={!!userId}
        userEnvironments={userEnvironments}
        layoutMenuItems={layoutMenuItems}
        activeSpace={activeEnvironment}
        customLogo={logo}
      >
        {children}
      </Layout>
    </>
  );
};

export default DashboardLayout;<|MERGE_RESOLUTION|>--- conflicted
+++ resolved
@@ -33,21 +33,10 @@
 
   const { activeEnvironment, ability } = await getCurrentEnvironment(params.environmentId);
   const can = ability.can.bind(ability);
-<<<<<<< HEAD
-  const userEnvironments: any[] = [await getEnvironmentById(userId)];
-  const userOrgEnvs = await getUserOrganizationEnvironments(userId);
-  const orgEnvironmentsPromises = userOrgEnvs.map(async (environmentId) => {
-    return await getEnvironmentById(environmentId);
-  });
-
-  const orgEnvironments = await Promise.all(orgEnvironmentsPromises);
-
-=======
   const userEnvironments: Environment[] = [await getEnvironmentById(userId)];
   const userOrgEnvs = await getUserOrganizationEnvironments(userId);
   const orgEnvironments = await asyncMap(userOrgEnvs, (envId) => getEnvironmentById(envId));
 
->>>>>>> ad9d49b9
   userEnvironments.push(...orgEnvironments);
 
   const userRules = systemAdmin
