--- conflicted
+++ resolved
@@ -39,18 +39,6 @@
       if (!environment.organization)
         return userError(`Environment ${environmentId} is not an organization environment`);
 
-<<<<<<< HEAD
-      if (!environment.active) return userError(`Environment ${environmentId} is not active`);
-
-      //TODO: remove this once the ability is checked in deleteEnvironment
-      if (environment.ownerId !== userId)
-        return userError(
-          `You are not the owner of ${environmentId}`,
-          UserErrorType.PermissionError,
-        );
-
-=======
->>>>>>> c1b95832
       deleteEnvironment(environmentId, ability);
     }
   } catch (e) {
