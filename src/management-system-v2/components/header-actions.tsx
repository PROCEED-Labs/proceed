--- conflicted
+++ resolved
@@ -1,6 +1,5 @@
 'use client';
 
-<<<<<<< HEAD
 import { UserOutlined, WarningOutlined } from '@ant-design/icons';
 import {
   Alert,
@@ -8,19 +7,17 @@
   Button,
   ConfigProvider,
   Dropdown,
+  MenuProps,
   Modal,
+  Select,
   Space,
   Tooltip,
+  Typography,
   theme,
+
 } from 'antd';
 import { signIn, signOut, useSession } from 'next-auth/react';
-import { FC, ReactNode, useState } from 'react';
-=======
-import { UserOutlined } from '@ant-design/icons';
-import { Avatar, Button, Dropdown, MenuProps, Select, Space, Tooltip, Typography } from 'antd';
-import { signIn, signOut, useSession } from 'next-auth/react';
-import { FC, useContext } from 'react';
->>>>>>> 3534668f
+import { FC, useContext, useState } from 'react';
 import Assistant from '@/components/assistant';
 import UserAvatar from './user-avatar';
 import SpaceLink from './space-link';
@@ -34,13 +31,10 @@
   const session = useSession();
   const isGuest = session.data?.user.guest;
   const loggedIn = session.status === 'authenticated';
-<<<<<<< HEAD
   const token = theme.useToken();
   const [guestWarningOpen, setGuestWarningOpen] = useState(false);
-=======
   const userSpaces = useContext(UserSpacesContext);
   const activeSpace = useEnvironment();
->>>>>>> 3534668f
 
   if (!process.env.NEXT_PUBLIC_USE_AUTH) {
     return null;
@@ -53,13 +47,8 @@
           <u>Sign in</u>
         </Button>
 
-<<<<<<< HEAD
-        <Tooltip title="Sign in">
-          <Button shape="circle" icon={<UserOutlined />} onClick={() => signIn()} />
-=======
         <Tooltip title="Log in">
           <Avatar icon={<UserOutlined />} onClick={() => signIn()} />
->>>>>>> 3534668f
         </Tooltip>
       </Space>
     );
