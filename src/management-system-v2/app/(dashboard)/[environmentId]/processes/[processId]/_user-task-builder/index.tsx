import React, { useContext, useEffect, useMemo, useRef, useState } from 'react';

import styles from './index.module.scss';

import { Modal, Grid, Row as AntRow, Col } from 'antd';

import { Editor, Frame, useEditor, EditorStore, NodeData } from '@craftjs/core';

import IFrame from 'react-frame-component';

import { Toolbar, EditorLayout } from './Toolbar';
import Sidebar from './_sidebar';

import * as Elements from './elements';

import { iframeDocument, defaultForm, toHtml } from './utils';

import CustomEventhandlers from './CustomCommandhandlers';
import useBoundingClientRect from '@/lib/useBoundingClientRect';

import { saveProcessUserTask, getProcessUserTaskData } from '@/lib/data/processes';
import useModelerStateStore from '../use-modeler-state-store';

import { generateUserTaskFileName, getUserTaskImplementationString } from '@proceed/bpmn-helper';
import { useEnvironment } from '@/components/auth-can';

import EditorDnDHandler from './DragAndDropHandler';
import { DiffResult, deepEquals } from '@/lib/helpers/javascriptHelpers';
import { updateFileDeletableStatus as updateImageRefCounter } from '@/lib/data/file-manager-facade';

import { is as bpmnIs } from 'bpmn-js/lib/util/ModelUtil';
<<<<<<< HEAD
import { useSearchParams } from 'next/navigation';
import BuilderContext from './BuilderContext';
=======
import { QueryClient, QueryClientProvider } from '@tanstack/react-query';
>>>>>>> c5242ce6

type BuilderProps = {
  processId: string;
  open: boolean;
  onClose: () => void;
};

type BuilderModalProps = BuilderProps & {
  onSave: () => void;
  hasUnsavedChanges: boolean;
  onInit: () => void;
};

const EditorModal: React.FC<BuilderModalProps> = ({
  processId,
  open,
  hasUnsavedChanges,
  onClose,
  onSave,
  onInit,
}) => {
  const { query, actions } = useEditor();

  const { editingEnabled } = useContext(BuilderContext);

  const queryClient = new QueryClient();

  const environment = useEnvironment();

  const [iframeMounted, setIframeMounted] = useState(false);
  const iframeRef = useRef<HTMLIFrameElement>(null);
  const iframeContainerRef = useRef<HTMLDivElement>(null);

  const [iframeLayout, setIframeLayout] = useState<EditorLayout>('computer');

  const { width: iframeMaxWidth } = useBoundingClientRect(iframeContainerRef, ['width']);

  const breakpoint = Grid.useBreakpoint();

  const isMobile = breakpoint.xs;

  const modeler = useModelerStateStore((state) => state.modeler);
  const selectedElementId = useModelerStateStore((state) => state.selectedElementId);

  const selectedElement = modeler && selectedElementId && modeler.getElement(selectedElementId);

  const filename = useMemo(() => {
    if (modeler && selectedElement && bpmnIs(selectedElement, 'bpmn:UserTask')) {
      if (selectedElement && selectedElement.type === 'bpmn:UserTask') {
        return (
          (selectedElement.businessObject.fileName as string | undefined) ||
          generateUserTaskFileName()
        );
      }
    }

    return undefined;
  }, [modeler, selectedElement]);

  useEffect(() => {
    if (filename && open) {
      getProcessUserTaskData(processId, filename, environment.spaceId).then((data) => {
        let importData = defaultForm;
        if (typeof data === 'string') importData = data;

        actions.deserialize(importData);
        actions.history.clear();
        onInit();
      });
    }
  }, [processId, open, filename, environment]);

  useEffect(() => {
    if (iframeMaxWidth < 601) setIframeLayout('mobile');
    else setIframeLayout('computer');
  }, [iframeMaxWidth]);

  const handleSave = () => {
    const json = query.serialize();
    if (modeler && selectedElementId) {
      const selectedElement = modeler.getElement(selectedElementId);
      if (selectedElement) {
        if (filename !== selectedElement.businessObject.fileName) {
          modeler.getModeling().updateProperties(selectedElement, {
            fileName: filename,
            implementation: getUserTaskImplementationString(),
          });
        }
        const html = toHtml(json);
        saveProcessUserTask(processId, filename!, json, html, environment.spaceId).then(
          (res) => res && console.error(res.error),
        );
        onSave();
      }
    }
  };

  return (
    <Modal
      className={styles.BuilderModal}
      centered
      width={isMobile ? '100vw' : '90vw'}
      styles={{ body: { height: '85vh' } }}
      open={open}
      title="Edit User Task"
      okText="Save"
      cancelText={hasUnsavedChanges ? 'Cancel' : 'Close'}
      onCancel={onClose}
      okButtonProps={{ disabled: !editingEnabled }}
      onOk={handleSave}
    >
      <EditorDnDHandler
        iframeRef={iframeRef}
        disabled={!iframeMounted || !editingEnabled}
        mobileView={iframeLayout === 'mobile'}
      >
        <div className={styles.BuilderUI}>
          {!isMobile && (
            <Toolbar
              iframeMaxWidth={iframeMaxWidth}
              iframeLayout={iframeLayout}
              onLayoutChange={setIframeLayout}
            />
          )}
          <AntRow className={styles.EditorBody}>
            {!isMobile && (
              <Col style={{ height: '100%', overflow: 'auto' }} span={4}>
                <Sidebar />
              </Col>
            )}
            <Col
              style={{ border: '2px solid #d3d3d3', borderRadius: '8px' }}
              ref={iframeContainerRef}
              className={styles.HtmlEditor}
              span={isMobile ? 24 : 20}
            >
              <IFrame
                id="user-task-builder-iframe"
                ref={iframeRef}
                width={iframeLayout === 'computer' || iframeMaxWidth <= 600 ? '100%' : '600px'}
                height="100%"
                style={{ border: 0, margin: 'auto' }}
                initialContent={iframeDocument}
                mountTarget="#mountHere"
                contentDidMount={() => setIframeMounted(true)}
              >
                <Frame />
              </IFrame>
            </Col>
          </AntRow>
        </div>
      </EditorDnDHandler>
    </Modal>
  );
};

const UserTaskBuilder: React.FC<BuilderProps> = ({ processId, open, onClose }) => {
  const breakpoint = Grid.useBreakpoint();

  const isMobile = breakpoint.xs;

  const [hasUnsavedChanges, setHasUnsavedChanges] = useState(false);

  const prevState = useRef({});

  const [modalApi, modalElement] = Modal.useModal();

<<<<<<< HEAD
  const query = useSearchParams();
  const selectedVersionId = query.get('version');
=======
  function updateImageReference(action: 'add' | 'delete', src: string) {
    const isDeleteAction = action === 'delete';
    updateImageRefCounter(
      // spaceId,
      // data?.user.id!,
      src,
      isDeleteAction,
      processId,
    );
  }
>>>>>>> c5242ce6

  const handleClose = () => {
    if (!hasUnsavedChanges) {
      onClose();
    } else {
      modalApi.confirm({
        title: 'You have unsaved changes!',
        content: 'Are you sure you want to close without saving?',
        onOk: () => {
          onClose();
        },
      });
    }
  };

  return (
    <>
<<<<<<< HEAD
      <BuilderContext.Provider value={{ editingEnabled: !isMobile && !selectedVersionId }}>
        <Editor
          resolver={{
            ...Elements,
=======
      <Editor
        resolver={{
          ...Elements,
        }}
        enabled={!isMobile}
        handlers={(store: EditorStore) =>
          new CustomEventhandlers({
            store,
            isMultiSelectEnabled: () => false,
            removeHoverOnMouseleave: true,
          })
        }
        onNodesChange={(query) => {
          const current = JSON.parse(query.serialize());

          if (Object.keys(prevState.current).length !== 0) {
            const result = deepEquals(prevState.current, current, '', true) as null | DiffResult;

            if (result) {
              const { valueA, valueB, path } = result;
              const valueAHasSrc = valueA?.hasOwnProperty('src');
              const valueBHasSrc = valueB?.hasOwnProperty('src');

              // Handle image deletion
              if (valueAHasSrc && !valueBHasSrc) {
                console.log('image deleted');
                updateImageReference('delete', valueA.src);
              }

              // Handle image addition
              if (!valueAHasSrc && valueBHasSrc) {
                console.log('image added');
                updateImageReference('add', valueB.src);
              }

              // Handle image replacement
              if (path?.includes('props.src')) {
                console.log('image replaced');
                updateImageReference('add', valueB.src);
                updateImageReference('delete', valueA.src);
              }

              // Handle deleted and added image nodes
              if (!path) {
                [result.valueA, result.valueB].forEach((value, isAdding) => {
                  for (const key in value) {
                    const node = value[key];
                    if (node?.displayName === 'Image' && node.props?.hasOwnProperty('src')) {
                      console.log(`Image Node ${isAdding ? 'added' : 'deleted'}`, node.props);
                      updateImageReference(isAdding ? 'add' : 'delete', node.props.src);
                    }
                  }
                });
              }
            }
          }

          prevState.current = current;
          setHasUnsavedChanges(true);
        }}
      >
        <EditorModal
          processId={processId}
          open={open}
          hasUnsavedChanges={hasUnsavedChanges}
          onClose={handleClose}
          onInit={() => {
            setHasUnsavedChanges(false);
>>>>>>> c5242ce6
          }}
          enabled={!isMobile}
          handlers={(store: EditorStore) =>
            new CustomEventhandlers({
              store,
              isMultiSelectEnabled: () => false,
              removeHoverOnMouseleave: true,
            })
          }
          onNodesChange={() => {
            setHasUnsavedChanges(true);
          }}
        >
          <EditorModal
            processId={processId}
            open={open}
            hasUnsavedChanges={hasUnsavedChanges}
            onClose={handleClose}
            onInit={() => {
              setHasUnsavedChanges(false);
            }}
            onSave={() => setHasUnsavedChanges(false)}
          />
        </Editor>

        {modalElement}
      </BuilderContext.Provider>
    </>
  );
};

export default UserTaskBuilder;<|MERGE_RESOLUTION|>--- conflicted
+++ resolved
@@ -29,12 +29,8 @@
 import { updateFileDeletableStatus as updateImageRefCounter } from '@/lib/data/file-manager-facade';
 
 import { is as bpmnIs } from 'bpmn-js/lib/util/ModelUtil';
-<<<<<<< HEAD
 import { useSearchParams } from 'next/navigation';
 import BuilderContext from './BuilderContext';
-=======
-import { QueryClient, QueryClientProvider } from '@tanstack/react-query';
->>>>>>> c5242ce6
 
 type BuilderProps = {
   processId: string;
@@ -59,8 +55,6 @@
   const { query, actions } = useEditor();
 
   const { editingEnabled } = useContext(BuilderContext);
-
-  const queryClient = new QueryClient();
 
   const environment = useEnvironment();
 
@@ -202,10 +196,9 @@
 
   const [modalApi, modalElement] = Modal.useModal();
 
-<<<<<<< HEAD
   const query = useSearchParams();
   const selectedVersionId = query.get('version');
-=======
+
   function updateImageReference(action: 'add' | 'delete', src: string) {
     const isDeleteAction = action === 'delete';
     updateImageRefCounter(
@@ -216,7 +209,6 @@
       processId,
     );
   }
->>>>>>> c5242ce6
 
   const handleClose = () => {
     if (!hasUnsavedChanges) {
@@ -234,81 +226,10 @@
 
   return (
     <>
-<<<<<<< HEAD
       <BuilderContext.Provider value={{ editingEnabled: !isMobile && !selectedVersionId }}>
         <Editor
           resolver={{
             ...Elements,
-=======
-      <Editor
-        resolver={{
-          ...Elements,
-        }}
-        enabled={!isMobile}
-        handlers={(store: EditorStore) =>
-          new CustomEventhandlers({
-            store,
-            isMultiSelectEnabled: () => false,
-            removeHoverOnMouseleave: true,
-          })
-        }
-        onNodesChange={(query) => {
-          const current = JSON.parse(query.serialize());
-
-          if (Object.keys(prevState.current).length !== 0) {
-            const result = deepEquals(prevState.current, current, '', true) as null | DiffResult;
-
-            if (result) {
-              const { valueA, valueB, path } = result;
-              const valueAHasSrc = valueA?.hasOwnProperty('src');
-              const valueBHasSrc = valueB?.hasOwnProperty('src');
-
-              // Handle image deletion
-              if (valueAHasSrc && !valueBHasSrc) {
-                console.log('image deleted');
-                updateImageReference('delete', valueA.src);
-              }
-
-              // Handle image addition
-              if (!valueAHasSrc && valueBHasSrc) {
-                console.log('image added');
-                updateImageReference('add', valueB.src);
-              }
-
-              // Handle image replacement
-              if (path?.includes('props.src')) {
-                console.log('image replaced');
-                updateImageReference('add', valueB.src);
-                updateImageReference('delete', valueA.src);
-              }
-
-              // Handle deleted and added image nodes
-              if (!path) {
-                [result.valueA, result.valueB].forEach((value, isAdding) => {
-                  for (const key in value) {
-                    const node = value[key];
-                    if (node?.displayName === 'Image' && node.props?.hasOwnProperty('src')) {
-                      console.log(`Image Node ${isAdding ? 'added' : 'deleted'}`, node.props);
-                      updateImageReference(isAdding ? 'add' : 'delete', node.props.src);
-                    }
-                  }
-                });
-              }
-            }
-          }
-
-          prevState.current = current;
-          setHasUnsavedChanges(true);
-        }}
-      >
-        <EditorModal
-          processId={processId}
-          open={open}
-          hasUnsavedChanges={hasUnsavedChanges}
-          onClose={handleClose}
-          onInit={() => {
-            setHasUnsavedChanges(false);
->>>>>>> c5242ce6
           }}
           enabled={!isMobile}
           handlers={(store: EditorStore) =>
@@ -318,7 +239,52 @@
               removeHoverOnMouseleave: true,
             })
           }
-          onNodesChange={() => {
+          onNodesChange={(query) => {
+            const current = JSON.parse(query.serialize());
+
+            if (Object.keys(prevState.current).length !== 0) {
+              const result = deepEquals(prevState.current, current, '', true) as null | DiffResult;
+
+              if (result) {
+                const { valueA, valueB, path } = result;
+                const valueAHasSrc = valueA?.hasOwnProperty('src');
+                const valueBHasSrc = valueB?.hasOwnProperty('src');
+
+                // Handle image deletion
+                if (valueAHasSrc && !valueBHasSrc) {
+                  console.log('image deleted');
+                  updateImageReference('delete', valueA.src);
+                }
+
+                // Handle image addition
+                if (!valueAHasSrc && valueBHasSrc) {
+                  console.log('image added');
+                  updateImageReference('add', valueB.src);
+                }
+
+                // Handle image replacement
+                if (path?.includes('props.src')) {
+                  console.log('image replaced');
+                  updateImageReference('add', valueB.src);
+                  updateImageReference('delete', valueA.src);
+                }
+
+                // Handle deleted and added image nodes
+                if (!path) {
+                  [result.valueA, result.valueB].forEach((value, isAdding) => {
+                    for (const key in value) {
+                      const node = value[key];
+                      if (node?.displayName === 'Image' && node.props?.hasOwnProperty('src')) {
+                        console.log(`Image Node ${isAdding ? 'added' : 'deleted'}`, node.props);
+                        updateImageReference(isAdding ? 'add' : 'delete', node.props.src);
+                      }
+                    }
+                  });
+                }
+              }
+            }
+
+            prevState.current = current;
             setHasUnsavedChanges(true);
           }}
         >
