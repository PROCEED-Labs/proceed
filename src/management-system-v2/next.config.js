--- conflicted
+++ resolved
@@ -37,27 +37,6 @@
   },
   rewrites: async () => {
     return [
-<<<<<<< HEAD
-      'processes',
-      'spaces',
-      'executions',
-      'executions-dashboard',
-      'engines',
-      'tasklist',
-      'tasks',
-      'general-settings',
-      'iam',
-      'profile',
-      'user-competence',
-      'projects',
-      'settings',
-    ].map((folder) => ({
-      // TODO: when building techserver separately, this can be set to rewrite
-      // all unused paths to /404.
-      source: `/${folder}/:path*`,
-      destination: `/my/${folder}/:path*`,
-    }));
-=======
       {
         source: '/processes',
         destination: '/my/processes/editor',
@@ -81,6 +60,7 @@
         'general-settings',
         'iam',
         'profile',
+        'user-competence',
         'projects',
         'settings',
       ].map((folder) => ({
@@ -90,7 +70,6 @@
         destination: `/my/${folder}/:path*`,
       })),
     ];
->>>>>>> 5acb19c7
   },
 };
 
