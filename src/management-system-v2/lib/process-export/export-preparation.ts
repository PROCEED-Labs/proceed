import {
  getProcess,
  getProcessBPMN,
  getProcessUserTaskHTML,
  getProcessUserTaskData,
  getProcessImage,
} from '@/lib/data/processes';

import {
  getAllUserTaskFileNamesAndUserTaskIdsMapping,
  getAllBpmnFlowElements,
  getMetaDataFromElement,
  getElementsByTagName,
  toBpmnObject,
  getElementById,
  getElementDI,
  getDefinitionsVersionInformation,
  getDefinitionsAndProcessIdForEveryCallActivity,
} from '@proceed/bpmn-helper';

import { asyncMap, asyncFilter } from '../helpers/javascriptHelpers';
import { getImageDimensions, getSVGFromBPMN, isSelectedOrInsideSelected } from './util';

import { is as bpmnIs } from 'bpmn-js/lib/util/ModelUtil';

import { ArrayEntryType } from '../typescript-utils';

import { SerializedNode } from '@craftjs/core';

/**
 * The options that can be used to select what should be exported
 */
export type ProcessExportOptions = {
  type: 'bpmn' | 'svg' | 'png';
  artefacts: boolean; // if artefacts like images or user task data should be included in the export
  subprocesses: boolean; // if collapsed subprocesses should be exported as well (svg)
  imports: boolean; // if processes referenced by this process should be exported as well
  scaling: number; // the scaling factor that should be used for png export
  exportSelectionOnly: boolean; // if only selected elements (and their children) should be in the final export
  useWebshareApi: boolean; // if true, the process is shared using web share api
};

/**
 * The incoming information about the processes(and versions) to export
 */
export type ExportProcessInfo = {
  definitionId: string;
  processVersion?: string;
  selectedElements?: string[];
  rootSubprocessLayerId?: string;
}[];

/**
 * The data needed for the export of a specific process
 */
export type ProcessExportData = {
  definitionId: string;
  definitionName: string;
  isImport: boolean;
  versions: {
    [version: string]: {
      name?: string;
      bpmn: string;
      isImport: boolean;
      layers: { id?: string; name?: string }[];
      imports: { definitionId: string; processVersion: string }[];
      selectedElements?: string[];
    };
  };
  userTasks: {
    filename: string;
    json: string;
    html: string;
  }[];
  images: {
    filename: string;
    data: Blob;
  }[];
};

/**
 * The data needed for the export of all processes
 */
export type ProcessesExportData = ProcessExportData[];

/**
 * Used to get the bpmn of a specific process version
 *
 * @param definitionId
 * @param processVersion
 */
async function getVersionBpmn(definitionId: string, spaceId: string, processVersion?: string) {
  const bpmn = await getProcessBPMN(definitionId, spaceId, processVersion);

  if (typeof bpmn !== 'string') {
    throw bpmn!.error;
  }

  return bpmn;
}

/**
 * Returns the required locally (on the ms server) stored image data for all image elements inside the given user task
 *
 * @param json the json file that might reference locally stored images
 * @returns an array containing information about all image files needed for the user task
 */
function getImagesReferencedByJSON(json: string) {
  try {
    const nodeMap = JSON.parse(json) as SerializedNode;

    const images = Object.values(nodeMap)
      .filter((node) => {
        const nodeType = typeof node.type === 'object' ? node.type.resolvedName : node.type;
        return nodeType === 'Image' && node.props.src;
      })
      .map((node) => node.props.src as string);

    // get the referenced images that are stored locally
    const seperatelyStored = images
      .filter((src) => src.startsWith('/api/'))
      .map((src) => src.split('/').pop())
      .filter((imageName): imageName is string => !!imageName);

    // remove duplicates
    return [...new Set(seperatelyStored)];
  } catch (err) {
    throw new Error('Unable to parse the image information from the given json');
  }
}

/**
 * Returns the ids of all subprocesses in the given bpmn that are not expanded
 *
 * @param bpmn
 */
async function getCollapsedSubprocessInfos(bpmn: string) {
  const definitions = await toBpmnObject(bpmn);
  const subprocesses = getElementsByTagName(definitions, 'bpmn:SubProcess');

  const collapsedSubprocesses = subprocesses
    .filter((subprocess) => !getElementDI(subprocess, definitions).isExpanded)
    .map(({ id, name }) => ({ id, name }));

  return collapsedSubprocesses;
}

/**
 * Internal export data representation for easier referencing
 */
type ExportMap = {
  [definitionId: string]: {
    definitionName: string;
    isImport: boolean;
    versions: {
      [version: string]: {
        name?: string;
        bpmn: string;
        isImport: boolean;
        layers: { id?: string; name?: string }[];
        imports: { definitionId: string; processVersion: string }[];
        selectedElements?: string[];
      };
    };
    userTasks: {
      filename: string;
      json: string;
      html: string;
    }[];
    images: {
      filename: string;
      data: Blob;
    }[];
  };
};

function getVersionName(version?: string) {
  return version ? `${version}` : 'latest';
}

async function getMaximumScalingFactor(exportData: ProcessesExportData) {
  const allVersionBpmns = exportData.flatMap(({ versions }) =>
    Object.values(versions).map(({ bpmn }) => bpmn),
  );

  const maximums = await asyncMap(allVersionBpmns, async (bpmn) => {
    const svg = await getSVGFromBPMN(bpmn);
    const diagramSize = getImageDimensions(svg);
    // the canvas that is used to transform the svg to a png has a limited size (https://github.com/jhildenbiddle/canvas-size#test-results)
    return Math.floor(Math.sqrt(268400000 / (diagramSize.width * diagramSize.height)));
  });

  return Math.min(...maximums);
}

/**
 * Will fetch information for a process (version) from the backend if it is not present in the exportData yet
 *
 * @param exportData the currently existing process data to export
 * @param processInfo the info that identifies the process (version) to fetch
 * @param isImport if the data should be marked as (only) required as part of an import if it was not fetched before
 */
async function ensureProcessInfo(
  exportData: ExportMap,
  {
    definitionId,
    processVersion,
    selectedElements,
    rootSubprocessLayerId,
  }: ArrayEntryType<ExportProcessInfo>,
  spaceId: string,
  isImport = false,
) {
  if (!exportData[definitionId]) {
    const process = await getProcess(definitionId, spaceId);

    if ('error' in process) {
      throw process.error;
    }

    exportData[definitionId] = {
      definitionName: process.name,
      isImport,
      versions: {},
      userTasks: [],
      images: [],
    };
  }

  // prevent (unlikely) situations where a version might be referenced once by number and once by string
  const versionName = getVersionName(processVersion);

  if (!exportData[definitionId].versions[versionName]) {
    const versionBpmn = await getVersionBpmn(definitionId, spaceId, processVersion);
    const versionInformation = await getDefinitionsVersionInformation(versionBpmn);

    // add the default root process layer if there is no rootSubprocessLayer given
    let rootLayer = { id: undefined };
    if (rootSubprocessLayerId) {
      // get the info for the selected root subprocess layer and add it as the default layer (regardless of collapsed subprocesses being selected in the options)
      const subprocessInfos = await getCollapsedSubprocessInfos(versionBpmn);
      const rootLayerInfo = subprocessInfos.find(({ id }) => id === rootSubprocessLayerId);
      if (rootLayerInfo) rootLayer = rootLayerInfo;
    }

    exportData[definitionId].versions[versionName] = {
      name: versionInformation.name,
      bpmn: versionBpmn,
      isImport,
      layers: [rootLayer],
      imports: [],
      selectedElements,
    };
  }
}

/**
 * Gets the data that is needed to export all the requested processes with the given options
 *
 * @param options the export options that were selected by the user
 * @param processes the processes(and versions) to export
 * @returns the data needed for the actual export
 */
export async function prepareExport(
  options: ProcessExportOptions,
  processes: ExportProcessInfo,
  spaceId: string,
): Promise<ProcessesExportData> {
  if (!processes.length) {
    throw new Error('Tried exporting without specifying the processes to export!');
  }

  const exportData: ExportMap = {};

  let processVersionsToAdd = processes.map((info) => ({ ...info, isImport: false }));

  // keep resolving process (version) information until no new information is required by imports
  while (processVersionsToAdd.length) {
    let newProcessVersionsToAdd: typeof processVersionsToAdd = [];
    // get the bpmn for all processes and their versions to export
    for (const {
      definitionId,
      processVersion,
      selectedElements,
      rootSubprocessLayerId,
      isImport,
    } of processVersionsToAdd) {
      await ensureProcessInfo(
        exportData,
        { definitionId, processVersion, selectedElements, rootSubprocessLayerId },
        spaceId,
        isImport,
      );

      // if the option to export referenced processes is selected make sure to fetch their information as well
      if (options.imports) {
        const versionName = getVersionName(processVersion);
        const { bpmn, imports, selectedElements, layers } =
          exportData[definitionId].versions[versionName];

        // check the bpmn for referenced processes
        const importInfo = await getDefinitionsAndProcessIdForEveryCallActivity(bpmn, true);

        if (options.type !== 'bpmn') {
          const bpmnObj = await toBpmnObject(bpmn);

          for (const callActivityId in importInfo) {
            const callActivity = getElementById(bpmnObj, callActivityId) as any;

            const inUnexportedLayer =
              // exlude if the importing call activity is in a nested collapsed subprocess but they are not exported
              (!options.subprocesses &&
                bpmnIs(callActivity.$parent, 'bpmn:SubProcess') &&
                callActivity.$parent.id !== layers[0].id) ||
              // exlude if the call activity importing this is not nested under the current layer
              (layers.length &&
                layers[0].id &&
                !(await isSelectedOrInsideSelected(bpmnObj, callActivityId, [layers[0].id])));

            // exclude if only selected elements should be exported and the importing call acitivity is not (indirectly) selected
            const notInSelection =
              options.exportSelectionOnly &&
              !(await isSelectedOrInsideSelected(bpmnObj, callActivityId, selectedElements || []));

            if (inUnexportedLayer || notInSelection) {
              delete importInfo[callActivityId];
            }
          }
        }

        for (const { definitionId: importDefinitionId, version: importVersion } of Object.values(
          importInfo,
        )) {
          // add the import information to the respective version
          imports.push({ definitionId: importDefinitionId, processVersion: `${importVersion}` });
          const importVersionName = getVersionName(importVersion);
          // mark the process (version) as to be added if there is no information for it
          if (!exportData[importDefinitionId]?.versions[importVersionName]) {
            newProcessVersionsToAdd.push({
              definitionId: importDefinitionId,
              processVersion: importVersion,
              isImport: true,
            });
          }
        }
      }
    }
    processVersionsToAdd = newProcessVersionsToAdd;
  }

  // get additional process information
  for (const definitionId of Object.keys(exportData)) {
    // get the ids of all collapsed subprocesses so they can be used later during export
    if (options.subprocesses) {
      for (const { bpmn, selectedElements, layers } of Object.values(
        exportData[definitionId].versions,
      )) {
        const bpmnObj = await toBpmnObject(bpmn);

        layers.push(
          ...(
            await asyncFilter(await getCollapsedSubprocessInfos(bpmn), async ({ id }) => {
              return (
                // prevent a layer from being added a second time (might have already been added as the root layer of the export)
                !layers.some((layer) => layer.id === id) &&
                // if the root layer is not the complete process filter out any subprocesses not nested under the root layer
                (!layers.length ||
                  !layers[0].id ||
                  (await isSelectedOrInsideSelected(bpmnObj, id, [layers[0].id]))) &&
                // if the user selected the option to limit the exports to (indirectly) selected elements remove subprocesses that are not (indirectly) selected
                (!options.exportSelectionOnly ||
                  (await isSelectedOrInsideSelected(bpmnObj, id, selectedElements || [])))
              );
            })
          )
            // the subprocess info is returned in the reversed order from what we want (we want from the outmost subprocess to the most nested)
            .reverse(),
        );
      }
    }

    // fetch data for additional artefacts if requested in the options
    if (options.artefacts) {
      const allRequiredUserTaskFiles: Set<string> = new Set();
      const allRequiredImageFiles: Set<string> = new Set();

      // determine the user task files that are need per version and across all versions
      for (const [version, { bpmn }] of Object.entries(exportData[definitionId].versions)) {
        const versionUserTasks = Object.keys(
          await getAllUserTaskFileNamesAndUserTaskIdsMapping(bpmn),
        );

        for (const filename of versionUserTasks) allRequiredUserTaskFiles.add(filename);
      }
      // fetch the required user tasks files from the backend
      for (const filename of allRequiredUserTaskFiles) {
        const json = await getProcessUserTaskData(definitionId, filename, spaceId);
<<<<<<< HEAD
        console.log(json);
        if (typeof json !== 'string') {
          throw json!.error;
=======
        const html = await getProcessUserTaskHTML(definitionId, filename, spaceId);

        if (typeof json !== 'string') {
          throw json.error;
        } else if (typeof html !== 'string') {
          throw html.error;
>>>>>>> 08281aee
        }

        exportData[definitionId].userTasks.push({ filename, json, html });
      }

      // determine the images that are needed per version and across all versions
      for (const { bpmn } of Object.values(exportData[definitionId].versions)) {
        const flowElements = await getAllBpmnFlowElements(bpmn);

        flowElements.forEach((flowElement) => {
          const metaData = getMetaDataFromElement(flowElement);
          if (metaData.overviewImage) {
            allRequiredImageFiles.add(metaData.overviewImage.split('/').pop());
          }
        });
      }

      // determine the images that are used inside user tasks
      for (const { json } of exportData[definitionId].userTasks) {
        const referencedImages = getImagesReferencedByJSON(json);
        for (const filename of referencedImages) {
          allRequiredImageFiles.add(filename);
        }
      }

      // fetch the required image files from the backend
      for (const filename of allRequiredImageFiles) {
        const image = await getProcessImage(definitionId, filename, spaceId);

        if ('error' in image) throw image.error;

        exportData[definitionId].images.push({
          filename,
          data: new Blob([image]),
        });
      }
    }
  }

  const finalExportData = Object.entries(exportData).map(([definitionId, data]) => ({
    ...data,
    definitionId,
  }));

  if (options.type === 'png') {
    // decrease the scaling factor if the image size would exceed export limits
    options.scaling = Math.min(options.scaling, await getMaximumScalingFactor(finalExportData));
  }

  return finalExportData;
}<|MERGE_RESOLUTION|>--- conflicted
+++ resolved
@@ -395,18 +395,13 @@
       // fetch the required user tasks files from the backend
       for (const filename of allRequiredUserTaskFiles) {
         const json = await getProcessUserTaskData(definitionId, filename, spaceId);
-<<<<<<< HEAD
         console.log(json);
+        const html = await getProcessUserTaskHTML(definitionId, filename, spaceId);
+
         if (typeof json !== 'string') {
           throw json!.error;
-=======
-        const html = await getProcessUserTaskHTML(definitionId, filename, spaceId);
-
-        if (typeof json !== 'string') {
-          throw json.error;
         } else if (typeof html !== 'string') {
           throw html.error;
->>>>>>> 08281aee
         }
 
         exportData[definitionId].userTasks.push({ filename, json, html });
