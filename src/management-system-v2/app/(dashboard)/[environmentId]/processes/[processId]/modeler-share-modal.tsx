'use client';
import React, { FC, useState } from 'react';
<<<<<<< HEAD
import { Modal, Button, Tooltip, Space, Divider, Grid, App } from 'antd';
=======
import { Modal, Button, Tooltip, Space, Divider, Grid, App, Spin } from 'antd';
>>>>>>> da58ee22
import {
  ShareAltOutlined,
  LinkOutlined,
  ExportOutlined,
  LeftOutlined,
  RightOutlined,
  CopyOutlined,
  FileImageOutlined,
} from '@ant-design/icons';
import useModelerStateStore from './use-modeler-state-store';
import { copyProcessImage } from '@/lib/process-export/copy-process-image';
import ModelerShareModalOptionPublicLink from './modeler-share-modal-option-public-link';
import ModelerShareModalOptionEmdedInWeb from './modeler-share-modal-option-embed-in-web';
import {
  generateSharedViewerUrl,
  updateProcessGuestAccessRights,
} from '@/lib/sharing/process-sharing';
import { useParams } from 'next/navigation';
import { shareProcessImage } from '@/lib/process-export/copy-process-image';
import ModelerShareModalOption from './modeler-share-modal-option';
import { ProcessExportOptions } from '@/lib/process-export/export-preparation';
import { getProcess } from '@/lib/data/processes';
import { Process, ProcessMetadata } from '@/lib/data/process-schema';
import { useEnvironment } from '@/components/auth-can';
import { useAddControlCallback } from '@/lib/controls-store';
<<<<<<< HEAD
import { wrapServerCall } from '@/lib/wrap-server-call';
import { isUserErrorResponse } from '@/lib/user-error';
=======
>>>>>>> da58ee22

type ShareModalProps = {
  onExport: () => void;
  onExportMobile: (type: ProcessExportOptions['type']) => void;
  versions: Process['versions'];
};
type SharedAsType = 'public' | 'protected';

const ModelerShareModalButton: FC<ShareModalProps> = ({
  onExport,
  onExportMobile,
  versions: processVersions,
}) => {
  const { processId } = useParams();
  const environment = useEnvironment();
  const [isOpen, setIsOpen] = useState(false);
  const [activeIndex, setActiveIndex] = useState<number | null>(0);
  const modeler = useModelerStateStore((state) => state.modeler);
  const breakpoint = Grid.useBreakpoint();
  const [sharedAs, setSharedAs] = useState<SharedAsType>('public');
  const [isSharing, setIsSharing] = useState(false);
  const [shareToken, setShareToken] = useState('');
  const [shareTimestamp, setShareTimestamp] = useState(0);
  const [allowIframeTimestamp, setAllowIframeTimestamp] = useState(0);
  const app = App.useApp();
  const [processData, setProcessData] = useState<Omit<ProcessMetadata, 'bpmn'>>();
  const [checkingIfProcessShared, setCheckingIfProcessShared] = useState(false);

  const checkIfProcessShared = async () => {
    try {
      setCheckingIfProcessShared(true);
      const res = await getProcess(processId as string, environment.spaceId);
      if (!('error' in res)) {
        const { sharedAs, allowIframeTimestamp, shareTimestamp } = res;
        setSharedAs(sharedAs as SharedAsType);
        setShareToken(shareToken);
        setShareTimestamp(shareTimestamp);
        setAllowIframeTimestamp(allowIframeTimestamp);
      }
    } catch (_) {}
    setCheckingIfProcessShared(false);
  };

  const getProcessData = () => {
    return getProcess(processId as string, environment.spaceId)
      .then((res) => {
        if ('error' in res) {
        } else {
          setProcessData(res as any);
        }
      })
      .catch((error) => {
        console.error('Error fetching process data:', error);
      });
  };

  const handleClose = () => {
    setIsOpen(false);
    setActiveIndex(0);
  };

  const handleCopyXMLToClipboard = async () => {
    if (modeler) {
      const xml = await modeler.getXML();
      if (xml) {
        navigator.clipboard.writeText(xml);
        app.message.success('Copied to clipboard');
      }
    }
  };

  const shareWrapper = async (fn: (args: any) => Promise<void>, args: any) => {
    try {
      if (isSharing) return;
      setIsSharing(true);
      await fn(args);
    } catch (error) {
      console.error('Sharing failed:', error);
    } finally {
      setIsSharing(false);
    }
  };

  const handleShareMobile = async (sharedAs: 'public' | 'protected') => {
    let url: string | null = null;
    let timestamp = shareTimestamp ? shareTimestamp : Date.now();
    await wrapServerCall({
      fn: async () => {
        const url = await generateSharedViewerUrl({
          processId,
          timestamp,
        });
        if (isUserErrorResponse(url)) return url;

        const accessUpdateResult = await updateProcessGuestAccessRights(
          processId,
          {
            sharedAs: 'public',
            allowIframeTimestamp: timestamp,
          },
          environment.spaceId,
        );
        if (isUserErrorResponse(accessUpdateResult)) return accessUpdateResult;

        return url;
      },
      onSuccess: (url) => (url = url),
      app,
    });

    if (!url) return;

    if (navigator.share) {
      try {
        await navigator.share({
          title: `${processData?.name} | PROCEED`,
          text: 'Here is a shared process for you',
          url,
        });
      } catch (err: any) {
        if (!err.toString().includes('AbortError')) {
          console.error(err);
        }
      }
    } else {
      navigator.clipboard.writeText(url);
      app.message.success('Copied to clipboard');
    }
    checkIfProcessShared();
  };

  const handleShareButtonClick = async () => {
    setIsOpen(true);
    getProcessData();
    checkIfProcessShared();
  };

  useAddControlCallback('modeler', 'shift+enter', handleShareButtonClick, {
    dependencies: [],
  });

  const optionsMobile = [
    {
      optionIcon: <LinkOutlined style={{ fontSize: '24px' }} />,
      optionName: 'Share Process with Public Link',
      optionTitle: 'Share Process with Public Link',
      optionOnClick: () => shareWrapper(handleShareMobile, 'public'),
    },
    {
      optionIcon: <LinkOutlined style={{ fontSize: '24px' }} />,
      optionName: 'Share Process for Registered Users',
      optionTitle: 'Share Process for Registered Users',
      optionOnClick: () => handleShareMobile('protected'),
    },
    {
      optionIcon: <FileImageOutlined style={{ fontSize: '24px' }} />,
      optionName: 'Share Process as Image',
      optionTitle: 'Share Process as Image',
      optionOnClick: () => shareWrapper(shareProcessImage, modeler),
    },
  ];

  const actionClickOptions = [
    async () => {
      setActiveIndex(0);
    },
    async () => {
      setActiveIndex(1);
    },
    async () => {
      setActiveIndex(2);
      try {
        if (await copyProcessImage(modeler!)) app.message.success('Copied to clipboard');
        else app.message.info('ClipboardAPI not supported in your browser');
      } catch (err) {
        app.message.error(`${err}`);
      }
      setActiveIndex(null);
    },
    () => {
      setActiveIndex(3);
      handleCopyXMLToClipboard();
      setActiveIndex(null);
    },
    () => {
      setActiveIndex(4);
      onExport();
      setActiveIndex(null);
    },
  ];

  useAddControlCallback(
    'modeler',
    'control+enter',
    () => {
      if (isOpen && activeIndex != null) actionClickOptions[activeIndex]();
    },
    { dependencies: [isOpen, activeIndex], level: 2, blocking: isOpen },
  );
  useAddControlCallback(
    'modeler',
    'left',
    () => {
      if (isOpen) {
        setActiveIndex((prev) => (prev == null || prev == 0 ? 0 : prev - 1));
      }
    },
    { dependencies: [isOpen, activeIndex] },
  );
  useAddControlCallback(
    'modeler',
    'right',
    () => {
      if (isOpen) {
        setActiveIndex((prev) =>
          prev == null || prev == optionsDesktop.length - 1 ? optionsDesktop.length - 1 : prev + 1,
        );
      }
    },
    { dependencies: [isOpen, activeIndex] },
  );

  // useAddControlCallback(
  //   'modeler',
  //   'left',
  //   () => {
  //     if (isOpen) {
  //       if (activeIndex === null || activeIndex === 0) {
  //         actionClickOptions[0]();
  //       } else {
  //         actionClickOptions[activeIndex - 1]();
  //       }
  //     }
  //   },
  //   { dependencies: [isOpen, activeIndex] },
  // );
  // useAddControlCallback(
  //   'modeler',
  //   'right',
  //   () => {
  //     if (isOpen) {
  //       if (activeIndex === null) {
  //         actionClickOptions[0]();
  //       } else if (activeIndex === actionClickOptions.length - 1) {
  //         actionClickOptions[actionClickOptions.length - 1]();
  //       } else {
  //         actionClickOptions[activeIndex + 1]();
  //       }
  //     }
  //   },
  //   { dependencies: [isOpen, activeIndex] },
  // );

  const optionsDesktop = [
    {
      optionIcon: <LinkOutlined style={{ fontSize: '24px' }} />,
      optionName: 'Share Public Link',
      optionTitle: 'Share Public Link',
      optionOnClick: actionClickOptions[0],
      subOption: (
        <ModelerShareModalOptionPublicLink
          sharedAs={sharedAs as SharedAsType}
          shareTimestamp={shareTimestamp}
          refresh={checkIfProcessShared}
          processVersions={processVersions}
        />
      ),
    },
    {
      optionIcon: (
        <span>
          <LeftOutlined style={{ fontSize: '24px' }} />
          <RightOutlined style={{ fontSize: '24px' }} />
        </span>
      ),
      optionName: 'Embed in Website',
      optionTitle: 'Embed in Website',
      optionOnClick: actionClickOptions[1],
      subOption: (
        <ModelerShareModalOptionEmdedInWeb
          sharedAs={sharedAs as SharedAsType}
          allowIframeTimestamp={allowIframeTimestamp}
          refresh={checkIfProcessShared}
          processVersions={processVersions}
        />
      ),
    },
    {
      optionIcon: <CopyOutlined style={{ fontSize: '24px' }} />,
      optionTitle: 'Copy Diagram to Clipboard (PNG)',
      optionName: 'Copy Diagram as PNG',
      optionOnClick: actionClickOptions[2],
    },
    {
      optionIcon: <CopyOutlined style={{ fontSize: '24px' }} />,
      optionName: 'Copy Diagram as XML',
      optionTitle: 'Copy BPMN to Clipboard (XML)',
      optionOnClick: actionClickOptions[3],
    },
    {
      optionIcon: <ExportOutlined style={{ fontSize: '24px' }} />,
      optionName: 'Export as file',
      optionTitle: 'Export as file',
      optionOnClick: actionClickOptions[4],
    },
  ];

  return (
    <>
      <Modal
        title={<div style={{ textAlign: 'center' }}>Share</div>}
        open={isOpen}
        width={breakpoint.lg ? 750 : 320}
        closeIcon={false}
        onCancel={handleClose}
        zIndex={200}
        footer={
          <Button onClick={handleClose} style={{ border: '1px solid black' }}>
            Close
          </Button>
        }
        destroyOnClose
      >
        <Space
          style={{
            display: 'flex',
            flexDirection: 'row',
            flexWrap: 'wrap',
            justifyContent: breakpoint.lg ? 'center' : 'space-evenly',
            gap: 10,
          }}
        >
          {breakpoint.lg
            ? optionsDesktop.map((option, index) => (
                <ModelerShareModalOption
                  key={index}
                  optionIcon={option.optionIcon}
                  optionName={option.optionName}
                  optionTitle={option.optionTitle}
                  optionOnClick={option.optionOnClick}
                  isActive={index === activeIndex}
                />
              ))
            : optionsMobile.map((option, index) => (
                <ModelerShareModalOption
                  key={index}
                  optionIcon={option.optionIcon}
                  optionName={option.optionName}
                  optionTitle={option.optionTitle}
                  optionOnClick={option.optionOnClick}
                />
              ))}
        </Space>

        {breakpoint.lg && activeIndex !== null && optionsDesktop[activeIndex].subOption && (
          <Spin spinning={checkingIfProcessShared}>
            <Divider style={{ backgroundColor: '#000' }} />
            {optionsDesktop[activeIndex].subOption}
          </Spin>
        )}
      </Modal>
      <Tooltip title="Share">
        <Button icon={<ShareAltOutlined />} onClick={() => handleShareButtonClick()} />
      </Tooltip>
    </>
  );
};

export default ModelerShareModalButton;<|MERGE_RESOLUTION|>--- conflicted
+++ resolved
@@ -1,10 +1,6 @@
 'use client';
 import React, { FC, useState } from 'react';
-<<<<<<< HEAD
-import { Modal, Button, Tooltip, Space, Divider, Grid, App } from 'antd';
-=======
 import { Modal, Button, Tooltip, Space, Divider, Grid, App, Spin } from 'antd';
->>>>>>> da58ee22
 import {
   ShareAltOutlined,
   LinkOutlined,
@@ -30,11 +26,8 @@
 import { Process, ProcessMetadata } from '@/lib/data/process-schema';
 import { useEnvironment } from '@/components/auth-can';
 import { useAddControlCallback } from '@/lib/controls-store';
-<<<<<<< HEAD
 import { wrapServerCall } from '@/lib/wrap-server-call';
 import { isUserErrorResponse } from '@/lib/user-error';
-=======
->>>>>>> da58ee22
 
 type ShareModalProps = {
   onExport: () => void;
