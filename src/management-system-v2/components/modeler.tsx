'use client';

import React, { FC, useEffect, useRef, useState } from 'react';
import 'bpmn-js/dist/assets/diagram-js.css';
import 'bpmn-js/dist/assets/bpmn-font/css/bpmn.css';
import type ModelerType from 'bpmn-js/lib/Modeler';
import type ViewerType from 'bpmn-js/lib/NavigatedViewer';
import { useParams } from 'next/navigation';
import { useProcessBpmn } from '@/lib/process-queries';

import ModelerToolbar from './modeler-toolbar';

import useModelerStateStore from '@/lib/use-modeler-state-store';
import schema from '@/lib/schema';
import { updateProcess } from '@/lib/update-data';

// Conditionally load the BPMN modeler only on the client, because it uses
// "window" reference. It won't be included in the initial bundle, but will be
// immediately loaded when the initial script first executes (not after
// Hydration).
const BPMNModeler =
  typeof window !== 'undefined' ? import('bpmn-js/lib/Modeler').then((mod) => mod.default) : null;

const BPMNViewer =
  typeof window !== 'undefined'
    ? import('bpmn-js/lib/NavigatedViewer').then((mod) => mod.default)
    : null;

type ModelerProps = React.HTMLAttributes<HTMLDivElement> & {
  minimized: boolean;
};

const Modeler: FC<ModelerProps> = ({ minimized, ...props }) => {
  const [initialized, setInitialized] = useState(false);
  const canvas = useRef<HTMLDivElement>(null);
  const modeler = useRef<ModelerType | ViewerType | null>(null);

  const { processId } = useParams();

  const setModeler = useModelerStateStore((state) => state.setModeler);
  const setSelectedElementId = useModelerStateStore((state) => state.setSelectedElementId);
  const selectedVersion = useModelerStateStore((state) => state.selectedVersion);
  const editingDisabled = useModelerStateStore((state) => state.editingDisabled);

  useEffect(() => {
    if (!canvas.current) return;
    // Little ref check to ensure only the latest modeler is active.
    // Necessary since the modeler is loaded asynchronously.
    const active = { destroy: () => {} };
    modeler.current = active as ModelerType | ViewerType;
    // Can't be null because we are on the client side.
    Promise.all([BPMNModeler, BPMNViewer]).then(([Modeler, Viewer]) => {
      // This is not the most recent instance, so don't do anything.
      if (active !== modeler.current) return;

      if (editingDisabled) {
        modeler.current = new Viewer!({
          container: canvas.current!,
          moddleExtensions: {
            proceed: schema,
          },
        });
      } else {
        modeler.current = new Modeler!({
          container: canvas.current!,
          moddleExtensions: {
            proceed: schema,
          },
        });

        // update process after change with 2 second debounce
        let timer: ReturnType<typeof setTimeout>;
        modeler.current.on('commandStack.changed', async () => {
          clearTimeout(timer);
          timer = setTimeout(async () => {
            try {
              const { xml } = await modeler.current!.saveXML({ format: true });
              await updateProcess(processId, { bpmn: xml! });
            } catch (err) {
              console.log(err);
            }
          }, 2000);
        });
      }

      setModeler(modeler.current);
      setInitialized(true);
    });

    return () => {
<<<<<<< HEAD
      modeler.current?.destroy();
=======
      if (modeler.current?.saveXML) {
        modeler.current
          .saveXML({ format: true })
          .then(({ xml }) => {
            return updateProcess(processId as string, { bpmn: xml! });
          })
          .catch((error) => {
            console.log(error);
          })
          .finally(() => {
            modeler.current?.destroy();
          });
      } else {
        modeler.current?.destroy();
      }
>>>>>>> 105db39d
    };
    // only reset the modeler if we switch between editing being enabled or disabled
  }, [setModeler, editingDisabled, processId]);

  const { data: processBpmn } = useProcessBpmn(processId as string, selectedVersion);

  useEffect(() => {
    // only import the bpmn once (the effect will be retriggered when initialized is set to false at its end)
    if (!initialized && modeler.current?.importXML && processBpmn) {
      // import the diagram that was returned by the request
      modeler.current.importXML(processBpmn).then(() => {
        (modeler.current!.get('canvas') as any).zoom('fit-viewport', 'auto');
      });

      modeler.current.on('selection.changed', (event) => {
        const { newSelection } = event as unknown as { newSelection: any[] };

        if (newSelection.length === 1) setSelectedElementId(newSelection[0].id);
        else setSelectedElementId(null);
      });
<<<<<<< HEAD
=======

      let timer: ReturnType<typeof setTimeout>;
      modeler.current.on('commandStack.changed', async () => {
        clearTimeout(timer);
        timer = setTimeout(async () => {
          try {
            const { xml } = await modeler.current!.saveXML({ format: true });
            await updateProcess(processId as string, { bpmn: xml! });
          } catch (err) {
            console.log(err);
          }
        }, 2000);
      });
>>>>>>> 105db39d
    }
    // set the initialized flag (back) to false so this effect can be retriggered every time the modeler is swapped with a viewer or the viewer with a modeler
    setInitialized(false);
  }, [initialized, setSelectedElementId, processBpmn]);

  return (
    <div className="bpmn-js-modeler-with-toolbar" style={{ height: '100%' }}>
      {!minimized && <ModelerToolbar />}
      <div className="modeler" {...props} ref={canvas} />;
    </div>
  );
};

export default Modeler;<|MERGE_RESOLUTION|>--- conflicted
+++ resolved
@@ -88,25 +88,7 @@
     });
 
     return () => {
-<<<<<<< HEAD
       modeler.current?.destroy();
-=======
-      if (modeler.current?.saveXML) {
-        modeler.current
-          .saveXML({ format: true })
-          .then(({ xml }) => {
-            return updateProcess(processId as string, { bpmn: xml! });
-          })
-          .catch((error) => {
-            console.log(error);
-          })
-          .finally(() => {
-            modeler.current?.destroy();
-          });
-      } else {
-        modeler.current?.destroy();
-      }
->>>>>>> 105db39d
     };
     // only reset the modeler if we switch between editing being enabled or disabled
   }, [setModeler, editingDisabled, processId]);
@@ -127,22 +109,6 @@
         if (newSelection.length === 1) setSelectedElementId(newSelection[0].id);
         else setSelectedElementId(null);
       });
-<<<<<<< HEAD
-=======
-
-      let timer: ReturnType<typeof setTimeout>;
-      modeler.current.on('commandStack.changed', async () => {
-        clearTimeout(timer);
-        timer = setTimeout(async () => {
-          try {
-            const { xml } = await modeler.current!.saveXML({ format: true });
-            await updateProcess(processId as string, { bpmn: xml! });
-          } catch (err) {
-            console.log(err);
-          }
-        }, 2000);
-      });
->>>>>>> 105db39d
     }
     // set the initialized flag (back) to false so this effect can be retriggered every time the modeler is swapped with a viewer or the viewer with a modeler
     setInitialized(false);
