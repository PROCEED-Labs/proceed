--- conflicted
+++ resolved
@@ -102,11 +102,8 @@
  */
 export async function waitForHydration(page: Page) {
   // this button should be in the header on every page
-<<<<<<< HEAD
   const accountButton = await page.getByRole('banner').getByLabel('user');
-=======
-  const accountButton = page.getByRole('link', { name: 'user' });
->>>>>>> eb54bfd4
+
   // the menu that open when hovering over the accountButton only works after the page has been fully hydrated
   await accountButton.hover();
   await page
