--- conflicted
+++ resolved
@@ -188,10 +188,7 @@
       await asyncMap(engines, async (engine) => {
         try {
           const taskList = await getTaskListFromMachine(engine);
-<<<<<<< HEAD
-=======
-
->>>>>>> ffe4731f
+
           // check if we have stored user tasks for this machine which have been removed from the
           // machine
           const removedFromMachine = Object.fromEntries(
@@ -204,15 +201,11 @@
           );
           removedTasks.push(...Object.keys(removedFromMachine));
 
-<<<<<<< HEAD
           return taskList.map((task) => ({
             ...task,
             machineId: engine.id,
             potentialOwners: task.performers,
           }));
-=======
-          return taskList.map((task) => ({ ...task, machineId: engine.id }));
->>>>>>> ffe4731f
         } catch (e) {
           return null;
         }
@@ -230,7 +223,6 @@
             milestones: undefined,
           }) as UserTask,
       );
-<<<<<<< HEAD
 
     const newTasks: UserTask[] = [];
     const changedTasks: UserTask[] = [];
@@ -245,22 +237,6 @@
       }
     });
 
-=======
-
-    const newTasks: UserTask[] = [];
-    const changedTasks: UserTask[] = [];
-
-    fetched.forEach((task) => {
-      const alreadyStored = (stored as UserTask[]).some((t) => t.id === task.id);
-      if (alreadyStored) {
-        // TODO: maybe check if the task actually changed
-        changedTasks.push(task);
-      } else {
-        newTasks.push(task);
-      }
-    });
-
->>>>>>> ffe4731f
     if (newTasks.length) await addUserTasks(newTasks);
     await asyncForEach(changedTasks, async (task) => {
       delete task.milestones;
@@ -333,19 +309,11 @@
               token.currentFlowElementId === taskId &&
               token.currentFlowElementStartTime === startTime,
           );
-<<<<<<< HEAD
 
           const userTaskWasCompleted = instance.log.some(
             (entry) => entry.flowElementId === taskId && entry.startTime === startTime,
           );
 
-=======
-
-          const userTaskWasCompleted = instance.log.some(
-            (entry) => entry.flowElementId === taskId && entry.startTime === startTime,
-          );
-
->>>>>>> ffe4731f
           return userTaskIsCurrentlyRunning || userTaskWasCompleted;
         });
       });
@@ -387,7 +355,6 @@
     }
 
     return inlineUserTaskData(html, instanceId, taskId, variableChanges, milestones);
-<<<<<<< HEAD
   } catch (e) {
     const message = getErrorMessage(e);
     return userError(message);
@@ -435,8 +402,6 @@
     }
 
     return {};
-=======
->>>>>>> ffe4731f
   } catch (e) {
     const message = getErrorMessage(e);
     return userError(message);
