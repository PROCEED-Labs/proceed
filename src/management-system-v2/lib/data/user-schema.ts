import { z } from 'zod';

export const AuthenticatedUserDataSchema = z.object({
  firstName: z
    .string()
    .regex(/^[A-Za-z-\s]+$/, 'The First Name can only contain letters from a to z')
    .min(1, 'The First Name must be at least 1 character long')
    .max(35, 'The First Name cannot be longer than 35 characters')
    .optional(),
  lastName: z
    .string()
    .regex(/^[A-Za-z-\s]+$/, 'The Last Name can only contain letters from a to z')
    .min(1, 'The Last Name must be at least 1 character long')
    .max(35, 'The Last Name cannot be longer than 35 characters')
    .optional(),
  username: z
    .string()
    .regex(/^[A-Za-z-_0-9]+$/, 'The Username can only contain letters from a to z and numbers')
    .regex(/^[^\s]+$/, 'The Username cannot contain spaces')
    .min(1, 'The Username must be at least 1 character long')
    .max(35, 'The Username cannot be longer than 35 characters')
    .optional(),
  image: z.string().url().nullable().optional(),
  favourites: z.array(z.string()).optional(),
});
export type AuthenticatedUserData = z.infer<typeof AuthenticatedUserDataSchema>;

export const AuthenticatedUserSchema = AuthenticatedUserDataSchema.extend({
  isGuest: z.literal(false),
  id: z.string().optional(),
<<<<<<< HEAD
  email: z.string(), //Note maybe this should be moved to user data as the user could change their email
  emailVerifiedOn: z.date().nullable(),
=======
  // NOTE: maybe email should be moved to user data as the user could change their email
  // TODO: email is optional because Twitter doesn't return an email for the time being,
  // once it does this type should be non-optional and the commit d34be03d9a89cd11418f4b550a04b3664ce1de71 reverted
  email: z.string().optional(),
  emailVerified: z.date().nullable(),
>>>>>>> c319c587
});
export type AuthenticatedUser = z.infer<typeof AuthenticatedUserSchema> & { id: string };

export const GuestUserSchema = z.object({
  isGuest: z.literal(true),
  id: z.string().optional(),
});
export type GuestUser = z.infer<typeof GuestUserSchema> & { id: string };

export const UserSchema = z.union([AuthenticatedUserSchema, GuestUserSchema]);
export type User = z.infer<typeof UserSchema> & { id: string };

/**
 * Accounts represent Oauth Providers that are linked to a user.
 * It is possible to have multiple oauth accounts/login for a single user.
 *
 * However, this is onlyu possible if the user is logged in,
 * goes to the login page and logs in with a different oauth provider.
 * */

export const OauthAccountSchema = z.object({
  userId: z.string(),
  provider: z.string(),
  type: z.enum(['oauth', 'email', 'credentials']),
  providerAccountId: z.string(),

  // At the time we don't store tokens
  // token_type: z.string(),
  // access_token: z.string(),
  // expires_at: z.string(),
  // refresh_token: z.string(),
  // scope: z.string(),
});
export type OauthAccount = z.infer<typeof OauthAccountSchema> & { id: string };<|MERGE_RESOLUTION|>--- conflicted
+++ resolved
@@ -28,16 +28,11 @@
 export const AuthenticatedUserSchema = AuthenticatedUserDataSchema.extend({
   isGuest: z.literal(false),
   id: z.string().optional(),
-<<<<<<< HEAD
-  email: z.string(), //Note maybe this should be moved to user data as the user could change their email
-  emailVerifiedOn: z.date().nullable(),
-=======
   // NOTE: maybe email should be moved to user data as the user could change their email
   // TODO: email is optional because Twitter doesn't return an email for the time being,
   // once it does this type should be non-optional and the commit d34be03d9a89cd11418f4b550a04b3664ce1de71 reverted
   email: z.string().optional(),
-  emailVerified: z.date().nullable(),
->>>>>>> c319c587
+  emailVerifiedOn: z.date().nullable(),
 });
 export type AuthenticatedUser = z.infer<typeof AuthenticatedUserSchema> & { id: string };
 
