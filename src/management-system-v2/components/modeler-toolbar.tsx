'use client';

import React, { useEffect, useState } from 'react';

import type ElementRegistry from 'diagram-js/lib/core/ElementRegistry';

import { Row, Col, Tooltip, Button } from 'antd';
import { Toolbar, ToolbarGroup } from './toolbar';

import Icon, {
  FormOutlined,
  ExportOutlined,
  EyeOutlined,
  SettingOutlined,
  PlusOutlined,
} from '@ant-design/icons';

import { SvgXML, SvgShare } from '@/components/svg';

import PropertiesPanel from './properties-panel';

import useModelerStateStore from '@/lib/use-modeler-state-store';
import { useParams } from 'next/navigation';
import { createNewProcessVersion } from '@/lib/helpers';
import VersionCreationButton from './version-creation-button';
import { useGetAsset } from '@/lib/fetch-data';

<<<<<<< HEAD
type ModelerToolbarProps = {
  onOpenXmlEditor: () => void;
};

const ModelerToolbar: React.FC<ModelerToolbarProps> = ({ onOpenXmlEditor }) => {
=======
type ModelerToolbarProps = {};
const ModelerToolbar: React.FC<ModelerToolbarProps> = () => {
>>>>>>> 25f0b36e
  /* ICONS: */
  const svgXML = <Icon component={SvgXML} />;
  const svgShare = <Icon component={SvgShare} />;

  const [showPropertiesPanel, setShowPropertiesPanel] = useState(false);

  const modeler = useModelerStateStore((state) => state.modeler);
  const selectedElementId = useModelerStateStore((state) => state.selectedElementId);
  const setVersions = useModelerStateStore((state) => state.setVersions);

  // const [index, setIndex] = useState(0);
  const { processId } = useParams();

  const {
    isSuccess,
    data: processData,
    refetch: refetchProcess,
  } = useGetAsset('/process/{definitionId}', {
    params: { path: { definitionId: processId as string } },
  });

  let selectedElement;

  if (modeler) {
    const elementRegistry = modeler.get('elementRegistry') as ElementRegistry;

    selectedElement = selectedElementId
      ? elementRegistry.get(selectedElementId)!
      : elementRegistry.getAll().filter((el) => el.businessObject.$type === 'bpmn:Process')[0];
  }

  const createProcessVersion = async (values: {
    versionName: string;
    versionDescription: string;
  }) => {
    const saveXMLResult = await modeler?.saveXML({ format: true });

    if (saveXMLResult?.xml) {
      await createNewProcessVersion(
        saveXMLResult.xml,
        values.versionName,
        values.versionDescription,
      );
      refetchProcess();
    }
  };
  const handlePropertiesPanelToggle = () => {
    setShowPropertiesPanel(!showPropertiesPanel);
  };

  useEffect(() => {
    if (isSuccess) {
      setVersions(processData.versions);
    }
  }, [isSuccess, processData, setVersions]);

  return (
    <>
      <Toolbar>
        <Row justify="end">
          <Col>
            <ToolbarGroup>
              {/* <Button>Test</Button>
              <Button
                icon={showPropertiesPanel ? <EyeOutlined /> : <EyeInvisibleOutlined />}
                onClick={handlePropertiesPanelToggle}
              /> */}
              <Tooltip title="Edit Process Constraints">
                <Button icon={<FormOutlined />}></Button>
              </Tooltip>
              <Tooltip title="Show XML">
                <Button icon={svgXML} onClick={onOpenXmlEditor}></Button>
              </Tooltip>
              <Tooltip title="Export">
                <Button icon={<ExportOutlined />}></Button>
              </Tooltip>
              <Tooltip title="Hide Non-Executeable Elements">
                <Button icon={<EyeOutlined />}></Button>
              </Tooltip>
              <Tooltip
                title={showPropertiesPanel ? 'Close Properties Panel' : 'Open Properties Panel'}
              >
                <Button icon={<SettingOutlined />} onClick={handlePropertiesPanelToggle}></Button>
              </Tooltip>
              <Tooltip title="Share">
                <Button icon={svgShare}></Button>
              </Tooltip>
              <Tooltip title="Create New Version">
                <VersionCreationButton
                  icon={<PlusOutlined />}
                  createVersion={createProcessVersion}
                ></VersionCreationButton>
              </Tooltip>
            </ToolbarGroup>
            {showPropertiesPanel && <div style={{ width: '650px' }}></div>}
          </Col>
          {/* {showPropertiesPanel && <Col></Col>} */}
          {showPropertiesPanel && selectedElement && (
            <>
              <PropertiesPanel selectedElement={selectedElement} setOpen={setShowPropertiesPanel} />
            </>
          )}
        </Row>
      </Toolbar>
      {/* {showPropertiesPanel && selectedElement && (
        <PropertiesPanel selectedElement={selectedElement} setOpen={setShowPropertiesPanel} />
      )} */}
    </>
  );
};

export default ModelerToolbar;<|MERGE_RESOLUTION|>--- conflicted
+++ resolved
@@ -25,16 +25,10 @@
 import VersionCreationButton from './version-creation-button';
 import { useGetAsset } from '@/lib/fetch-data';
 
-<<<<<<< HEAD
 type ModelerToolbarProps = {
   onOpenXmlEditor: () => void;
 };
-
 const ModelerToolbar: React.FC<ModelerToolbarProps> = ({ onOpenXmlEditor }) => {
-=======
-type ModelerToolbarProps = {};
-const ModelerToolbar: React.FC<ModelerToolbarProps> = () => {
->>>>>>> 25f0b36e
   /* ICONS: */
   const svgXML = <Icon component={SvgXML} />;
   const svgShare = <Icon component={SvgShare} />;
@@ -76,7 +70,7 @@
       await createNewProcessVersion(
         saveXMLResult.xml,
         values.versionName,
-        values.versionDescription,
+        values.versionDescription
       );
       refetchProcess();
     }
