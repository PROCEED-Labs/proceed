import React, { FC, useState } from 'react';
import { Modal, Button, Tooltip, Space, Divider, message, Grid } from 'antd';
import {
  ShareAltOutlined,
  LinkOutlined,
  ExportOutlined,
  LeftOutlined,
  RightOutlined,
  CopyOutlined,
  FileImageOutlined,
  FilePdfOutlined,
} from '@ant-design/icons';
import useModelerStateStore from '@/lib/use-modeler-state-store';
import { copyProcessImage } from '@/lib/process-export/copy-process-image';
import ModelerShareModalOptionPublicLink from './modeler-share-modal-option-public-link';
import ModelerShareModalOptionEmdedInWeb from './modeler-share-modal-option-embed-in-web';
import Image from 'next/image';
import { generateToken, updateProcessGuestAccessRights } from '@/actions/actions';
import { useParams } from 'next/navigation';
import { shareProcessImage } from '@/lib/process-export/share-process-image-webshare-api';
import ModelerShareModalOption from './modeler-share-modal-option';
import { ProcessExportOptions } from '@/lib/process-export/export-preparation';

type ShareModalProps = {
  onExport: () => void;
  onExportMobile: (type: ProcessExportOptions['type']) => void;
};

const ModelerShareModalButton: FC<ShareModalProps> = ({ onExport, onExportMobile }) => {
  const { processId } = useParams();
  const [isOpen, setIsOpen] = useState(false);
  const [activeIndex, setActiveIndex] = useState<number | null>(0);
  const modeler = useModelerStateStore((state) => state.modeler);
  const breakpoint = Grid.useBreakpoint();
  const [token, setToken] = useState('');
  const [isSharing, setIsSharing] = useState(false);

  const handleClose = () => {
    setIsOpen(false);
    setActiveIndex(0);
  };

  const handleCopyXMLToClipboard = async () => {
    if (modeler) {
      const { xml } = await modeler.saveXML({ format: true });
      if (xml) {
        navigator.clipboard.writeText(xml);
        message.success('Copied to clipboard');
      }
    }
  };

  const handleOptionClick = (index: number) => {
    setActiveIndex(index);
  };

  const shareWrapper = async (fn: (args: any) => Promise<void>, args: any) => {
    try {
      if (isSharing) return;
      setIsSharing(true);
      await fn(args);
    } catch (error) {
      console.error('Sharing failed:', error);
    } finally {
      setIsSharing(false);
    }
  };

  const handleShareMobile = async (sharedAs: 'public' | 'protected') => {
    const { token, processData } = await generateToken({ processId });
    await updateProcessGuestAccessRights(processId, { shared: true, sharedAs: sharedAs });

    const shareObject = {
      title: `${processData.definitionName} | PROCEED`,
      text: 'Here is a shared process for you',
      url: `${window.location.origin}/shared-viewer?token=${token}`,
    };

    if (navigator.share) {
      try {
        await navigator.share(shareObject);
      } catch (err: any) {
        if (!err.toString().includes('AbortError')) {
          throw new Error('Error: ', { cause: err });
        }
      }
    } else {
      navigator.clipboard.writeText(shareObject.url);
      message.success('Copied to clipboard');
    }
  };

  const optionsMobile = [
    {
      optionIcon: <LinkOutlined style={{ fontSize: '24px' }} />,
      optionName: 'Share Process with Public Link',
      optionTitle: 'Share Process with Public Link',
      optionOnClick: () => shareWrapper(handleShareMobile, 'public'),
    },
    {
      optionIcon: <LinkOutlined style={{ fontSize: '24px' }} />,
<<<<<<< HEAD
      optionName: 'Share Process Link for Registered Users',
      optionTitle: 'Share Process Link for Registered Users',
=======
      optionName: 'Share Process for Registered Users',
      optionTitle: 'Share Process for Registered Users',
>>>>>>> 54215c67
      optionOnClick: () => shareWrapper(handleShareMobile, 'protected'),
    },
    {
      optionIcon: <FilePdfOutlined style={{ fontSize: '24px' }} />,
      optionName: 'Share Process as PDF',
      optionTitle: 'Share Process as PDF',
      optionOnClick: () => onExportMobile('pdf'),
    },
    {
      optionIcon: <FileImageOutlined style={{ fontSize: '24px' }} />,
      optionName: 'Share Process as Image',
      optionTitle: 'Share Process as Image',
      optionOnClick: () => shareWrapper(shareProcessImage, modeler),
    },
    {
      optionIcon: (
        <Image priority src="/proceed-icon.png" height={24} width={40} alt="proceed logo" />
      ),
      optionName: 'Share Process as BPMN File',
      optionTitle: 'Share Process as BPMN File',
      optionOnClick: () => onExportMobile('bpmn'),
    },
  ];

  const optionsDesktop = [
    {
      optionIcon: <LinkOutlined style={{ fontSize: '24px' }} />,
      optionName: 'Share Public Link',
      optionTitle: 'Share Public Link',
      optionOnClick: () => handleOptionClick(0),
      subOption: <ModelerShareModalOptionPublicLink />,
    },
    {
      optionIcon: (
        <span>
          <LeftOutlined style={{ fontSize: '24px' }} />
          <RightOutlined style={{ fontSize: '24px' }} />
        </span>
      ),
      optionName: 'Embed in Website',
      optionTitle: 'Embed in Website',
      optionOnClick: async () => {
        handleOptionClick(1);
        const { token } = await generateToken({ processId, embeddedMode: true });
        setToken(token);
        updateProcessGuestAccessRights(processId, { shared: true, sharedAs: 'public' });
      },

      subOption: <ModelerShareModalOptionEmdedInWeb accessToken={token} />,
    },
    {
      optionIcon: <CopyOutlined style={{ fontSize: '24px' }} />,
      optionTitle: 'Copy Diagram to Clipboard (PNG)',
      optionName: 'Copy Diagram as PNG',
      optionOnClick: () => {
        handleOptionClick(2);
        copyProcessImage(modeler);
        setActiveIndex(null);
      },
    },
    {
      optionIcon: <CopyOutlined style={{ fontSize: '24px' }} />,
      optionName: 'Copy Diagram as XML',
      optionTitle: 'Copy BPMN to Clipboard (XML)',
      optionOnClick: () => {
        handleOptionClick(3);
        handleCopyXMLToClipboard();
        setActiveIndex(null);
      },
    },
    {
      optionIcon: <ExportOutlined style={{ fontSize: '24px' }} />,
      optionName: 'Export as file',
      optionTitle: 'Export as file',
      optionOnClick: () => {
        handleOptionClick(4);
        onExport();
        setActiveIndex(null);
      },
    },
  ];

  return (
    <>
      <Modal
        title={<div style={{ textAlign: 'center' }}>Share</div>}
        open={isOpen}
        width={750}
        closeIcon={false}
        onCancel={handleClose}
        footer={
          <Button onClick={handleClose} style={{ border: '1px solid black' }}>
            Close
          </Button>
        }
      >
        <Space
          style={{
            display: 'flex',
            flexDirection: 'row',
            flexWrap: 'wrap',
            justifyContent: breakpoint.lg ? 'center' : 'space-evenly',
            gap: 15,
          }}
        >
          {breakpoint.lg
            ? optionsDesktop.map((option, index) => (
                <ModelerShareModalOption
                  key={index}
                  optionIcon={option.optionIcon}
                  optionName={option.optionName}
                  optionTitle={option.optionTitle}
                  optionOnClick={option.optionOnClick}
                  isActive={index === activeIndex}
                />
              ))
            : optionsMobile.map((option, index) => (
                <ModelerShareModalOption
                  key={index}
                  optionIcon={option.optionIcon}
                  optionName={option.optionName}
                  optionTitle={option.optionTitle}
                  optionOnClick={option.optionOnClick}
                />
              ))}
        </Space>

        {breakpoint.lg && activeIndex !== null && optionsDesktop[activeIndex].subOption && (
          <>
            <Divider style={{ backgroundColor: '#000' }} />
            {optionsDesktop[activeIndex].subOption}
          </>
        )}
      </Modal>
      <Tooltip title="Share">
        <Button icon={<ShareAltOutlined />} onClick={() => setIsOpen(true)} />
      </Tooltip>
    </>
  );
};

export default ModelerShareModalButton;<|MERGE_RESOLUTION|>--- conflicted
+++ resolved
@@ -66,6 +66,18 @@
     }
   };
 
+  const shareWrapper = async (fn: (args: any) => Promise<void>, args: any) => {
+    try {
+      if (isSharing) return;
+      setIsSharing(true);
+      await fn(args);
+    } catch (error) {
+      console.error('Sharing failed:', error);
+    } finally {
+      setIsSharing(false);
+    }
+  };
+
   const handleShareMobile = async (sharedAs: 'public' | 'protected') => {
     const { token, processData } = await generateToken({ processId });
     await updateProcessGuestAccessRights(processId, { shared: true, sharedAs: sharedAs });
@@ -99,14 +111,9 @@
     },
     {
       optionIcon: <LinkOutlined style={{ fontSize: '24px' }} />,
-<<<<<<< HEAD
-      optionName: 'Share Process Link for Registered Users',
-      optionTitle: 'Share Process Link for Registered Users',
-=======
       optionName: 'Share Process for Registered Users',
       optionTitle: 'Share Process for Registered Users',
->>>>>>> 54215c67
-      optionOnClick: () => shareWrapper(handleShareMobile, 'protected'),
+      optionOnClick: () => handleShareMobile('protected'),
     },
     {
       optionIcon: <FilePdfOutlined style={{ fontSize: '24px' }} />,
