--- conflicted
+++ resolved
@@ -1,7 +1,6 @@
 'use client';
 
 import {
-<<<<<<< HEAD
   Badge,
   Button,
   Grid,
@@ -11,14 +10,6 @@
   TableColumnsType,
   TableProps,
   Tag,
-=======
-  Button,
-  Grid,
-  Row,
-  TableColumnType,
-  TableColumnsType,
-  TableProps,
->>>>>>> fcd3dd9a
   Tooltip,
   Typography,
 } from 'antd';
@@ -59,10 +50,7 @@
 import { LuNotebookPen } from 'react-icons/lu';
 import { BsFileEarmarkCheck } from 'react-icons/bs';
 import usePotentialOwnerStore from '@/app/(dashboard)/[environmentId]/processes/[processId]/use-potentialOwner-store';
-<<<<<<< HEAD
 import ReleaseTag from './process-release-tag';
-=======
->>>>>>> fcd3dd9a
 
 /** respects sorting function, but always keeps folders at the beginning */
 function folderAwareSort(sortFunction: (a: ProcessListProcess, b: ProcessListProcess) => number) {
@@ -95,14 +83,9 @@
     data: ProcessListProcess;
     style?: React.CSSProperties;
     className?: string;
-<<<<<<< HEAD
     tooltip?: boolean | ReactNode;
   }>
 > = ({ children, data, style, className, tooltip = true }) => {
-=======
-  }>
-> = ({ children, data, style, className }) => {
->>>>>>> fcd3dd9a
   return (
     <SpaceLink
       href={data.type === 'folder' ? `/processes/folder/${data.id}` : `/processes/${data.id}`}
@@ -114,15 +97,11 @@
         padding: '5px 0px',
       }}
     >
-<<<<<<< HEAD
       <Typography.Text
         className={className}
         style={style}
         ellipsis={{ tooltip: tooltip === true ? <>{children}</> : tooltip }}
       >
-=======
-      <Typography.Text className={className} style={style} ellipsis={{ tooltip: <>{children}</> }}>
->>>>>>> fcd3dd9a
         {children}
       </Typography.Text>
     </SpaceLink>
@@ -180,18 +159,11 @@
     'Meta Data Button',
   ];
 
-<<<<<<< HEAD
-  /* 
-    User potentialOwner Store to get the username
-  */
-  const { user: userMap, roles: rolesMap } = usePotentialOwnerStore();
-=======
   /*
     User potentialOwner Store to get the username
   */
   const userMap = usePotentialOwnerStore((state) => state.user);
   const rolesMap = usePotentialOwnerStore((state) => state.roles);
->>>>>>> fcd3dd9a
   // console.log(`out userMap ${JSON.stringify(userMap)}`);
   // Not sure, why this is not working, but using the user from the store as a dependency or directly does not work (does not cause a rerender of table with fresh values)
   // using the hook once in the component and then once in the function (i.e. dynamically) works
@@ -207,11 +179,6 @@
   // );
 
   const mapIdToUsername = (id?: string | null) => {
-<<<<<<< HEAD
-    const userMap = usePotentialOwnerStore.getState().user; // dynamically fetched
-    const rolesMap = usePotentialOwnerStore.getState().roles;
-=======
->>>>>>> fcd3dd9a
     if (!id) return '';
     const u = userMap[id];
     const r = rolesMap[id];
@@ -408,7 +375,6 @@
         ),
       },
       {
-<<<<<<< HEAD
         title: 'Released-Version',
         dataIndex: 'id',
         key: 'Released-Version',
@@ -466,8 +432,6 @@
         },
       },
       {
-=======
->>>>>>> fcd3dd9a
         fixed: 'right',
         width: 160,
         dataIndex: 'id',
@@ -527,10 +491,7 @@
           'Created On',
           'Created By',
           'Responsibility',
-<<<<<<< HEAD
           'Released-Version',
-=======
->>>>>>> fcd3dd9a
         ],
         columnProps: {
           width: '200px',
