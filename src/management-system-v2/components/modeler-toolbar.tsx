'use client';

import React, { useEffect, useState } from 'react';

import type ElementRegistry from 'diagram-js/lib/core/ElementRegistry';

import { Row, Col, Tooltip, Button } from 'antd';
import { Toolbar, ToolbarGroup } from './toolbar';

import Icon, {
  FormOutlined,
  ExportOutlined,
  EyeOutlined,
  SettingOutlined,
  PlusOutlined,
} from '@ant-design/icons';

import { SvgXML, SvgShare } from '@/components/svg';

import PropertiesPanel from './properties-panel';

import useModelerStateStore from '@/lib/use-modeler-state-store';
import { useParams } from 'next/navigation';

import ProcessExportModal from './process-export';

import { createNewProcessVersion } from '@/lib/helpers';
import VersionCreationButton from './version-creation-button';
import { useGetAsset } from '@/lib/fetch-data';

type ModelerToolbarProps = {
  onOpenXmlEditor: () => void;
};
const ModelerToolbar: React.FC<ModelerToolbarProps> = ({ onOpenXmlEditor }) => {
  /* ICONS: */
  const svgXML = <Icon component={SvgXML} />;
  const svgShare = <Icon component={SvgShare} />;

  const [showPropertiesPanel, setShowPropertiesPanel] = useState(false);
  const [showProcessExportModal, setShowProcessExportModal] = useState(false);

  const modeler = useModelerStateStore((state) => state.modeler);
  const selectedElementId = useModelerStateStore((state) => state.selectedElementId);

  // const [index, setIndex] = useState(0);
  const { processId } = useParams();

  const {
    isSuccess,
    data: processData,
    refetch: refetchProcess,
  } = useGetAsset('/process/{definitionId}', {
    params: { path: { definitionId: processId as string } },
  });

  let selectedElement;

  if (modeler) {
    const elementRegistry = modeler.get('elementRegistry') as ElementRegistry;

    selectedElement = selectedElementId
      ? elementRegistry.get(selectedElementId)!
      : elementRegistry.getAll().filter((el) => el.businessObject.$type === 'bpmn:Process')[0];
  }

  const createProcessVersion = async (values: {
    versionName: string;
    versionDescription: string;
  }) => {
    const saveXMLResult = await modeler?.saveXML({ format: true });

    if (saveXMLResult?.xml) {
      await createNewProcessVersion(
        saveXMLResult.xml,
        values.versionName,
        values.versionDescription,
      );
      refetchProcess();
    }
  };
  const handlePropertiesPanelToggle = () => {
    setShowPropertiesPanel(!showPropertiesPanel);
  };

  const handleProcessExportModalToggle = async () => {
    setShowProcessExportModal(!showProcessExportModal);
  };

  const selectedVersion = useModelerStateStore((state) => state.selectedVersion);

  const handleProcessExportModalToggle = async () => {
    setShowProcessExportModal(!showProcessExportModal);
  };

  const selectedVersion = useModelerStateStore((state) => state.selectedVersion);

  return (
    <>
      <Toolbar>
        <Row justify="end">
          <Col>
            <ToolbarGroup>
              {/* <Button>Test</Button>
              <Button
                icon={showPropertiesPanel ? <EyeOutlined /> : <EyeInvisibleOutlined />}
                onClick={handlePropertiesPanelToggle}
              /> */}
              <Tooltip title="Edit Process Constraints">
                <Button icon={<FormOutlined />}></Button>
              </Tooltip>
              <Tooltip title="Show XML">
                <Button icon={svgXML} onClick={onOpenXmlEditor}></Button>
              </Tooltip>
              <Tooltip title="Export">
                <Button icon={<ExportOutlined />} onClick={handleProcessExportModalToggle}></Button>
              </Tooltip>
              <Tooltip title="Hide Non-Executeable Elements">
                <Button icon={<EyeOutlined />}></Button>
              </Tooltip>
              <Tooltip
                title={showPropertiesPanel ? 'Close Properties Panel' : 'Open Properties Panel'}
              >
                <Button icon={<SettingOutlined />} onClick={handlePropertiesPanelToggle}></Button>
              </Tooltip>
              <Tooltip title="Share">
                <Button icon={svgShare}></Button>
              </Tooltip>
              <Tooltip title="Create New Version">
                <VersionCreationButton
                  icon={<PlusOutlined />}
                  createVersion={createProcessVersion}
                ></VersionCreationButton>
              </Tooltip>
            </ToolbarGroup>
            {showPropertiesPanel && <div style={{ width: '650px' }}></div>}
          </Col>
          {/* {showPropertiesPanel && <Col></Col>} */}
          {showPropertiesPanel && selectedElement && (
            <>
              <PropertiesPanel selectedElement={selectedElement} setOpen={setShowPropertiesPanel} />
            </>
          )}
        </Row>
      </Toolbar>
      {/* {showPropertiesPanel && selectedElement && (
        <PropertiesPanel selectedElement={selectedElement} setOpen={setShowPropertiesPanel} />
      )} */}
      <ProcessExportModal
<<<<<<< HEAD
        processes={
          showProcessExportModal
            ? [{ definitionId: processId as string, processVersion: selectedVersion || undefined }]
            : []
        }
        onClose={() => setShowProcessExportModal(false)}
=======
        processId={showProcessExportModal ? (processId as string) : undefined}
        onClose={() => setShowProcessExportModal(false)}
        processVersion={selectedVersion || undefined}
>>>>>>> fc491d49
      />
    </>
  );
};

export default ModelerToolbar;<|MERGE_RESOLUTION|>--- conflicted
+++ resolved
@@ -1,6 +1,6 @@
 'use client';
 
-import React, { useEffect, useState } from 'react';
+import React, { useState } from 'react';
 
 import type ElementRegistry from 'diagram-js/lib/core/ElementRegistry';
 
@@ -20,13 +20,12 @@
 import PropertiesPanel from './properties-panel';
 
 import useModelerStateStore from '@/lib/use-modeler-state-store';
-import { useParams } from 'next/navigation';
+import { useParams, useSearchParams } from 'next/navigation';
 
 import ProcessExportModal from './process-export';
 
 import { createNewProcessVersion } from '@/lib/helpers';
 import VersionCreationButton from './version-creation-button';
-import { useGetAsset } from '@/lib/fetch-data';
 
 type ModelerToolbarProps = {
   onOpenXmlEditor: () => void;
@@ -44,14 +43,6 @@
 
   // const [index, setIndex] = useState(0);
   const { processId } = useParams();
-
-  const {
-    isSuccess,
-    data: processData,
-    refetch: refetchProcess,
-  } = useGetAsset('/process/{definitionId}', {
-    params: { path: { definitionId: processId as string } },
-  });
 
   let selectedElement;
 
@@ -75,7 +66,6 @@
         values.versionName,
         values.versionDescription,
       );
-      refetchProcess();
     }
   };
   const handlePropertiesPanelToggle = () => {
@@ -86,13 +76,7 @@
     setShowProcessExportModal(!showProcessExportModal);
   };
 
-  const selectedVersion = useModelerStateStore((state) => state.selectedVersion);
-
-  const handleProcessExportModalToggle = async () => {
-    setShowProcessExportModal(!showProcessExportModal);
-  };
-
-  const selectedVersion = useModelerStateStore((state) => state.selectedVersion);
+  const selectedVersion = useSearchParams().get('version');
 
   return (
     <>
@@ -146,18 +130,12 @@
         <PropertiesPanel selectedElement={selectedElement} setOpen={setShowPropertiesPanel} />
       )} */}
       <ProcessExportModal
-<<<<<<< HEAD
         processes={
           showProcessExportModal
             ? [{ definitionId: processId as string, processVersion: selectedVersion || undefined }]
             : []
         }
         onClose={() => setShowProcessExportModal(false)}
-=======
-        processId={showProcessExportModal ? (processId as string) : undefined}
-        onClose={() => setShowProcessExportModal(false)}
-        processVersion={selectedVersion || undefined}
->>>>>>> fc491d49
       />
     </>
   );
