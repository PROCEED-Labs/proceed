import { ReactNode } from 'react';
import { Alert, Checkbox, Image, Progress, ProgressProps, Space, Typography } from 'antd';
import { ClockCircleFilled } from '@ant-design/icons';
<<<<<<< HEAD
import { getPlanDelays, getTimeInfo, statusToType } from './instance-helpers';
import { getMetaDataFromElement } from '@proceed/bpmn-helper';
import { generateRequestUrl } from '@/lib/engines/endpoints';
=======
import React from 'react';
import { statusToType } from './instance-helpers';
import { convertISODurationToMiliseconds, getMetaDataFromElement } from '@proceed/bpmn-helper';
import { endpointBuilder } from '@/lib/engines/endpoint';
>>>>>>> cb7885c1
import { DisplayTable, RelevantInstanceInfo } from './instance-info-panel';

function transformMillisecondsToTimeFormat(milliseconds: number | undefined) {
  if (!milliseconds || milliseconds < 0 || milliseconds < 1000) return;

  const days = Math.floor(milliseconds / (3600000 * 24));
  milliseconds -= days * (3600000 * 24);
  const hours = Math.floor(milliseconds / 3600000);
  milliseconds -= hours * 3600000;
  // Minutes part from the difference
  const minutes = Math.floor(milliseconds / 60000);
  milliseconds -= minutes * 60000;
  //Seconds part from the difference
  const seconds = Math.floor(milliseconds / 1000);
  milliseconds -= seconds * 1000;

  return `${days} Days, ${hours}h, ${minutes}min, ${seconds}s`;
}

export function ElementStatus({ info }: { info: RelevantInstanceInfo }) {
  const statusEntries: ReactNode[][] = [];

  const isRootElement = info.element && info.element.type === 'bpmn:Process';
  const metaData = getMetaDataFromElement(info.element.businessObject);
  const token = info.instance?.tokens.find((l) => l.currentFlowElementId == info.element.id);
  const logInfo = info.instance?.log.find((logEntry) => logEntry.flowElementId === info.element.id);

  // Element image
  if (metaData.overviewImage)
    statusEntries.push([
      'Image',
      <div
        style={{
          width: '75%',
          display: 'flex',
          justifyContent: 'center',
          margin: 'auto',
          marginTop: '1rem',
        }}
      >
        {/** TODO: correct image url */}
        <Image
          // TODO: use engine endpoint to get the image
          src={endpointBuilder('get', '/resources/process/:definitionId/images/:fileName', {
            definitionId: info.process.definitionId,
            fileName: metaData.overviewImage,
          })}
        />
      </div>,
    ]);

  // Element status
  let status = undefined;
  if (isRootElement && info.instance) {
    status = info.instance.instanceState[0];
  } else if (info.element && info.instance) {
    const elementInfo = info.instance.log.find((l) => l.flowElementId == info.element.id);
    if (elementInfo) {
      status = elementInfo.executionState;
    } else {
      const tokenInfo = info.instance.tokens.find((l) => l.currentFlowElementId == info.element.id);
      status = tokenInfo ? tokenInfo.currentFlowNodeState : 'WAITING';
    }
  }
  const statusType = status && statusToType(status);

  statusEntries.push([
    'Current state:',
    status && statusType && <Alert type={statusType} message={status} showIcon />,
  ]);

  // from ./src/management-system/src/frontend/components/deployments/activityInfo/ActivityStatusInformation.vue
  // TODO: Editable state?

  // Is External
  if (!isRootElement) {
    statusEntries.push([
      'External:',
      <Checkbox
        disabled
        value={info.element.businessObject && info.element.businessObject.external}
      />,
    ]);
  }

  // Progress
  // TODO: editable progress
  // see src/management-system/src/frontend/components/deployments/activityInfo/ProgressSetter.vue
  if (info.instance && !isRootElement) {
    let progress:
      | { value: number; manual: boolean; milestoneCalculatedProgress?: number }
      | undefined = undefined;
    if (token && token.currentFlowNodeProgress) {
      let milestoneCalculatedProgress = 0;
      if (token.milestones && Object.keys(token.milestones).length > 0) {
        const milestoneProgressValues = Object.values(token.milestones);
        milestoneCalculatedProgress =
          milestoneProgressValues.reduce((acc, milestoneVal) => acc + milestoneVal) /
          milestoneProgressValues.length;
      }

      progress = {
        ...token.currentFlowNodeProgress,
        milestoneCalculatedProgress,
      };
    } else if (logInfo?.progress) {
      progress = logInfo.progress;
    }

    if (progress) {
      let progressStatus: ProgressProps['status'] = 'normal';
      if (statusType === 'success') progressStatus = 'success';
      else if (statusType === 'error') progressStatus = 'exception';

      statusEntries.push([
        'Progress',
        <Progress percent={progress.value} status={progressStatus} />,
      ]);
    }
  }

  // User task
  // TODO: editable priority
  if (info.element.type === 'bpmn:UserTask') {
    let priority: number | undefined = undefined;

    if (info.instance) {
      if (token) priority = token.priority;
      else if (logInfo) priority = logInfo.priority;
    } else {
      priority = metaData['defaultPriority'];
    }

    statusEntries.push(['Priority:', priority]);
  }

  // Planned costs
  // TODO: Costs currency
  statusEntries.push(['Planned Costs:', metaData['costsPlanned']]);

  // Real Costs
  // TODO: Set real costs
  if (info.instance && !isRootElement) {
    let costs: string | undefined = undefined;
    if (token) costs = token.costsRealSetByOwner;
    else if (logInfo) costs = logInfo.costsRealSetByOwner;

    statusEntries.push(['Real Costs:', costs]);
  }

  // Documentation
  statusEntries.push(['Documentation:', info.element.businessObject?.documentation?.[0]?.text]);

  // Activity time calculation
  const { start, end, duration } = getTimeInfo({
    element: info.element,
    instance: info.instance,
    logInfo,
    token,
  });

  const { delays, plan } = getPlanDelays({ elementMetaData: metaData, start, end, duration });

  // Activity time
  statusEntries.push([
    <Space>
      <ClockCircleFilled style={{ fontSize: '1rem' }} />
      <Typography.Text strong>Started:</Typography.Text>
      <Typography.Text>{start?.toLocaleString()}</Typography.Text>
    </Space>,
    <Space>
      <ClockCircleFilled style={{ fontSize: '1rem' }} />
      <Typography.Text strong>Planned Start:</Typography.Text>
      <Typography.Text>{plan.start?.toLocaleString() || ''}</Typography.Text>
    </Space>,
    <Space>
      <ClockCircleFilled style={{ fontSize: '1rem' }} />
      <Typography.Text strong>Delay:</Typography.Text>
      <Typography.Text type={delays.start && delays.start >= 1000 ? 'danger' : undefined}>
        {transformMillisecondsToTimeFormat(delays.start)}
      </Typography.Text>
    </Space>,
  ]);

  statusEntries.push([
    <Space>
      <ClockCircleFilled style={{ fontSize: '1rem' }} />
      <Typography.Text strong>Duration:</Typography.Text>
      <Typography.Text>{transformMillisecondsToTimeFormat(duration)}</Typography.Text>
    </Space>,
    <Space>
      <ClockCircleFilled style={{ fontSize: '1rem' }} />
      <Typography.Text strong>Planned Duration:</Typography.Text>
      <Typography.Text>{transformMillisecondsToTimeFormat(plan.duration)}</Typography.Text>
    </Space>,
    <Space>
      <ClockCircleFilled style={{ fontSize: '1rem' }} />
      <Typography.Text strong>Delay:</Typography.Text>
      <Typography.Text type={delays.duration && delays.duration >= 1000 ? 'danger' : undefined}>
        {transformMillisecondsToTimeFormat(delays.duration)}
      </Typography.Text>
    </Space>,
  ]);

  statusEntries.push([
    <Space>
      <ClockCircleFilled style={{ fontSize: '1rem' }} />
      <Typography.Text strong>Ended:</Typography.Text>
      <Typography.Text>{end?.toLocaleString()}</Typography.Text>
    </Space>,
    <Space>
      <ClockCircleFilled style={{ fontSize: '1rem' }} />
      <Typography.Text strong>Planned End:</Typography.Text>
      <Typography.Text>{plan.end?.toLocaleString() || ''}</Typography.Text>
    </Space>,
    <Space>
      <ClockCircleFilled style={{ fontSize: '1rem' }} />
      <Typography.Text strong>Delay:</Typography.Text>
      <Typography.Text type={delays.end && delays.end >= 1000 ? 'danger' : undefined}>
        {transformMillisecondsToTimeFormat(delays.end)}
      </Typography.Text>
    </Space>,
  ]);

  return <DisplayTable data={statusEntries} />;
}<|MERGE_RESOLUTION|>--- conflicted
+++ resolved
@@ -1,16 +1,9 @@
 import { ReactNode } from 'react';
 import { Alert, Checkbox, Image, Progress, ProgressProps, Space, Typography } from 'antd';
 import { ClockCircleFilled } from '@ant-design/icons';
-<<<<<<< HEAD
 import { getPlanDelays, getTimeInfo, statusToType } from './instance-helpers';
 import { getMetaDataFromElement } from '@proceed/bpmn-helper';
 import { generateRequestUrl } from '@/lib/engines/endpoints';
-=======
-import React from 'react';
-import { statusToType } from './instance-helpers';
-import { convertISODurationToMiliseconds, getMetaDataFromElement } from '@proceed/bpmn-helper';
-import { endpointBuilder } from '@/lib/engines/endpoint';
->>>>>>> cb7885c1
 import { DisplayTable, RelevantInstanceInfo } from './instance-info-panel';
 
 function transformMillisecondsToTimeFormat(milliseconds: number | undefined) {
