'use client';

import styles from '@/components/item-list-view.module.scss';

import {
  Button,
  Grid,
  Dropdown,
  TableColumnsType,
  Tooltip,
  Row,
  TableColumnType,
  Upload,
} from 'antd';
import { FileOutlined } from '@ant-design/icons';
import { AiOutlinePlus } from 'react-icons/ai';
import { useAbilityStore } from '@/lib/abilityStore';
import Bar from '@/components/bar';
import SelectionActions from '@/components/selection-actions';
import { useCallback, useState } from 'react';
import { ParameterContent, ParentConfig } from '@/lib/data/machine-config-schema';
import useFuzySearch, { ReplaceKeysWithHighlighted } from '@/lib/useFuzySearch';
import ElementList from '@/components/item-list-view';
import { useRouter } from 'next/navigation';
import { AuthCan, useEnvironment } from '@/components/auth-can';
import MachineConfigCreationButton from '@/components/machine-config-creation-button';
import { App } from 'antd';
import SpaceLink from '@/components/space-link';
import {
  CopyOutlined,
  ExportOutlined,
  DeleteOutlined,
  EditOutlined,
  FileOutlined as FileFilled,
} from '@ant-design/icons';
import {
  deleteParentConfigurations,
  addParentConfig,
  copyParentConfig,
  updateParentConfig,
  updateParameter,
  addParameter,
  removeParentConfiguration,
} from '@/lib/data/legacy/machine-config';

import AddUserControls from '@/components/add-user-controls';
import { useAddControlCallback } from '@/lib/controls-store';
import ConfirmationButton from '@/components/confirmation-button';
import { useUserPreferences } from '@/lib/user-preferences';
import { generateDateString } from '@/lib/utils';
import MachineConfigModal from '@/components/machine-config-modal';
import { defaultParameter } from './configuration-helper';
import { asyncForEach, asyncMap } from '@/lib/helpers/javascriptHelpers';

type InputItem = ParentConfig;
export type ParentConfigListConfigs = ReplaceKeysWithHighlighted<InputItem, 'name'>;

type ConfigListProps = {
  data: InputItem[];
};

const ParentConfigList: React.FC<ConfigListProps> = ({ data }) => {
  const originalConfigs = data;
  const router = useRouter();
  const space = useEnvironment();
  const breakpoint = Grid.useBreakpoint();
  data = data.filter(function (element) {
    return element !== undefined;
  });
  const { filteredData, setSearchQuery: setSearchTerm } = useFuzySearch({
    data: data,
    keys: ['name'],
    highlightedKeys: ['name'],
    transformData: (matches) => matches.map((match) => match.item),
  });

  const { message } = App.useApp();

  const [selectedRowElements, setSelectedRowElements] = useState<ParentConfigListConfigs[]>([]);
  const [openDeleteModal, setOpenDeleteModal] = useState(false);
  const selectedRowKeys = selectedRowElements.map((element) => element.id);
  const [copySelection, setCopySelection] = useState<ParentConfigListConfigs[]>([]);
  const [openCopyModal, setOpenCopyModal] = useState(false);
  const [openEditModal, setOpenEditModal] = useState(false);
  const [editingItem, setEditingItem] = useState<ParentConfigListConfigs | null>(null);
  const ability = useAbilityStore((state) => state.ability);
  const defaultDropdownItems = [];

  async function deleteItems(items: ParentConfigListConfigs[]) {
    const failed = (
      await asyncMap(items, async ({ id }) => {
        try {
          await removeParentConfiguration(id);
        } catch (err) {
          return data.find(({ id: pId }) => pId === id);
        }
      })
    )
      .filter((res) => !!res)
      .map((res) => (res as ParentConfig).name);

    if (failed.length) {
      message.open({
        type: 'error',
        content: `Something went wrong while deleting ${failed.join(', ')}.`,
      });
    }

    setSelectedRowElements([]);
    router.refresh();
  }

  if (ability && ability.can('create', 'MachineConfig'))
    defaultDropdownItems.push({
      key: 'create-machine-config',
      label: <MachineConfigCreationButton wrapperElement="Create Configuration" />,
      icon: <FileOutlined />,
    });

  useAddControlCallback(
    'machineconfig-list',
    'selectall',
    (e) => {
      e.preventDefault();
      setSelectedRowElements(filteredData ?? []);
    },
    { dependencies: [originalConfigs] },
  );
  useAddControlCallback('machineconfig-list', 'esc', () => setSelectedRowElements([]));
  useAddControlCallback('machineconfig-list', 'del', () => setOpenDeleteModal(true));

  const exportItems = (items: ParentConfigListConfigs[]) => {
    const dataToExport: ParentConfig[] = items.map((item) => ({
      ...item,
      name: item.name.value ?? '',
    }));

    const blob = new Blob([JSON.stringify(dataToExport, null, 2)], { type: 'application/json' });
    const url = window.URL.createObjectURL(blob);
    const a = document.createElement('a');
    a.style.display = 'none';
    a.href = url;
    a.download = 'exported_items.json';
    document.body.appendChild(a);
    a.click();
    window.URL.revokeObjectURL(url);
    document.body.removeChild(a);
  };

  const actionBarGenerator = useCallback(
    (record: any) => {
      const resource = record.type === 'folder' ? { Folder: record } : { Process: record };

      return (
        <>
          {record.type !== 'folder' && (
            <AuthCan {...resource} create>
              <Tooltip placement="top" title={'Copy'}>
                <CopyOutlined
                  onClick={(e) => {
                    // e.stopPropagation();
                    copyItem([record]);
                  }}
                />
              </Tooltip>
            </AuthCan>
          )}

          {record.type !== 'folder' && (
            <Tooltip placement="top" title={'Export'}>
              <ExportOutlined onClick={() => exportItems([record])} />
            </Tooltip>
          )}

          <AuthCan {...resource} update>
            <Tooltip placement="top" title={'Edit'}>
              <EditOutlined onClick={() => editItem(record)} />
            </Tooltip>
          </AuthCan>

          <AuthCan delete {...resource}>
            <Tooltip placement="top" title={'Delete'}>
              <>
                <ConfirmationButton
                  title={`Delete ${record.type === 'folder' ? 'Folder' : 'Process'}`}
                  description="Are you sure you want to delete the selected process?"
                  onConfirm={() => deleteItems([record])}
                  buttonProps={{
                    icon: <DeleteOutlined />,
                    type: 'text',
                  }}
                />
              </>
            </Tooltip>
          </AuthCan>
        </>
      );
    },
    [copyItem, deleteItems, editItem, exportItems],
  );

  function copyItem(items: ParentConfigListConfigs[]) {
    setCopySelection(items);
    setSelectedRowElements(items);
    setOpenCopyModal(true);
  }

  function editItem(item: ParentConfigListConfigs) {
    setEditingItem(item);
    setSelectedRowElements([item]);
    setOpenEditModal(true);
  }

  async function handleEdit(values: { id: string; name: string; description: string }[]) {
    const { id, name } = values[0];
    // TODO: handle the description update in the backend (the description is actually a content entry in a metadata entry)
    await updateParentConfig(id, { name });
    setOpenEditModal(false);
    router.refresh();
  }

  /**
   * copy multiple items
   * @param values List of Value-objects, each containing an ID of a config from which values are to be copied
   */
  async function handleCopy(
    values: { name: string; description: string; originalId: string }[],
  ): Promise<void> {
    await asyncForEach(values, async (valueFromModal) => {
      copyParentConfig(
        valueFromModal.originalId,
        {
          name: valueFromModal.name,
          metadata: {
            description: defaultParameter('description', valueFromModal.description ?? ''),
          },
        },
        space.spaceId,
      );
    });
    setOpenCopyModal(false);
    router.refresh();
  }

  const importItems = async (file: File) => {
    try {
      const text = await file.text();
      const importedData: ParentConfig[] = JSON.parse(text);

      await asyncForEach(importedData, async (item) => {
        const add_return = await addParentConfig(item, space.spaceId, item);
        if ('error' in add_return) {
          throw add_return.error.message;
        }
      });
      message.success('Import successful');
      router.refresh();
    } catch (error) {
      message.error('Import failed');
      console.error('Error importing items:', error);
    }
  };

  const addPreferences = useUserPreferences.use.addPreferences();
  const selectedColumns = useUserPreferences.use['columns-in-table-view-process-list']();
  const columns: TableColumnsType<ParentConfigListConfigs> = [
    {
      title: 'Name',
      dataIndex: 'name',
      key: 'name',
      render: (_, record) => (
        <SpaceLink
          href={`/machine-config/${record.id}`}
          style={{
            color: 'inherit' /* or any color you want */,
            textDecoration: 'none' /* removes underline */,
            display: 'block',
          }}
        >
          <div
            className={
              breakpoint.xs
                ? styles.MobileTitleTruncation
                : breakpoint.xl
                  ? styles.TitleTruncation
                  : styles.TabletTitleTruncation
            }
            style={{
              // overflow: 'hidden',
              // whiteSpace: 'nowrap',
              // textOverflow: 'ellipsis',
              // TODO: color
              color: undefined,
              fontStyle: undefined,
            }}
          >
            {<FileFilled />} {record.name.highlighted}
          </div>
        </SpaceLink>
      ),
      sorter: (a, b) => (a.name.value || '').localeCompare(b.name.value || ''),
    },
    {
      title: 'Description',
      render: (_, record) => (
        <SpaceLink
          href={`/machine-config/${record.id}`}
          style={{
            color: 'inherit',
            textDecoration: 'none',
            display: 'block',
          }}
        >
          {record.metadata?.description?.content[0].value ?? ''}
        </SpaceLink>
      ),
      responsive: ['sm'],
    },
    {
      title: 'Last Edited',
      dataIndex: 'lastEdited',
      key: 'Last Edited',
      render: (date: Date) => generateDateString(date, true),
<<<<<<< HEAD
      sorter: (a, b) =>
        (a.lastEditedOn.toUTCString() || '').localeCompare(b.lastEditedOn.toUTCString() || ''),
=======
      sorter: (a, b) => new Date(b.lastEditedOn).getTime() - new Date(a.lastEditedOn).getTime(),
>>>>>>> 641be1c8
      responsive: ['md'],
    },
  ];

  return (
    <>
      <Bar
        leftNode={
          <span style={{ display: 'flex', width: '100%', justifyContent: 'space-between' }}>
            <span style={{ display: 'flex', justifyContent: 'flex-start' }}>
              {!breakpoint.xs && (
                <Dropdown
                  trigger={['click']}
                  menu={{
                    items: defaultDropdownItems,
                  }}
                >
                  <Button type="primary" icon={<AiOutlinePlus />}>
                    New
                  </Button>
                </Dropdown>
              )}

              {!breakpoint.xs && (
                <Upload
                  accept=".json"
                  showUploadList={false}
                  beforeUpload={(file: File) => {
                    importItems(file);
                    return false; // Prevent automatic upload
                  }}
                >
                  <Button type="default" style={{ margin: '0 10px' }}>
                    Import Config
                  </Button>
                </Upload>
              )}

              <SelectionActions count={selectedRowKeys.length}>
                <Tooltip placement="top" title={'Export'}>
                  <ExportOutlined
                    style={{ margin: '0 8px' }}
                    onClick={() => exportItems(selectedRowElements)}
                  />
                </Tooltip>

                <Tooltip placement="top" title={'Copy'}>
                  <CopyOutlined
                    style={{ margin: '0 8px' }}
                    onClick={() => copyItem(selectedRowElements)}
                  />
                </Tooltip>
                <Tooltip placement="top" title={'Delete'}>
                  <>
                    <ConfirmationButton
                      title="Delete Configuration"
                      externalOpen={openDeleteModal}
                      onExternalClose={() => setOpenDeleteModal(false)}
                      description="Are you sure you want to delete the selected configuration(s)?"
                      onConfirm={() => deleteItems(selectedRowElements)}
                      buttonProps={{
                        icon: <DeleteOutlined />,
                        type: 'text',
                      }}
                    />
                  </>
                </Tooltip>
              </SelectionActions>
            </span>
          </span>
        }
        searchProps={{
          onChange: (e) => setSearchTerm(e.target.value),
          onPressEnter: (e) => setSearchTerm(e.currentTarget.value),
          placeholder: 'Search Configurations ...',
        }}
      />
      <ElementList
        data={filteredData as unknown as ParentConfigListConfigs[]}
        columns={columns}
        elementSelection={{
          selectedElements: selectedRowElements,
          setSelectionElements: setSelectedRowElements,
        }}
        selectableColumns={{
          setColumnTitles: (cols) => {
            if (typeof cols === 'function')
              cols = cols(selectedColumns.map((col: any) => col.name) as string[]);
            addPreferences({ 'process-list-columns-desktop': cols });
          },
          selectedColumnTitles: selectedColumns.map((col: any) => col.name) as string[],
          allColumnTitles: ['Description', 'LastEdited'],
          columnProps: {
            width: 'fit-content',
            responsive: ['xl'],
            render: (id, record) => (
              <Row justify="space-evenly" className={styles.HoverableTableCell}>
                {actionBarGenerator(record)}
              </Row>
            ),
          },
        }}
      />
      <AddUserControls name={'machineconfig-list'} />
      <MachineConfigModal
        open={openEditModal}
        title={`Edit Process${selectedRowKeys.length > 1 ? 'es' : ''}`}
        onCancel={() => setOpenEditModal(false)}
        initialData={
          editingItem
            ? [
                {
                  id: editingItem.id,
                  name: editingItem.name.value ?? '',
                  description: editingItem.metadata.description?.content[0].value ?? '',
                },
              ]
            : []
        }
        onSubmit={handleEdit}
      />
      <MachineConfigModal
        open={openCopyModal}
        title={`Copy Machine Config${selectedRowKeys.length > 1 ? 'urations' : ''}`}
        onCancel={() => setOpenCopyModal(false)}
        initialData={copySelection.map((config) => ({
          name: `${config.name.value} (Copy)`,
          description: config.metadata.description?.content[0].value ?? '',
          originalId: config.id,
        }))}
        onSubmit={handleCopy}
      />
    </>
  );
};

export default ParentConfigList;<|MERGE_RESOLUTION|>--- conflicted
+++ resolved
@@ -321,12 +321,7 @@
       dataIndex: 'lastEdited',
       key: 'Last Edited',
       render: (date: Date) => generateDateString(date, true),
-<<<<<<< HEAD
-      sorter: (a, b) =>
-        (a.lastEditedOn.toUTCString() || '').localeCompare(b.lastEditedOn.toUTCString() || ''),
-=======
       sorter: (a, b) => new Date(b.lastEditedOn).getTime() - new Date(a.lastEditedOn).getTime(),
->>>>>>> 641be1c8
       responsive: ['md'],
     },
   ];
