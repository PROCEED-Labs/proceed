'use client';

import styles from './processes.module.scss';
import React, {
  ComponentProps,
  HTMLAttributes,
  useCallback,
  useEffect,
  useRef,
  useState,
  useTransition,
  ClassAttributes,
  ReactHTML,
} from 'react';
import {
  Space,
  Button,
  Tooltip,
  Grid,
  App,
  Drawer,
  FloatButton,
  Dropdown,
  Card,
  Badge,
  MenuProps,
} from 'antd';
import cn from 'classnames';
import {
  ExportOutlined,
  DeleteOutlined,
  UnorderedListOutlined,
  AppstoreOutlined,
  PlusOutlined,
  ImportOutlined,
  FolderOutlined,
  FileOutlined,
  ScissorOutlined,
  CopyOutlined,
  FolderAddOutlined,
} from '@ant-design/icons';
import IconView from './process-icon-list';
import ProcessList from './process-list';
import MetaData, { MetaPanelRefType } from './process-info-card';
import ProcessExportModal from './process-export';
import Bar from './bar';
import ProcessCreationButton from './process-creation-button';
import { useUserPreferences } from '@/lib/user-preferences';
import { useAbilityStore } from '@/lib/abilityStore';
import useFuzySearch, { ReplaceKeysWithHighlighted } from '@/lib/useFuzySearch';
import { useRouter } from 'next/navigation';
import { copyProcesses, deleteProcesses, updateProcesses } from '@/lib/data/processes';
import ProcessModal from './process-modal';
import ConfirmationButton from './confirmation-button';
import ProcessImportButton from './process-import';
import { ProcessMetadata } from '@/lib/data/process-schema';
import MetaDataContent from './process-info-card-content';
import ResizableElement, { ResizableElementRefType } from './ResizableElement';
import { useEnvironment } from './auth-can';
import { Folder } from '@/lib/data/folder-schema';
import FolderCreationButton from './folder-creation-button';
import { moveIntoFolder } from '@/lib/data/folders';
import {
  DndContext,
  DragOverlay,
  MouseSensor,
  PointerSensor,
  useDraggable,
  useDroppable,
  useSensor,
  useSensors,
} from '@dnd-kit/core';

import { snapCenterToCursor } from '@dnd-kit/modifiers';
import { create } from 'zustand';
import { useEnvironment } from './auth-can';
import useFolderModal from './folder-modal';

export const contextMenuStore = create<{
  setSelected: (id?: string) => void;
  selected?: string;
}>((set) => ({
  setSelected: (id) => set({ selected: id }),
  selected: undefined,
}));

export type DragInfo =
  | { dragging: false }
  | { dragging: true; activeId: string; activeElement: InputItem };

//TODO stop using external process
export type ProcessListProcess = ListItem;

type InputItem = ProcessMetadata | (Folder & { type: 'folder' });
export type ListItem = ReplaceKeysWithHighlighted<InputItem, 'name' | 'description'>;

type ProcessesProps = {
  processes: InputItem[];
  folder: Folder;
};

const Processes = ({ processes, folder }: ProcessesProps) => {
  const ability = useAbilityStore((state) => state.ability);
<<<<<<< HEAD
  const space = useEnvironment();
=======
  const environment = useEnvironment();
>>>>>>> 0c4fc505

  const [selectedRowElements, setSelectedRowElements] = useState<ProcessListProcess[]>([]);
  const selectedRowKeys = selectedRowElements.map((element) => element.id);
  const canDeleteSelected = selectedRowElements.every((element) => ability.can('delete', element));

  const router = useRouter();
  const { message } = App.useApp();

  const addPreferences = useUserPreferences.use.addPreferences();
  const iconView = useUserPreferences.use['icon-view-in-process-list']();

  const deleteSelectedProcesses = useCallback(async () => {
    try {
      const res = await deleteProcesses(selectedRowKeys as string[], environment.spaceId);
      // UserError
      if (res && 'error' in res) {
        return message.open({
          type: 'error',
          content: res.error.message,
        });
      }
    } catch (e) {
      // Unkown server error or was not sent from server (e.g. network error)
      return message.open({
        type: 'error',
        content: 'Someting went wrong while submitting the data',
      });
    }
    setSelectedRowElements([]);
    router.refresh();
  }, [message, router, selectedRowKeys]);

  const breakpoint = Grid.useBreakpoint();
  const [openExportModal, setOpenExportModal] = useState(false);
  const [openCopyModal, setOpenCopyModal] = useState(false);
  const [openEditModal, setOpenEditModal] = useState(false);
  const [openDeleteModal, setOpenDeleteModal] = useState(false);
  const [showMobileMetaData, setShowMobileMetaData] = useState(false);

  const closeMobileMetaData = () => {
    setShowMobileMetaData(false);
  };

  const actionBar = (
    <>
      <Tooltip placement="top" title={'Export'}>
        <ExportOutlined
          className={styles.Icon}
          onClick={() => {
            setOpenExportModal(true);
          }}
        />
      </Tooltip>

      {canDeleteSelected && (
        <Tooltip placement="top" title={'Delete'}>
          <ConfirmationButton
            title="Delete Processes"
            externalOpen={openDeleteModal}
            onExternalClose={() => setOpenDeleteModal(false)}
            description="Are you sure you want to delete the selected processes?"
            onConfirm={() => deleteSelectedProcesses()}
            buttonProps={{
              icon: <DeleteOutlined />,
              type: 'text',
            }}
          />
        </Tooltip>
      )}
    </>
  );

  const { filteredData, setSearchQuery: setSearchTerm } = useFuzySearch({
    data: processes ?? [],
    keys: ['name', 'description'],
    highlightedKeys: ['name', 'description'],
    transformData: (matches) => matches.map((match) => match.item),
  });
  filteredData.sort((a, b) => {
    if (a.type === 'folder' && b.type == 'folder') return 0;
    if (a.type === 'folder') return -1;
    if (b.type === 'folder') return 1;

    return 0;
  });

  const CollapsePannelRef = useRef<MetaPanelRefType>(null);

  const deselectAll = () => {
    setSelectedRowElements([]);
  };
  const [copySelection, setCopySelection] = useState<React.Key[]>(selectedRowKeys);

  useEffect(() => {
    const handleKeyDown = (e: KeyboardEvent) => {
      if (openCopyModal || openExportModal || openEditModal) {
        return;
      }

      /* CTRL + A */
      if (e.ctrlKey && e.key === 'a') {
        e.preventDefault();
        setSelectedRowElements(filteredData ?? []);
        /* DEL */
      } else if (e.key === 'Delete' && selectedRowKeys.length) {
        if (ability.can('delete', 'Process')) {
          setOpenDeleteModal(true);
        }
        /* ESC */
      } else if (e.key === 'Escape') {
        deselectAll();
        /* CTRL + C */
      } else if (e.ctrlKey && e.key === 'c') {
        if (ability.can('create', 'Process')) {
          setCopySelection(selectedRowKeys);
        }
        /* CTRL + V */
      } else if (e.ctrlKey && e.key === 'v' && copySelection.length) {
        if (ability.can('create', 'Process')) {
          setOpenCopyModal(true);
        }
      }
    };
    // Add event listener
    window.addEventListener('keydown', handleKeyDown);

    // Remove event listener on cleanup
    return () => window.removeEventListener('keydown', handleKeyDown);
  }, [
    copySelection,
    filteredData,
    selectedRowKeys,
    ability,
    openCopyModal,
    openExportModal,
    openEditModal,
  ]);

  // NOTE: I plan to move this to a separate file
  const [dragInfo, setDragInfo] = useState<DragInfo>({ dragging: false });
  const [movingItem, startMovingItemTransition] = useTransition();
  const dndSensors = useSensors(
    useSensor(PointerSensor, {
      activationConstraint: { distance: 5 },
    }),
    useSensor(MouseSensor, {
      activationConstraint: { distance: 5 },
    }),
  );

  const dragEndHanler: ComponentProps<typeof DndContext>['onDragEnd'] = (e) => {
    setDragInfo({ dragging: false });

    // prevent parent folder from being dragged
    if (e.active.id === folder.parentId) return;

    const active = processes.find((item) => item.id === e.active.id);
    const over = processes.find((item) => item.id === e.over?.id);

    if (!active || !over) return;
    if (over.type != 'folder' || active.id === over.id) return;

    // don't allow to move selected items into themselves
    if (selectedRowKeys.length > 0 && selectedRowKeys.includes(over.id)) return;

    startMovingItemTransition(async () => {
      try {
        const items =
          selectedRowKeys.length > 0
            ? selectedRowElements.map((element) => ({
                type: element.type,
                id: element.id,
              }))
            : [{ type: active.type, id: active.id }];

        const response = await moveIntoFolder(items, over.id);

        if (response && 'error' in response) throw new Error();

        router.refresh();
      } catch (e) {
        message.open({
          type: 'error',
          content: `Someting went wrong while moving the ${active.type}`,
        });
      }
    });
  };

  const dragStartHandler: ComponentProps<typeof DndContext>['onDragEnd'] = (e) => {
    if (selectedRowKeys.length > 0 && !selectedRowKeys.includes(e.active.id as string))
      setSelectedRowElements([]);

    setDragInfo({
      dragging: true,
      activeId: e.active.id as string,
      activeElement: processes.find((item) => item.id === e.active.id) as InputItem,
    });
  };

  const selectedContextMenuItemId = contextMenuStore((store) => store.selected);
  const selectedContextMenuItem = selectedContextMenuItemId
    ? processes.find((item) => item.id === selectedContextMenuItemId)
    : undefined;

  const contextMenuItems: MenuProps['items'] = selectedContextMenuItem
    ? [
        {
          type: 'group',
          label: selectedContextMenuItem.name,
          children: [
            {
              key: 'cut-selected',
              label: 'Cut',
              icon: <ScissorOutlined />,
            },
            {
              key: 'copy-selected',
              label: 'Copy',
              icon: <CopyOutlined />,
            },
            {
              key: 'delete-selected',
              label: 'Delete',
              icon: <DeleteOutlined />,
            },
            {
              key: 'move-selected',
              label: 'Move',
              icon: <FolderAddOutlined />,
            },
            {
              key: 'item-divider',
              type: 'divider',
            },
          ],
        },
      ]
    : [];

  const defaultDropdownItems = [
    {
      key: 'create-process',
      label: <ProcessCreationButton wrapperElement="Create Process" />,
      icon: <FileOutlined />,
    },
    {
      key: 'create-folder',
      label: <FolderCreationButton wrapperElement="Create Folder" />,
      icon: <FolderOutlined />,
    },
  ];

  const {} = useFolderModal({
    spaceId: space,
    parentId: folder.id,
    onSubmit: () => {},
    modalProps: { title: 'Edit folder' },
  });

  async function onDeleteItem(item: ListItem) {
    await deleteProcesses([item.id]);
    setSelectedRowElements([]);
    router.refresh();
  }

  function onCopyItem(item: ListItem) {
    setOpenCopyModal(true);
    setSelectedRowElements([item]);
  }

  function onEditItem(item: ListItem) {
    setOpenEditModal(true);
    setSelectedRowElements([item]);
  }

  return (
    <>
      <Dropdown
        menu={{
          items: [...contextMenuItems, ...defaultDropdownItems],
        }}
        trigger={['contextMenu']}
      >
        <div
          className={breakpoint.xs ? styles.MobileView : ''}
          style={{ display: 'flex', justifyContent: 'space-between', height: '100%' }}
        >
          {/* 73% for list / icon view, 27% for meta data panel (if active) */}
          <div style={{ flex: '1' }}>
            <Bar
              leftNode={
                <span style={{ display: 'flex', width: '100%', justifyContent: 'space-between' }}>
                  <span style={{ display: 'flex', justifyContent: 'flex-start' }}>
                    {!breakpoint.xs && (
                      <Space>
                        <Dropdown
                          trigger={['click']}
                          menu={{
                            items: defaultDropdownItems,
                          }}
                        >
                          <Button type="primary" icon={<PlusOutlined />}>
                            New
                          </Button>
                        </Dropdown>
                        <ProcessImportButton type="default">
                          {breakpoint.xl ? 'Import Process' : 'Import'}
                        </ProcessImportButton>
                      </Space>
                    )}

                    {selectedRowKeys.length ? (
                      <span className={styles.SelectedRow}>
                        {selectedRowKeys.length} selected:
                        <span className={styles.Icons}>{actionBar}</span>
                      </span>
                    ) : undefined}
                  </span>

                  <span>
                    <Space.Compact className={cn(breakpoint.xs ? styles.MobileToggleView : '')}>
                      <Button
                        style={!iconView ? { color: '#3e93de', borderColor: '#3e93de' } : {}}
                        onClick={() => {
                          addPreferences({ 'icon-view-in-process-list': false });
                        }}
                      >
                        <UnorderedListOutlined />
                      </Button>
                      <Button
                        style={!iconView ? {} : { color: '#3e93de', borderColor: '#3e93de' }}
                        onClick={() => {
                          addPreferences({ 'icon-view-in-process-list': true });
                        }}
                      >
                        <AppstoreOutlined />
                      </Button>
                    </Space.Compact>
                    {/* {breakpoint.xl ? (
          <Button
          type="text"
          onClick={() => {
          if (collapseCard) collapseCard();
          }}
          >
          <InfoCircleOutlined />
          </Button>
          ) : undefined} */}
                  </span>

                  {/* <!-- FloatButtonGroup needs a z-index of 101
        since BPMN Logo of the viewer has an z-index of 100 --> */}
                  {!breakpoint.xl && (
                    <FloatButton.Group
                      className={styles.FloatButton}
                      trigger="click"
                      type="primary"
                      style={{ marginBottom: '60px', marginRight: '10px', zIndex: '101' }}
                      icon={<PlusOutlined />}
                    >
                      <Tooltip trigger="hover" placement="left" title="Create a process">
                        <FloatButton
                          icon={
                            <ProcessCreationButton
                              type="text"
                              icon={<PlusOutlined style={{ marginLeft: '-0.81rem' }} />}
                            />
                          }
                        />
                      </Tooltip>
                      <Tooltip trigger="hover" placement="left" title="Import a process">
                        <FloatButton
                          icon={
                            <ProcessImportButton
                              type="text"
                              icon={<ImportOutlined style={{ marginLeft: '-0.81rem' }} />}
                            />
                          }
                        />
                      </Tooltip>
                    </FloatButton.Group>
                  )}
                </span>
              }
              searchProps={{
                onChange: (e) => setSearchTerm(e.target.value),
                onPressEnter: (e) => setSearchTerm(e.currentTarget.value),
                placeholder: 'Search Processes ...',
              }}
            />

            <DndContext
              // Without an id Next throws a id mismatch
              id="processes-dnd-context"
              modifiers={[snapCenterToCursor]}
              sensors={dndSensors}
              onDragEnd={dragEndHanler}
              onDragStart={dragStartHandler}
            >
              {iconView ? (
                <IconView
                  data={filteredData}
                  selection={selectedRowKeys}
                  setSelectionElements={setSelectedRowElements}
                  setShowMobileMetaData={setShowMobileMetaData}
                />
              ) : (
                <ProcessList
                  data={filteredData}
                  folder={folder}
                  dragInfo={dragInfo}
                  setSelectionElements={setSelectedRowElements}
                  selection={selectedRowKeys}
                  isLoading={movingItem}
                  // TODO: Replace with server component loading state
                  //isLoading={isLoading}
                  onExportProcess={(id) => {
                    setOpenExportModal(true);
                  }}
                  onDeleteItem={onDeleteItem}
                  onCopyItem={onCopyItem}
                  onEditItem={onEditItem}
                  setShowMobileMetaData={setShowMobileMetaData}
                />
              )}
              <DragOverlay dropAnimation={null}>
                {dragInfo.dragging ? (
                  <Badge
                    count={selectedRowElements.length > 1 ? selectedRowElements.length : undefined}
                  >
                    <Card
                      style={{
                        width: 'fit-content',
                        cursor: 'move',
                      }}
                    >
                      {dragInfo.activeElement.type === 'folder' ? (
                        <FolderOutlined />
                      ) : (
                        <FileOutlined />
                      )}{' '}
                      {dragInfo.activeElement.name}
                    </Card>
                  </Badge>
                ) : null}
              </DragOverlay>
            </DndContext>
          </div>

          {/*Meta Data Panel*/}
          {breakpoint.xl ? (
            <MetaData selectedElement={selectedRowElements.at(-1)} ref={CollapsePannelRef} />
          ) : (
            <Drawer
              onClose={closeMobileMetaData}
              title={
                <span>
                  {filteredData?.find((item) => item.id === selectedRowKeys[0])?.name.value!}
                </span>
              }
              open={showMobileMetaData}
            >
              <MetaDataContent selectedElement={selectedRowElements.at(-1)} />
            </Drawer>
          )}
        </div>
      </Dropdown>

      <ProcessExportModal
        processes={selectedRowKeys.map((definitionId) => ({
          definitionId: definitionId as string,
        }))}
        open={openExportModal}
        onClose={() => setOpenExportModal(false)}
      />
      <ProcessModal
        open={openCopyModal}
        title={`Copy Process${selectedRowKeys.length > 1 ? 'es' : ''}`}
        onCancel={() => setOpenCopyModal(false)}
        initialData={filteredData
          .filter((process) => selectedRowKeys.includes(process.id) && process.type !== 'folder')
          .map((process) => ({
            name: `${process.name.value} (Copy)`,
            description: process.description.value,
            originalId: process.id,
            folderId: folder.id,
          }))}
        onSubmit={async (values) => {
          const res = await copyProcesses(values, environment.spaceId);
          // Errors are handled in the modal.
          if ('error' in res) {
            return res;
          }
          setOpenCopyModal(false);
          router.refresh();
        }}
      />
      <ProcessModal
        open={openEditModal}
        title={`Edit Process${selectedRowKeys.length > 1 ? 'es' : ''}`}
        onCancel={() => setOpenEditModal(false)}
        initialData={filteredData
          .filter((process) => selectedRowKeys.includes(process.id))
          .map((process) => ({
            id: process.id,
            name: process.name.value,
            description: process.description.value,
          }))}
        onSubmit={async (values) => {
          const res = await updateProcesses(values, environment.spaceId);
          // Errors are handled in the modal.
          if (res && 'error' in res) {
            return res;
          }
          setOpenEditModal(false);
          router.refresh();
        }}
      />
    </>
  );
};

export default Processes;

// NOTE: I plan to move this to a separate file
export function DraggableElementGenerator<TPropId extends string>(
  element: keyof ReactHTML,
  propId: TPropId,
) {
  type Props = ClassAttributes<HTMLElement> &
    HTMLAttributes<HTMLElement> & { [key in TPropId]: string };

  const DraggableElement = (props: Props) => {
    const {
      attributes,
      listeners,
      setNodeRef: setDraggableNodeRef,
      isDragging,
    } = useDraggable({ id: props[propId] });

    const { setNodeRef: setNodeRefDroppable, over } = useDroppable({
      id: props[propId],
    });

    const className = cn(
      {
        [styles.HoveredByFile]: !isDragging && over?.id === props[propId],
        [styles.RowBeingDragged]: isDragging,
      },
      props.className,
    );

    return React.createElement(element, {
      ...props,
      ...attributes,
      ...listeners,
      ref(elementRef) {
        setDraggableNodeRef(elementRef);
        setNodeRefDroppable(elementRef);
      },
      className,
    });
  };

  DraggableElement.displayName = 'DraggableRow';

  return DraggableElement;
}<|MERGE_RESOLUTION|>--- conflicted
+++ resolved
@@ -73,7 +73,6 @@
 
 import { snapCenterToCursor } from '@dnd-kit/modifiers';
 import { create } from 'zustand';
-import { useEnvironment } from './auth-can';
 import useFolderModal from './folder-modal';
 
 export const contextMenuStore = create<{
@@ -101,11 +100,7 @@
 
 const Processes = ({ processes, folder }: ProcessesProps) => {
   const ability = useAbilityStore((state) => state.ability);
-<<<<<<< HEAD
   const space = useEnvironment();
-=======
-  const environment = useEnvironment();
->>>>>>> 0c4fc505
 
   const [selectedRowElements, setSelectedRowElements] = useState<ProcessListProcess[]>([]);
   const selectedRowKeys = selectedRowElements.map((element) => element.id);
@@ -119,7 +114,7 @@
 
   const deleteSelectedProcesses = useCallback(async () => {
     try {
-      const res = await deleteProcesses(selectedRowKeys as string[], environment.spaceId);
+      const res = await deleteProcesses(selectedRowKeys as string[], space.spaceId);
       // UserError
       if (res && 'error' in res) {
         return message.open({
@@ -360,14 +355,14 @@
   ];
 
   const {} = useFolderModal({
-    spaceId: space,
+    spaceId: space.spaceId,
     parentId: folder.id,
     onSubmit: () => {},
     modalProps: { title: 'Edit folder' },
   });
 
   async function onDeleteItem(item: ListItem) {
-    await deleteProcesses([item.id]);
+    await deleteProcesses([item.id], space.spaceId);
     setSelectedRowElements([]);
     router.refresh();
   }
@@ -595,7 +590,7 @@
             folderId: folder.id,
           }))}
         onSubmit={async (values) => {
-          const res = await copyProcesses(values, environment.spaceId);
+          const res = await copyProcesses(values, space.spaceId);
           // Errors are handled in the modal.
           if ('error' in res) {
             return res;
@@ -616,7 +611,7 @@
             description: process.description.value,
           }))}
         onSubmit={async (values) => {
-          const res = await updateProcesses(values, environment.spaceId);
+          const res = await updateProcesses(values, space.spaceId);
           // Errors are handled in the modal.
           if (res && 'error' in res) {
             return res;
