import { v4 } from 'uuid';
import {
  User,
  UserSchema,
  OauthAccountSchema,
  OauthAccount,
  AuthenticatedUser,
  AuthenticatedUserSchema,
} from '../../user-schema';
import { addEnvironment } from './environments';
import { OptionalKeys } from '@/lib/typescript-utils.js';
import { getUserOrganizationEnvironments } from './memberships';
import { getRoleMappingByUserId } from './role-mappings';
import { addSystemAdmin, getSystemAdmins } from './system-admins';
import db from '@/lib/data/db';
import { Prisma, PasswordAccount } from '@prisma/client';
import { UserFacingError } from '@/lib/user-error';

export async function getUsers(page: number = 1, pageSize: number = 10) {
  // TODO ability check
  const skip = (page - 1) * pageSize;
  const users = (await db.user.findMany({
    skip,
    take: pageSize,
  })) as User[];

  const totalUsers = await db.user.count();
  const totalPages = Math.ceil(totalUsers / pageSize);

  return {
    users,
    pagination: {
      currentPage: page,
      pageSize,
      totalUsers,
      totalPages,
    },
  };
}

export async function getUserById(
  id: string,
  opts?: { throwIfNotFound?: boolean },
  tx?: Prisma.TransactionClient,
) {
  const dbMutator = tx || db;

  const user = await dbMutator.user.findUnique({ where: { id: id } });

  if (!user && opts && opts.throwIfNotFound) throw new Error('User not found');

  return user as User;
}

export async function getUserByEmail(email: string, opts?: { throwIfNotFound?: boolean }) {
  const user = await db.user.findUnique({ where: { email: email } });

  if (!user && opts?.throwIfNotFound) throw new Error('User not found');

  return user as User;
}

export async function getUserByUsername(username: string, opts?: { throwIfNotFound?: boolean }) {
  const user = await db.user.findUnique({ where: { username } });

  if (!user && opts?.throwIfNotFound) throw new Error('User not found');

  return user as User;
}

export async function addUser(
  inputUser: OptionalKeys<User, 'id'>,
  tx?: Prisma.TransactionClient,
): Promise<User> {
  if (!tx) {
<<<<<<< HEAD
    return await db.$transaction((trx) => addUser(inputUser, trx));
=======
    return await db.$transaction(async (trx: Prisma.TransactionClient) => addUser(inputUser, trx));
>>>>>>> c9a27fe0
  }

  const user = UserSchema.parse(inputUser);

<<<<<<< HEAD
  if (!user.isGuest) {
    const checks = [];
    if (user.username) checks.push(getUserByUsername(user.username));
    if (user.email) checks.push(getUserByEmail(user.email));

    const res = await Promise.all(checks);

    if (res.some((user) => !!user))
      throw new Error('User with this email or username already exists');
  }
=======
  if (
    !user.isGuest &&
    ((user.username && (await getUserByUsername(user.username))) ||
      (user.email && (await getUserByEmail(user.email!))))
  )
    throw new Error('User with this email or username already exists');
>>>>>>> c9a27fe0

  if (!user.id) user.id = v4();

  try {
    const userExists = await tx.user.findUnique({ where: { id: user.id } });
    if (userExists) throw new Error('User already exists');
<<<<<<< HEAD

=======
>>>>>>> c9a27fe0
    await tx.user.create({
      data: {
        ...user,
        isGuest: user.isGuest,
      },
    });
<<<<<<< HEAD

    await addEnvironment({ ownerId: user.id!, isOrganization: false }, undefined, tx);

=======
    await addEnvironment({ ownerId: user.id!, isOrganization: false }, undefined, tx);
>>>>>>> c9a27fe0
    if ((await getSystemAdmins()).length === 0 && !user.isGuest)
      await addSystemAdmin(
        {
          role: 'admin',
          userId: user.id!,
        },
        tx,
      );
<<<<<<< HEAD

    if (user.isGuest) {
      await tx.guestSignin.create({
        data: {
          userId: user.id!,
        },
      });
    }
=======
>>>>>>> c9a27fe0
  } catch (error) {
    console.error('Error adding new user: ', error);
  }

  return user as User;
}

export class UserHasToDeleteOrganizationsError extends Error {
  conflictingOrgs: string[];

  constructor(conflictingOrgs: string[], message?: string) {
    super(message ?? 'User has to delete organizations before being deleted');
    this.name = 'UserHasToDeleteOrganizationsError';
    this.conflictingOrgs = conflictingOrgs;
  }
}

export async function deleteUser(userId: string, tx?: Prisma.TransactionClient): Promise<User> {
  // if no tx, start own transaction
  if (!tx) {
    return await db.$transaction(async (trx: Prisma.TransactionClient) => {
      return await deleteUser(userId, trx);
    });
  }

  const dbMutator = tx;
  const user = await db.user.findUnique({ where: { id: userId } });
  if (!user) throw new Error("User doesn't exist");

  const userOrganizations = await getUserOrganizationEnvironments(userId);
  const orgsWithNoNextAdmin: string[] = [];
  for (const environmentId of userOrganizations) {
    const userRoles = await getRoleMappingByUserId(userId, environmentId);

    if (!userRoles.find((role) => role.roleName === '@admin')) continue;

    const adminRole = await db.role.findFirst({
      where: { name: '@admin', environmentId: environmentId },
      include: { members: true },
    });
    if (!adminRole)
      throw new Error(`Consistency error: admin role of environment ${environmentId} not found`);

    if (adminRole.members.length === 1) {
      orgsWithNoNextAdmin.push(environmentId);
    } else {
      /* make the next available admin the owner of the organization, because once the user is deleted,
      the space that the user owns will be deleted: ON DELETE CASCADE */
      await dbMutator.space.update({
        where: { id: environmentId },
        data: { ownerId: adminRole.members.find((member) => member.userId !== userId)?.userId },
      });
    }

    if (orgsWithNoNextAdmin.length > 0)
      throw new UserHasToDeleteOrganizationsError(orgsWithNoNextAdmin);
  }

  if (user.isGuest) {
    await dbMutator.guestSignin.delete({ where: { userId: userId } });
  }

  await dbMutator.user.delete({ where: { id: userId } });

  return user as User;
}

export async function updateUser(
  userId: string,
  inputUser: Partial<AuthenticatedUser>,
  tx?: Prisma.TransactionClient,
) {
  const dbMutator = tx || db;
  const user = await getUserById(userId, { throwIfNotFound: true });
  const isGoingToBeGuest = inputUser.isGuest !== undefined ? inputUser.isGuest : user?.isGuest;
  let updatedUser: Prisma.UserUpdateInput;
  if (isGoingToBeGuest) {
    if (inputUser.username || inputUser.lastName || inputUser.firstName || inputUser.email) {
      throw new Error('Guest users cannot update their user data');
    }
    updatedUser = { isGuest: true };
  } else {
    const newUserData = AuthenticatedUserSchema.partial().parse(inputUser);

    if (newUserData.email) {
      const existingUser = await db.user.findUnique({ where: { email: newUserData.email } });

      if (existingUser && existingUser.id !== userId)
        throw new UserFacingError('User with this email or username already exists');
    }

    if (newUserData.username) {
      const existingUser = await db.user.findUnique({ where: { username: newUserData.username } });

      if (existingUser && existingUser.id !== userId)
        throw new UserFacingError('The username is already taken');
    }

    updatedUser = { ...user, ...newUserData };
  }

  const updatedUserFromDB = await dbMutator.user.update({
    where: { id: userId },
    data: updatedUser,
  });

  return updatedUserFromDB;
}

export async function addOauthAccount(accountInput: Omit<OauthAccount, 'id'>) {
  const newAccount = OauthAccountSchema.parse(accountInput);

  const user = await getUserById(newAccount.userId);
  if (!user) throw new Error('User not found');
  if (user.isGuest) throw new Error('Guest users cannot have oauth accounts');

  const id = v4();

  const account = { ...newAccount, id };

  await db.oauthAccount.create({ data: account });

  return account;
}

export async function deleteOauthAccount(id: string) {
  await db.oauthAccount.delete({
    where: {
      id: id,
    },
  });
}
export async function getOauthAccountByProviderId(provider: string, providerAccountId: string) {
  return await db.oauthAccount.findUnique({
    where: {
      provider: provider,
      providerAccountId: providerAccountId,
    },
  });
}

export async function updateGuestUserLastSigninTime(
  userId: string,
  date: Date,
  tx?: Prisma.TransactionClient,
) {
  const dbMutator = tx || db;
  const user = await getUserById(userId, { throwIfNotFound: true });
  if (!user.isGuest) throw new Error('User is not a guest user');

  return await dbMutator.guestSignin.update({
    where: { userId: userId },
    data: { lastSigninAt: date },
  });
}

export async function deleteInactiveGuestUsers(
  inactiveTimeInMS: number,
  tx?: Prisma.TransactionClient,
): Promise<{ count: number }> {
  // if no tx, start own transaction
  if (!tx) {
    return await db.$transaction(async (trx: Prisma.TransactionClient) => {
      return await deleteInactiveGuestUsers(inactiveTimeInMS, trx);
    });
  }

  const cutoff = new Date(Date.now() - inactiveTimeInMS);
  const staleSignins = await tx.guestSignin.findMany({
    where: {
      lastSigninAt: { lt: cutoff },
    },
    select: { userId: true },
  });
  if (staleSignins.length === 0) return { count: 0 };

  const userIds = staleSignins.map((s) => s.userId);

  await tx.guestSignin.deleteMany({
    where: {
      lastSigninAt: { lt: cutoff },
    },
  });

  return await tx.user.deleteMany({
    where: {
      id: { in: userIds },
      isGuest: true,
    },
  });
}

/** Note: make sure to save a salted hash of the password */
export async function setUserPassword(
  userId: string,
  password: string,
  tx?: Prisma.TransactionClient,
) {
  const dbMutator = tx || db;

  const user = await dbMutator.user.findUnique({
    where: { id: userId },
    include: { passwordAccount: true },
  });
  if (!user) throw new Error('User not found');

  if (user.passwordAccount) {
    await dbMutator.passwordAccount.update({
      where: { userId },
      data: { password: password },
    });
  } else {
    await dbMutator.passwordAccount.create({
      data: { userId, password: password },
    });
  }
}

export async function getUserPassword(userId: string, tx?: Prisma.TransactionClient) {
  const dbMutator = tx || db;

  return await dbMutator.passwordAccount.findUnique({
    where: { userId },
  });
}

/** returns null if the user exists but has no password */
export async function getUserAndPasswordByUsername(
  username: string,
  tx?: Prisma.TransactionClient,
) {
  const dbMutator = tx || db;

  const userAndPassword = await dbMutator.user.findUnique({
    where: { username },
    include: { passwordAccount: true },
  });

  if (!userAndPassword) return null;
  if (!userAndPassword.passwordAccount) return null;
  return userAndPassword as typeof userAndPassword & { passwordAccount: PasswordAccount };
}<|MERGE_RESOLUTION|>--- conflicted
+++ resolved
@@ -73,16 +73,11 @@
   tx?: Prisma.TransactionClient,
 ): Promise<User> {
   if (!tx) {
-<<<<<<< HEAD
-    return await db.$transaction((trx) => addUser(inputUser, trx));
-=======
     return await db.$transaction(async (trx: Prisma.TransactionClient) => addUser(inputUser, trx));
->>>>>>> c9a27fe0
   }
 
   const user = UserSchema.parse(inputUser);
 
-<<<<<<< HEAD
   if (!user.isGuest) {
     const checks = [];
     if (user.username) checks.push(getUserByUsername(user.username));
@@ -93,37 +88,22 @@
     if (res.some((user) => !!user))
       throw new Error('User with this email or username already exists');
   }
-=======
-  if (
-    !user.isGuest &&
-    ((user.username && (await getUserByUsername(user.username))) ||
-      (user.email && (await getUserByEmail(user.email!))))
-  )
-    throw new Error('User with this email or username already exists');
->>>>>>> c9a27fe0
 
   if (!user.id) user.id = v4();
 
   try {
     const userExists = await tx.user.findUnique({ where: { id: user.id } });
     if (userExists) throw new Error('User already exists');
-<<<<<<< HEAD
-
-=======
->>>>>>> c9a27fe0
+
     await tx.user.create({
       data: {
         ...user,
         isGuest: user.isGuest,
       },
     });
-<<<<<<< HEAD
 
     await addEnvironment({ ownerId: user.id!, isOrganization: false }, undefined, tx);
 
-=======
-    await addEnvironment({ ownerId: user.id!, isOrganization: false }, undefined, tx);
->>>>>>> c9a27fe0
     if ((await getSystemAdmins()).length === 0 && !user.isGuest)
       await addSystemAdmin(
         {
@@ -132,7 +112,6 @@
         },
         tx,
       );
-<<<<<<< HEAD
 
     if (user.isGuest) {
       await tx.guestSignin.create({
@@ -141,8 +120,6 @@
         },
       });
     }
-=======
->>>>>>> c9a27fe0
   } catch (error) {
     console.error('Error adding new user: ', error);
   }
