// This is your Prisma schema file,
// learn more about it in the docs: https://pris.ly/d/prisma-schema

// Looking for ways to speed up your queries, or scale easily with your serverless or edge functions?
// Try Prisma Accelerate: https://pris.ly/cli/accelerate-init

generator client {
  provider = "prisma-client-js"
}

datasource db {
  provider = "postgresql"
  url      = env("DATABASE_URL")
}

model SystemAdmin {
  id           String   @id @default(uuid())
  role         String   @default("admin")
  user         User     @relation(name: "systemAdmin", fields: [userId], references: [id])
  userId       String   @unique
  createdOn    DateTime @default(now())
  lastEditedOn DateTime @updatedAt

  @@map("system_admin")
}

model User {
  id              String         @id @default(uuid())
  firstName       String?
  lastName        String?
  username        String?        @unique
  email           String?        @unique
  isGuest         Boolean
  emailVerifiedOn DateTime?
  image           String?
  favourites      String[]
  processes       Process[]
  ownedSpaces     Space[]        @relation("spaceOwner")
  memberIn        Membership[]
  folders         Folder[]
  oauthAccounts   OauthAccount[]
  roleMembers     RoleMember[]
  systemAdmin     SystemAdmin?   @relation("systemAdmin")

  @@map("user")
}

model OauthAccount {
  id                String @id @default(uuid())
  userId            String
  provider          String
  type              String
  providerAccountId String @unique

  user User @relation(fields: [userId], references: [id], onDelete: Cascade)

  @@map("oauth_account")
}

model Process {
  id                   String              @id @default(uuid())
  originalId           String
  name                 String
  description          String
  createdOn            DateTime
  lastEditedOn         DateTime            @updatedAt
  inEditingBy          Json?
  processIds           String[]
  type                 String
  folder               Folder              @relation(fields: [folderId], references: [id], onDelete: Cascade)
  folderId             String
  sharedAs             String
  shareTimestamp       BigInt
  allowIframeTimestamp BigInt
  space                Space               @relation(fields: [environmentId], references: [id], onDelete: Cascade)
  environmentId        String
  versions             Version[]
  bpmn                 String              @db.Xml
  creator              User?               @relation(fields: [creatorId], references: [id], onDelete: Cascade)
  creatorId            String
  //TODO: Departments and Variables add here if needed in future
  artifactProcessReferences   ArtifactProcessReference[]

  @@map("process")
}

model Artifact {
  id           String              @id @default(uuid())
  filePath     String              @unique
  fileName     String              @unique
  deletable    Boolean?            @default(false)
  deletedOn    DateTime?
  artifactType String // user-task, script, image, etc.
  processReferences   ArtifactProcessReference[] // Relation to track references
  versionReferences   ArtifactVersionReference[]
  refCounter   Int                 @default(1)

  @@map("artifact")
}

model ArtifactProcessReference {
  id         String   @id @default(uuid())
  artifact   Artifact @relation(fields: [artifactId], references: [id], onDelete: Cascade)
  artifactId String
  process    Process @relation(fields: [processId], references: [id], onDelete: Cascade)
  processId  String
  createdAt  DateTime @default(now())

  @@unique([artifactId, processId])

  @@map("artifact_process_reference")
}

model ArtifactVersionReference {
  id         String   @id @default(uuid())
  artifact   Artifact @relation(fields: [artifactId], references: [id], onDelete: Cascade)
  artifactId String
  version    Version? @relation(fields: [versionId], references: [id], onDelete: Cascade)
  versionId  String?
  createdAt  DateTime @default(now())
  
  @@unique([artifactId, versionId])

  @@map("artifact_version_reference")
}

model Space {
  id                 String       @id @default(uuid())
  name               String?
  isOrganization     Boolean
  isActive           Boolean?
  description        String?
  contactPhoneNumber String?
  logo               String?
  owner              User?        @relation("spaceOwner", fields: [ownerId], references: [id], onDelete: Cascade)
  ownerId            String
  members            Membership[]
  folders            Folder[]
  processes          Process[]
  roles              Role[]
<<<<<<< HEAD
  Engine             Engine[]
=======
  engines            Engine[]
>>>>>>> 42c37e2d

  @@map("space")
}

model Membership {
  id            String   @id @default(uuid())
  userId        String
  environmentId String
  createdOn     DateTime
  user          User     @relation(fields: [userId], references: [id], onDelete: Cascade)
  space         Space    @relation(fields: [environmentId], references: [id], onDelete: Cascade)

  @@map("membership")
}

model Folder {
  id             String    @id @default(uuid())
  name           String
  description    String
  parentFolder   Folder?   @relation("folderChildren", fields: [parentId], references: [id], onDelete: Cascade)
  parentId       String?
  owner          User?     @relation(fields: [createdBy], references: [id])
  createdBy      String?
  space          Space     @relation(fields: [environmentId], references: [id], onDelete: Cascade)
  environmentId  String
  processes      Process[]
  childrenFolder Folder[]  @relation("folderChildren")
  lastEditedOn   DateTime  @updatedAt
  createdOn      DateTime

  @@map("folder")
}

model Version {
  id                String              @id @default(uuid())
  name              String
  description       String
  process           Process             @relation(fields: [processId], references: [id], onDelete: Cascade)
  processId         String
  versionBasedOn    String?
  createdOn         DateTime            @unique @updatedAt
  bpmnFilePath      String
  artifactVersionReferences ArtifactVersionReference[]

  @@map("version")
}

model Role {
  id            String    @id @default(uuid())
  space         Space     @relation(fields: [environmentId], references: [id], onDelete: Cascade)
  environmentId String
  name          String
  description   String?
  note          String?
  permissions   Json
  expiration    DateTime?
  default       Boolean?
  createdOn     DateTime
  lastEditedOn  DateTime  @updatedAt

  members RoleMember[]

  @@map("role")
}

model RoleMember {
  id        String   @id @default(uuid())
  role      Role     @relation(fields: [roleId], references: [id], onDelete: Cascade)
  roleId    String
  user      User     @relation(fields: [userId], references: [id], onDelete: Cascade)
  userId    String
  createdOn DateTime

  @@map("role_member")
}

model Engine {
  id            String   @id @default(uuid())
  space         Space    @relation(fields: [environmentId], references: [id], onDelete: Cascade)
  environmentId String
  address       String /// Either an http url for an engine or a mqtt url
  name          String?
  createdOn     DateTime @default(now())
  lastEditedOn  DateTime @updatedAt

  @@map("engine")
}<|MERGE_RESOLUTION|>--- conflicted
+++ resolved
@@ -138,11 +138,7 @@
   folders            Folder[]
   processes          Process[]
   roles              Role[]
-<<<<<<< HEAD
-  Engine             Engine[]
-=======
   engines            Engine[]
->>>>>>> 42c37e2d
 
   @@map("space")
 }
