--- conflicted
+++ resolved
@@ -28,11 +28,7 @@
 
   const editingEnabled = useCanEdit();
 
-<<<<<<< HEAD
-  const clonedControl = React.cloneElement<any>(control, { id, disabled: !editingEnabled });
-=======
   const clonedControl = React.cloneElement(control, { id, disabled: disabled || !editingEnabled });
->>>>>>> f541c6c6
 
   return (
     <div style={{ margin: '5px', ...style }}>
