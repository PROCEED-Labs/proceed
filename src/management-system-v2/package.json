{
  "name": "proceed-v2",
  "version": "0.1.0",
  "private": true,
  "scripts": {
    "dev": "next dev",
    "build": "cross-env API_URL=https://localhost:33080/api next build",
    "start": "next start",
    "lint": "next lint",
    "predev": "ts-node --project ./tsconfig.node.json ./scripts/genAntdCss.tsx",
    "prebuild": "cross-env NODE_ENV=production ts-node --project ./tsconfig.node.json ./scripts/genAntdCss.tsx",
    "openapi:typescript-types": "openapi-typescript ../management-system/src/backend/openapi.json -o lib/openapiSchema.ts && prettier --trailing-comma all --write lib/openapiSchema.ts"
  },
  "prettier": {
    "singleQuote": true
  },
  "dependencies": {
    "@monaco-editor/react": "^4.5.2",
    "@tanstack/react-query": "4.29.14",
    "antd": "5.7.0",
    "bpmn-js": "13.2.0",
    "classnames": "2.3.2",
    "fuse.js": "6.6.2",
    "immer": "10.0.2",
    "monaco-editor": "^0.41.0",
    "next": "13.4.6",
    "react": "18.2.0",
    "react-dom": "18.2.0",
<<<<<<< HEAD
    "zustand": "4.3.8"
=======
    "zustand": "4.3.8",
    "immer": "10.0.2",
    "fuse.js": "6.6.2",
    "openapi-fetch": "0.6.1"
>>>>>>> aef91ef8
  },
  "devDependencies": {
    "@tanstack/eslint-plugin-query": "4.29.9",
    "@tanstack/react-query-devtools": "4.29.14",
    "@types/node": "20.3.1",
    "@types/react": "18.2.12",
    "@types/react-dom": "18.2.5",
    "cross-env": "7.0.3",
    "eslint": "8.42.0",
    "eslint-config-next": "13.4.6",
    "eslint-config-prettier": "8.8.0",
<<<<<<< HEAD
    "prettier": "2.8.8",
    "sass": "1.63.4",
    "ts-node": "10.9.1",
    "typescript": "5.1.3"
=======
    "prettier": "3.0.3",
    "ts-node": "10.9.1",
    "typescript": "5.2.2",
    "openapi-typescript": "6.3.2",
    "sass": "1.63.4"
>>>>>>> aef91ef8
  }
}<|MERGE_RESOLUTION|>--- conflicted
+++ resolved
@@ -20,20 +20,14 @@
     "antd": "5.7.0",
     "bpmn-js": "13.2.0",
     "classnames": "2.3.2",
-    "fuse.js": "6.6.2",
-    "immer": "10.0.2",
     "monaco-editor": "^0.41.0",
     "next": "13.4.6",
     "react": "18.2.0",
     "react-dom": "18.2.0",
-<<<<<<< HEAD
-    "zustand": "4.3.8"
-=======
     "zustand": "4.3.8",
     "immer": "10.0.2",
     "fuse.js": "6.6.2",
     "openapi-fetch": "0.6.1"
->>>>>>> aef91ef8
   },
   "devDependencies": {
     "@tanstack/eslint-plugin-query": "4.29.9",
@@ -45,17 +39,10 @@
     "eslint": "8.42.0",
     "eslint-config-next": "13.4.6",
     "eslint-config-prettier": "8.8.0",
-<<<<<<< HEAD
-    "prettier": "2.8.8",
-    "sass": "1.63.4",
-    "ts-node": "10.9.1",
-    "typescript": "5.1.3"
-=======
     "prettier": "3.0.3",
     "ts-node": "10.9.1",
     "typescript": "5.2.2",
     "openapi-typescript": "6.3.2",
     "sass": "1.63.4"
->>>>>>> aef91ef8
   }
 }