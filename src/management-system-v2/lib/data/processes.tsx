--- conflicted
+++ resolved
@@ -484,32 +484,6 @@
     await copyProcessArtifactReferences(copyProcess.originalId, newProcess.definitionId);
 
     const copiedFiles = await copyProcessFiles(copyProcess.originalId, newProcess.definitionId);
-<<<<<<< HEAD
-    if (copiedFiles) {
-      // TODO: check if this works
-      // TODO: possibly optimize this by parsing and serializing the bpmn once instead of on every invocation of the updateXTaskFileName functions
-      for (const file of copiedFiles) {
-        switch (file?.artifactType) {
-          case 'user-tasks': {
-            ({ bpmn: newBpmn } = await updateUserTaskFileName(
-              newBpmn,
-              file.mapping.oldFilename,
-              file.mapping.newFilename,
-            ));
-          }
-          case 'script-tasks': {
-            ({ bpmn: newBpmn } = await updateScriptTaskFileName(
-              newBpmn,
-              file.mapping.oldFilename,
-              file.mapping.newFilename,
-            ));
-          }
-        }
-      }
-
-      await _updateProcess(newProcess.definitionId, { bpmn: newBpmn });
-    }
-=======
     const changesFileNames = copiedFiles
       .filter(truthyFilter)
       .filter((file) => file.artifactType === 'html-forms' || file.artifactType === 'script-tasks')
@@ -519,7 +493,6 @@
       );
     newBpmn = await updateFileNames(newBpmn, changesFileNames);
     await _updateProcess(newProcess.definitionId, { bpmn: newBpmn });
->>>>>>> ddd0403e
 
     copiedProcesses.push({ ...process, bpmn: newBpmn });
   }
