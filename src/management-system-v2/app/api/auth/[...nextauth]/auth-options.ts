--- conflicted
+++ resolved
@@ -5,28 +5,14 @@
 import DiscordProvider from 'next-auth/providers/discord';
 import TwitterProvider from 'next-auth/providers/twitter';
 import CredentialsProvider from 'next-auth/providers/credentials';
-<<<<<<< HEAD
-import {
-  addUser,
-  deleteUser,
-  getUserById,
-  getUserByUsername,
-  updateUser,
-  usersMetaObject,
-} from '@/lib/data/legacy/iam/users';
-=======
 import { addUser, deleteUser, getUserById, getUserByUsername, updateUser } from '@/lib/data/DTOs';
 import { usersMetaObject } from '@/lib/data/legacy/iam/users';
->>>>>>> ad9d49b9
 import { CredentialInput, OAuthProviderButtonStyles } from 'next-auth/providers';
 import Adapter from './adapter';
 import { AuthenticatedUser, User } from '@/lib/data/user-schema';
 import { sendEmail } from '@/lib/email/mailer';
 import renderSigninLinkEmail from './signin-link-email';
-<<<<<<< HEAD
-=======
 import { env } from '@/lib/env-vars';
->>>>>>> ad9d49b9
 import { enableUseDB } from 'FeatureFlags';
 
 const nextAuthOptions: AuthOptions = {
