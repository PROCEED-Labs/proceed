--- conflicted
+++ resolved
@@ -1,10 +1,6 @@
 import React, { useEffect, useMemo, useState } from 'react';
 import { is as bpmnIs } from 'bpmn-js/lib/util/ModelUtil';
-<<<<<<< HEAD
-import { Tooltip, Button, Space, Select, SelectProps, App } from 'antd';
-=======
 import { App, Tooltip, Button, Space, Select, SelectProps } from 'antd';
->>>>>>> 7c78d0dc
 import { Toolbar, ToolbarGroup } from '@/components/toolbar';
 import styles from './modeler-toolbar.module.scss';
 import Icon, {
@@ -187,23 +183,13 @@
     }
   };
 
-  const { message } = App.useApp();
-
   const handleOpenDocumentation = async () => {
-<<<<<<< HEAD
     // the timestamp does not matter here since it is overridden by the user being an owner of the process
-    const url = await generateSharedViewerUrl(
-      { processId, timestamp: 0 },
-      selectedVersionId || undefined,
-    );
-=======
-    // the timestamp does not matter here since it is overriden by the user being an owner of the process
     try {
       const url = await generateSharedViewerUrl(
         { processId, timestamp: 0 },
         selectedVersionId || undefined,
       );
->>>>>>> 7c78d0dc
 
       // open the documentation page in a new tab (unless it is already open in which case just show the tab)
       window.open(url, `${processId}-${selectedVersionId}-tab`);
