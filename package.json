{
  "private": true,
  "workspaces": {
    "packages": [
      "src/engine/universal/*",
      "src/engine/native/node/*",
      "src/config-server",
      "src/management-system",
      "src/management-system-v2",
      "src/helper-modules/*",
      "src/engine/native/web/server"
    ],
    "nohoist": [
      "**/monaco-editor",
      "**/monaco-editor/**"
    ]
  },
  "author": {
    "name": "PROCEED Project",
    "email": "proceed@snet.tu-berlin.de",
    "url": "https://proceed.snet.tu-berlin.de/"
  },
  "homepage": "https://proceed.snet.tu-berlin.de/",
  "bugs": "https://github.com/PROCEED-Labs/proceed/issues",
  "description": "The PROCEED project aims to create a new kind of process execution engine with distributed and decentralized features.",
  "license": "MIT",
  "repository": {
    "type": "git",
    "url": "https://github.com/PROCEED-Labs/proceed.git",
    "directory": "src/management-system"
  },
  "engines": {
    "node": ">=12.0.0",
    "yarn": ">=1.0.0"
  },
  "prettier": {
    "singleQuote": true
  },
  "scripts": {
    "dev": "node --loader ts-node/esm --trace-warnings src/engine/native/node/index.ts",
    "dev-ms": "cd src/management-system-v2 && yarn dev",
    "dev-ms-api": "cd src/management-system && cross-env process.env.API_ONLY=true yarn web:dev-start-backend",
    "dev-ms-old": "cd src/management-system && yarn web:dev",
    "dev-ms-iam": "cd src/management-system && yarn web:dev-iam",
    "dev-web": "yarn build && cd src/engine/native/web/server && yarn serve",
    "dev-many": "node src/engine/e2e_tests/process/deployment/startEngines.js",
    "build": "cd src/engine/native/node && webpack --config webpack.native.config.js && webpack --config webpack.injector.config.ts && node --loader ts-node/esm ./build-injector.js && cd ../../universal && webpack --config webpack.universal.config.js",
    "build-ms-web": "cd src/management-system && yarn web:build-server-frontend",
    "build-ms-server": "cd src/management-system && yarn web:build-server && cd ../.. && cp -r src/management-system-v2 build/management-system/server/management-system-v2",
    "build-web": "yarn build && cd src/engine/native/web/server && yarn build",
    "docker:run": "docker container run --publish 33029:33029 --rm --network host --detach --name engine proceed/engine:latest",
    "docker:stop": "docker container stop engine",
    "docker:run-server": "docker container run --detach --rm -p 443:33080 -p 33081:33081 --cap-add=SYS_ADMIN --name ms-server proceed/ms-server:latest",
    "docker:stop-server": "docker container stop ms-server",
    "test": "yarn test-engine",
    "test-engine": "cross-env USE_PROJECTS=\"capabilities helper-modules engine-unit-integration\" jest",
    "test-ms": "cd src/management-system && yarn test:unit",
    "test-e2e": "cross-env USE_PROJECTS=\"engine-e2e\" jest src/engine/e2e_tests/",
    "test-all": "yarn test-engine && yarn test-ms && yarn test-e2e",
    "jsdoc": "jsdoc -c ./jsdoc.config.json --pedantic",
    "android-prepare": "cd src/engine/universal && webpack --output-path ../native/android/app/src/main/assets --config webpack.universal.config.js",
    "build-android": "yarn android-prepare && cd src/engine/native/android && ./gradlew assembleDebug"
  },
  "husky": {
    "hooks": {
      "pre-commit": "lint-staged",
      "pre-push": "yarn test-engine && yarn test-ms"
    }
  },
  "lint-staged": {
<<<<<<< HEAD
    "*": "prettier --check"
=======
    "*": "prettier --check --ignore-path .eslintignore"
>>>>>>> 3aff8385
  },
  "devDependencies": {
    "@babel/core": "^7.5.0",
    "@babel/eslint-plugin": "7.19.1",
    "@babel/plugin-proposal-class-properties": "^7.5.0",
    "@babel/preset-env": "^7.5.2",
    "@open-wc/webpack-import-meta-loader": "0.4.7",
    "@playwright/test": "^1.30.0",
    "@types/jest": "^29.5.1",
    "@userfrosting/merge-package-dependencies": "^1.2.0",
    "@vue/cli-plugin-typescript": "5.0.8",
    "babel-loader": "^8.0.6",
    "clean-webpack-plugin": "^2.0.1",
    "cross-env": "^6.0.2",
    "css-loader": "^2.1.1",
    "eslint": "^8.39.0",
    "eslint-config-airbnb-base": "^15.0.0",
    "eslint-config-prettier": "^8.8.0",
    "eslint-plugin-import": "^2.27.5",
    "eslint-plugin-jest": "^27.2.1",
    "eslint-plugin-node": "^11.1.0",
    "fs-extra": "^7.0.1",
    "html-webpack-inline-source-plugin": "^0.0.10",
    "html-webpack-plugin": "^3.2.0",
    "husky": "^4.2.3",
    "jest": "^29.6.2",
    "jest-when": "^2.7.0",
    "jsdoc": "^3.6.6",
    "mini-css-extract-plugin": "^0.6.0",
    "nodemon": "^2.0.12",
    "optimize-css-assets-webpack-plugin": "^5.0.1",
    "prettier": "3.0.2",
    "style-loader": "^0.23.1",
    "supertest": "^4.0.2",
    "ts-jest": "29.1.1",
    "ts-loader": "8.2.0",
    "ts-node": "^10.9.1",
    "typescript": "^5.0.4",
    "uuid": "^9.0.0",
    "webpack": "^4.35.3",
    "webpack-cli": "^3.3.0",
    "webpack-dev-server": "^3.2.1",
    "lint-staged": "^14.0.1"
  }
}<|MERGE_RESOLUTION|>--- conflicted
+++ resolved
@@ -68,11 +68,7 @@
     }
   },
   "lint-staged": {
-<<<<<<< HEAD
-    "*": "prettier --check"
-=======
     "*": "prettier --check --ignore-path .eslintignore"
->>>>>>> 3aff8385
   },
   "devDependencies": {
     "@babel/core": "^7.5.0",
