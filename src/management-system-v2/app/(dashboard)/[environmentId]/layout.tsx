import { PropsWithChildren } from 'react';
import { getCurrentEnvironment, getCurrentUser } from '@/components/auth';
import { SetAbility } from '@/lib/abilityStore';
import Layout from './layout-client';
import { getUserOrganizationEnvironments } from '@/lib/data/db/iam/memberships';
import { MenuProps } from 'antd';

import {
  PartitionOutlined,
  TeamOutlined,
  UserOutlined,
  BarChartOutlined,
  EditOutlined,
  SnippetsOutlined,
  CopyOutlined,
  CheckSquareOutlined,
  HistoryOutlined,
  NodeExpandOutlined,
  PlaySquareOutlined,
  LaptopOutlined,
  SettingOutlined,
  SolutionOutlined,
  HomeOutlined,
} from '@ant-design/icons';

import Link from 'next/link';
import { getEnvironmentById, organizationHasLogo } from '@/lib/data/db/iam/environments';
import { getSpaceFolderTree, getUserRules } from '@/lib/authorization/authorization';
import { Environment } from '@/lib/data/environment-schema';
import { spaceURL } from '@/lib/utils';
<<<<<<< HEAD
import { RemoveReadOnly } from '@/lib/typescript-utils';
import { asyncMap } from '@/lib/helpers/javascriptHelpers';
import { adminRules } from '@/lib/authorization/globalRules';
import { getMSConfig } from '@/lib/ms-config/ms-config';
=======
import { RemoveReadOnly, truthyFilter } from '@/lib/typescript-utils';
import { env } from '@/lib/env-vars';
import { asyncMap } from '@/lib/helpers/javascriptHelpers';
import { adminRules } from '@/lib/authorization/globalRules';
import { getSpaceSettingsValues } from '@/lib/data/db/space-settings';
>>>>>>> 40314df4

const DashboardLayout = async ({
  children,
  params,
}: PropsWithChildren<{ params: { environmentId: string } }>) => {
  const { userId, systemAdmin } = await getCurrentUser();

  const { activeEnvironment, ability } = await getCurrentEnvironment(params.environmentId);
  const can = ability.can.bind(ability);
  const userEnvironments: Environment[] = [(await getEnvironmentById(userId))!];
  const userOrgEnvs = await getUserOrganizationEnvironments(userId);
  const orgEnvironments = await asyncMap(
    userOrgEnvs,
    async (envId) => (await getEnvironmentById(envId))!,
  );
  const msConfig = await getMSConfig();

  userEnvironments.push(...orgEnvironments);

  const userRules = systemAdmin
    ? (adminRules as RemoveReadOnly<typeof adminRules>)
    : await getUserRules(userId, activeEnvironment.spaceId);

  let layoutMenuItems: MenuProps['items'] = [];

  if (can('view', 'Process')) {
    const documentationSettings = await getSpaceSettingsValues(
      activeEnvironment.spaceId,
      'process-documentation',
      ability,
    );

    if (documentationSettings.active !== false) {
      let children: MenuProps['items'] = [
        documentationSettings.list?.active !== false && {
          key: 'processes-list',
          label: <Link href={spaceURL(activeEnvironment, `/processes`)}>List</Link>,
          icon: <CopyOutlined />,
        },
        documentationSettings.editor?.active !== false && {
          key: 'processes-editor',
          label: <Link href={spaceURL(activeEnvironment, `/processes`)}>Editor</Link>,
          icon: <EditOutlined />,
        },
        documentationSettings.templates?.active !== false && {
          key: 'processes-templates',
          label: <Link href={spaceURL(activeEnvironment, `/processes`)}>Templates</Link>,
          icon: <SnippetsOutlined />,
        },
      ].filter(truthyFilter);

      if (children.length)
        layoutMenuItems.push({
          key: 'processes-group',
          label: 'Processes',
          icon: <PartitionOutlined />,
          children,
        });
    }
  }

<<<<<<< HEAD
  if (msConfig.PROCEED_PUBLIC_ENABLE_EXECUTION) {
    let children: MenuProps['items'] = [];

    children.push({
      key: 'executions',
      label: <Link href={spaceURL(activeEnvironment, `/executions`)}>Executions</Link>,
      icon: <NodeExpandOutlined />,
    });

    children.push({
      key: 'machines',
      label: <Link href={spaceURL(activeEnvironment, `/engines`)}>Machines</Link>,
      icon: <LaptopOutlined />,
    });

    layoutMenuItems = [
      {
        key: 'tasklist',
        label: <Link href={spaceURL(activeEnvironment, `/tasklist`)}>My Tasks</Link>,
        icon: <CheckSquareOutlined />,
      },
      ...layoutMenuItems,
    ];

    children = [
      {
        key: 'dashboard',
        label: <Link href={spaceURL(activeEnvironment, `/executions`)}>Dashboard</Link>,
        icon: <BarChartOutlined />,
      },
      {
        key: 'projects',
        label: <Link href={spaceURL(activeEnvironment, `/executions`)}>Projects</Link>,
        icon: <HistoryOutlined />,
      },
      ...children,
    ];

    layoutMenuItems.push({
      key: 'automations-group',
      label: 'Automations',
      icon: <PlaySquareOutlined />,
      children,
    });
=======
  if (env.PROCEED_PUBLIC_ENABLE_EXECUTION) {
    const automationSettings = await getSpaceSettingsValues(
      activeEnvironment.spaceId,
      'process-automation',
      ability,
    );

    if (automationSettings.active !== false) {
      let children: MenuProps['items'] = [
        automationSettings.dashboard?.active !== false && {
          key: 'dashboard',
          label: <Link href={spaceURL(activeEnvironment, `/executions`)}>Dashboard</Link>,
          icon: <BarChartOutlined />,
        },
        automationSettings.projects?.active !== false && {
          key: 'projects',
          label: <Link href={spaceURL(activeEnvironment, `/executions`)}>Projects</Link>,
          icon: <HistoryOutlined />,
        },
        automationSettings.executions?.active !== false && {
          key: 'executions',
          label: <Link href={spaceURL(activeEnvironment, `/executions`)}>Executions</Link>,
          icon: <NodeExpandOutlined />,
        },
        automationSettings.machines?.active !== false && {
          key: 'machines',
          label: <Link href={spaceURL(activeEnvironment, `/engines`)}>Machines</Link>,
          icon: <LaptopOutlined />,
        },
      ].filter(truthyFilter);

      if (children.length)
        layoutMenuItems.push({
          key: 'automations-group',
          label: 'Automations',
          icon: <PlaySquareOutlined />,
          children,
        });

      if (automationSettings.tasklist?.active !== false) {
        layoutMenuItems = [
          {
            key: 'tasklist',
            label: <Link href={spaceURL(activeEnvironment, `/tasklist`)}>My Tasks</Link>,
            icon: <CheckSquareOutlined />,
          },
          ...layoutMenuItems,
        ];
      }
    }
>>>>>>> 40314df4
  }

  if (
    ability.can('manage', 'User') ||
    ability.can('manage', 'RoleMapping') ||
    ability.can('manage', 'Role')
  ) {
    const children: MenuProps['items'] = [];

    if (can('update', 'Environment') || can('delete', 'Environment'))
      children.push({
        key: 'organization-settings',
        label: <Link href={spaceURL(activeEnvironment, `/organization-settings`)}>Settings</Link>,
        icon: <SettingOutlined />,
      });

    if (can('manage', 'User'))
      children.push({
        key: 'users',
        label: <Link href={spaceURL(activeEnvironment, `/iam/users`)}>Users</Link>,
        icon: <UserOutlined />,
      });

    if (ability.can('manage', 'RoleMapping') || ability.can('manage', 'Role'))
      children.push({
        key: 'roles',
        label: <Link href={spaceURL(activeEnvironment, `/iam/roles`)}>Roles</Link>,
        icon: <TeamOutlined />,
      });

    layoutMenuItems.push({
      key: 'iam-group',
      label: 'Organization',
      icon: <HomeOutlined />,
      children,
    });
  }

  if (systemAdmin && msConfig.PROCEED_PUBLIC_IAM_ACTIVATE) {
    layoutMenuItems.push({
      key: 'ms-admin',
      label: <Link href="/admin">MS Administration</Link>,
      icon: <SolutionOutlined />,
    });
  }

  let logo;
  if (activeEnvironment.isOrganization && (await organizationHasLogo(activeEnvironment.spaceId)))
    logo = `/api/private/${activeEnvironment.spaceId}/logo`;

  return (
    <>
      <SetAbility
        rules={userRules}
        environmentId={activeEnvironment.spaceId}
        treeMap={await getSpaceFolderTree(activeEnvironment.spaceId)}
      />
      <Layout
        loggedIn={!!userId}
        userEnvironments={userEnvironments}
        layoutMenuItems={layoutMenuItems}
        activeSpace={activeEnvironment}
        customLogo={logo}
      >
        {children}
      </Layout>
    </>
  );
};

export default DashboardLayout;<|MERGE_RESOLUTION|>--- conflicted
+++ resolved
@@ -28,18 +28,11 @@
 import { getSpaceFolderTree, getUserRules } from '@/lib/authorization/authorization';
 import { Environment } from '@/lib/data/environment-schema';
 import { spaceURL } from '@/lib/utils';
-<<<<<<< HEAD
-import { RemoveReadOnly } from '@/lib/typescript-utils';
-import { asyncMap } from '@/lib/helpers/javascriptHelpers';
-import { adminRules } from '@/lib/authorization/globalRules';
-import { getMSConfig } from '@/lib/ms-config/ms-config';
-=======
 import { RemoveReadOnly, truthyFilter } from '@/lib/typescript-utils';
-import { env } from '@/lib/env-vars';
 import { asyncMap } from '@/lib/helpers/javascriptHelpers';
 import { adminRules } from '@/lib/authorization/globalRules';
 import { getSpaceSettingsValues } from '@/lib/data/db/space-settings';
->>>>>>> 40314df4
+import { getMSConfig } from '@/lib/ms-config/ms-config';
 
 const DashboardLayout = async ({
   children,
@@ -101,53 +94,7 @@
     }
   }
 
-<<<<<<< HEAD
-  if (msConfig.PROCEED_PUBLIC_ENABLE_EXECUTION) {
-    let children: MenuProps['items'] = [];
-
-    children.push({
-      key: 'executions',
-      label: <Link href={spaceURL(activeEnvironment, `/executions`)}>Executions</Link>,
-      icon: <NodeExpandOutlined />,
-    });
-
-    children.push({
-      key: 'machines',
-      label: <Link href={spaceURL(activeEnvironment, `/engines`)}>Machines</Link>,
-      icon: <LaptopOutlined />,
-    });
-
-    layoutMenuItems = [
-      {
-        key: 'tasklist',
-        label: <Link href={spaceURL(activeEnvironment, `/tasklist`)}>My Tasks</Link>,
-        icon: <CheckSquareOutlined />,
-      },
-      ...layoutMenuItems,
-    ];
-
-    children = [
-      {
-        key: 'dashboard',
-        label: <Link href={spaceURL(activeEnvironment, `/executions`)}>Dashboard</Link>,
-        icon: <BarChartOutlined />,
-      },
-      {
-        key: 'projects',
-        label: <Link href={spaceURL(activeEnvironment, `/executions`)}>Projects</Link>,
-        icon: <HistoryOutlined />,
-      },
-      ...children,
-    ];
-
-    layoutMenuItems.push({
-      key: 'automations-group',
-      label: 'Automations',
-      icon: <PlaySquareOutlined />,
-      children,
-    });
-=======
-  if (env.PROCEED_PUBLIC_ENABLE_EXECUTION) {
+  if (msConfig.PROCEED_PUBLIC_ENABLE_EXECUTION)  {
     const automationSettings = await getSpaceSettingsValues(
       activeEnvironment.spaceId,
       'process-automation',
@@ -197,7 +144,6 @@
         ];
       }
     }
->>>>>>> 40314df4
   }
 
   if (
