--- conflicted
+++ resolved
@@ -23,18 +23,10 @@
   id: string;
   members: {
     userId: string;
-<<<<<<< HEAD
-    // userId: string;
-    // username: string;
-    // firstName: string;
-    // lastName: string;
-    // email: string;
-=======
     username?: string;
     firstName?: string;
     lastName?: string;
     email?: string;
->>>>>>> ad9d49b9
   }[];
   createdOn: Date;
   lastEditedOn: Date;
