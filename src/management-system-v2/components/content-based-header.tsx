'use client';

<<<<<<< HEAD
import { Breadcrumb, BreadcrumbProps, Select, Space, Tooltip, theme } from 'antd';
=======
import { Breadcrumb, Button, Divider, Select, Space, Tooltip, theme } from 'antd';
import { PlusOutlined } from '@ant-design/icons';
>>>>>>> e4344d98
import { usePathname } from 'next/navigation';
import React, { FC, useMemo, useState } from 'react';
import useModelerStateStore from '@/lib/use-modeler-state-store';
import { useProcessesStore } from '@/lib/use-local-process-store';
import { useRouter } from 'next/navigation';
<<<<<<< HEAD
import classNames from 'classnames';
import styles from './content-based-header.module.scss';
=======
import VersionCreationButton from './version-creation-button';
import { createNewProcessVersion } from '@/lib/helpers';
>>>>>>> e4344d98

const HeaderMenu: FC = () => {
  const router = useRouter();

  const pathname = usePathname();
<<<<<<< HEAD
  const ModelerOpen = /^\/processes\/[^/]+$/.test(pathname);
  const ProcessListOpen = !ModelerOpen && pathname === '/processes';
  const [process, processId] = pathname.split('/').slice(1);
=======
  const isProcessPage = /^\/processes\/[^/]+$/.test(pathname);
>>>>>>> e4344d98

  const versions = useModelerStateStore((state) => state.versions);
  const selectedVersion = useModelerStateStore((state) => state.selectedVersion);
  const setSelectedVersion = useModelerStateStore((state) => state.setSelectedVersion);

  const processes = useProcessesStore((state) => state.processes);
  const selectedProcess = useModelerStateStore((state) => state.selectedProcess);

<<<<<<< HEAD
  useEffect(() => {
    if (!selectedProcess)
      setSelectedProcess(processes?.find(({ definitionId }) => definitionId === processId));
  }, [ModelerOpen]);
=======
  const modeler = useModelerStateStore((state) => state.modeler);
>>>>>>> e4344d98

  const {
    token: { fontSizeHeading1 },
  } = theme.useToken();

  const createProcess = () => {
    console.log('create process');
  };

  const selectedVersionInformation = useMemo(() => {
    const foundVersion = versions.find((version) => version.version === selectedVersion);

    if (foundVersion) {
      return foundVersion;
    }
    return { version: 'latest', name: 'Latest Version', description: '' };
  }, [versions, selectedVersion]);

  const createProcessVersion = async (values: {
    versionName: string;
    versionDescription: string;
  }) => {
    const saveXMLResult = await modeler?.saveXML({ format: true });

    if (saveXMLResult?.xml) {
      await createNewProcessVersion(
        saveXMLResult.xml,
        values.versionName,
        values.versionDescription,
      );
      const [process, processId] = pathname.split('/').slice(1);
    }
  };

<<<<<<< HEAD
  // const [items, setItems] = useState<BreadcrumbItem[]>([]);
  let items: BreadcrumbProps['items'] = [
    /* Processes: */
    {
      title: (
        <Tooltip placement="rightBottom" title={`Select a process`}>
          {selectedProcess?.definitionName}
        </Tooltip>
      ),
      menu: {
        items: processes
          ? processes
              .map(({ definitionId, definitionName }) => ({
                key: definitionId,
                label: <>{definitionName}</>,
              }))
              .filter(({ key }) => key !== processId)
          : [],
        onClick: ({ key }) => {
          setSelectedProcess(processes.find(({ definitionId }) => definitionId === key));
          router.refresh();
          router.push(
            `/processes/${processes.find(({ definitionId }) => definitionId === key)
              ?.definitionId}`,
          );
        },
      },
    },
    /* Versions: */
    {
      title: (
        <>
          <Tooltip placement="rightBottom" title={`Select a version`}>
            {versions.find(({ version }) => version == selectedVersion)?.name || 'Latest Version'}
          </Tooltip>
        </>
      ),
      menu: {
        items: [
          { key: 'latest', label: <>Latest Version</> },
          ...versions.map(({ version, name }) => ({
            key: `${version}`,
            label: <>{name}</>,
          })),
        ],
        onClick: ({ key }) => {
          key === 'latest' ? setSelectedVersion(null) : setSelectedVersion(key);
        },
      },
    },
  ];

  return (
    <>
      <Space>
        {ModelerOpen && (
          <Breadcrumb style={{ fontSize: fontSizeHeading1, color: 'black' }} items={items} />
        )}
        {ProcessListOpen && <div className={classNames(styles.Title)}>Processes</div>}
      </Space>
    </>
=======
  const filterOption = (input: string, option?: { label: string; value: string }) =>
    (option?.label ?? '').toLowerCase().includes(input.toLowerCase());

  type BreadcrumbItem = {
    title: React.ReactNode;
  };
  const breadcrumItems: BreadcrumbItem[] = useMemo(() => {
    return [
      /* Processes: */
      {
        title: (
          <Select
            bordered={false}
            style={{ maxHeight: '20vh' }}
            popupMatchSelectWidth={false}
            placeholder="Select process"
            showSearch
            filterOption={filterOption}
            value={{
              value: selectedProcess?.definitionId,
              label: selectedProcess?.definitionName,
            }}
            onSelect={(_, option) => {
              const process = processes?.find(({ definitionId }) => definitionId === option.value);
              blur();
              if (process) {
                setSelectedVersion(null);
                router.push(`/processes/${process.definitionId}`);
              }
            }}
            dropdownRender={(menu) => (
              <>
                {menu}
                <Divider style={{ margin: '4px 0' }} />
                <Space style={{ display: 'flex', justifyContent: 'center' }}>
                  <Button type="text" icon={<PlusOutlined />} onClick={createProcess}>
                    Create new process
                  </Button>
                </Space>
              </>
            )}
            options={processes?.map(({ definitionId, definitionName }) => ({
              value: definitionId,
              label: definitionName,
            }))}
          />
        ),
      },
      /* Versions: */
      {
        title: (
          <Select
            bordered={false}
            style={{ maxHeight: '20vh' }}
            popupMatchSelectWidth={false}
            placeholder="Select version"
            showSearch
            filterOption={filterOption}
            value={{
              value: `${selectedVersionInformation.version}`,
              label: selectedVersionInformation.name,
            }}
            onSelect={(_, option) => {
              const version = versions?.find(({ version }) => version.toString() === option.value);

              if (version) {
                setSelectedVersion(version.version);
              } else {
                setSelectedVersion(null);
              }
            }}
            dropdownRender={(menu) => (
              <>
                {menu}
                <Divider style={{ margin: '4px 0' }} />
                <Space style={{ display: 'flex', justifyContent: 'center' }}>
                  <VersionCreationButton
                    type="text"
                    icon={<PlusOutlined />}
                    createVersion={createProcessVersion}
                  >
                    Create new version
                  </VersionCreationButton>
                </Space>
              </>
            )}
          >
            <Select.Option key="latest" value="latest" label="Latest Version">
              <span style={{ fontStyle: 'italic' }}>Latest Version</span>
            </Select.Option>
            {versions.map((item) => (
              <Select.Option key={item.version} value={`${item.version}`} label={item.name}>
                <span>{item.name}</span>
              </Select.Option>
            ))}
          </Select>
        ),
      },
    ];
  }, [processes, versions, selectedProcess, selectedVersion]);

  return (
    <Space>
      {isProcessPage && (
        <Breadcrumb
          style={{ fontSize: fontSizeHeading1, color: 'black' }}
          separator={<span style={{ fontSize: '20px' }}>/</span>}
          items={breadcrumItems}
        />
      )}
    </Space>
>>>>>>> e4344d98
  );
};

export default HeaderMenu;<|MERGE_RESOLUTION|>--- conflicted
+++ resolved
@@ -1,35 +1,24 @@
 'use client';
 
-<<<<<<< HEAD
-import { Breadcrumb, BreadcrumbProps, Select, Space, Tooltip, theme } from 'antd';
-=======
-import { Breadcrumb, Button, Divider, Select, Space, Tooltip, theme } from 'antd';
+import { Breadcrumb, BreadcrumbProps, Button, Divider, Select, Space, Tooltip, theme } from 'antd';
 import { PlusOutlined } from '@ant-design/icons';
->>>>>>> e4344d98
 import { usePathname } from 'next/navigation';
 import React, { FC, useMemo, useState } from 'react';
 import useModelerStateStore from '@/lib/use-modeler-state-store';
 import { useProcessesStore } from '@/lib/use-local-process-store';
 import { useRouter } from 'next/navigation';
-<<<<<<< HEAD
 import classNames from 'classnames';
 import styles from './content-based-header.module.scss';
-=======
 import VersionCreationButton from './version-creation-button';
 import { createNewProcessVersion } from '@/lib/helpers';
->>>>>>> e4344d98
 
 const HeaderMenu: FC = () => {
   const router = useRouter();
 
   const pathname = usePathname();
-<<<<<<< HEAD
-  const ModelerOpen = /^\/processes\/[^/]+$/.test(pathname);
-  const ProcessListOpen = !ModelerOpen && pathname === '/processes';
+  const isProcessPage = /^\/processes\/[^/]+$/.test(pathname);
+  const ProcessListOpen = !isProcessPage && pathname === '/processes';
   const [process, processId] = pathname.split('/').slice(1);
-=======
-  const isProcessPage = /^\/processes\/[^/]+$/.test(pathname);
->>>>>>> e4344d98
 
   const versions = useModelerStateStore((state) => state.versions);
   const selectedVersion = useModelerStateStore((state) => state.selectedVersion);
@@ -38,14 +27,12 @@
   const processes = useProcessesStore((state) => state.processes);
   const selectedProcess = useModelerStateStore((state) => state.selectedProcess);
 
-<<<<<<< HEAD
   useEffect(() => {
     if (!selectedProcess)
       setSelectedProcess(processes?.find(({ definitionId }) => definitionId === processId));
-  }, [ModelerOpen]);
-=======
+  }, [isProcessPage]);
+
   const modeler = useModelerStateStore((state) => state.modeler);
->>>>>>> e4344d98
 
   const {
     token: { fontSizeHeading1 },
@@ -80,15 +67,48 @@
     }
   };
 
-<<<<<<< HEAD
-  // const [items, setItems] = useState<BreadcrumbItem[]>([]);
-  let items: BreadcrumbProps['items'] = [
+  const filterOption = (input: string, option?: { label: string; value: string }) =>
+    (option?.label ?? '').toLowerCase().includes(input.toLowerCase());
+  
+  const breadcrumItems: BreadcrumbProps['items'] = [
     /* Processes: */
     {
       title: (
-        <Tooltip placement="rightBottom" title={`Select a process`}>
-          {selectedProcess?.definitionName}
-        </Tooltip>
+        <Select
+            bordered={false}
+            style={{ maxHeight: '20vh' }}
+            popupMatchSelectWidth={false}
+            placeholder="Select process"
+            showSearch
+            filterOption={filterOption}
+            value={{
+              value: selectedProcess?.definitionId,
+              label: selectedProcess?.definitionName,
+            }}
+            onSelect={(_, option) => {
+              const process = processes?.find(({ definitionId }) => definitionId === option.value);
+              blur();
+              if (process) {
+                setSelectedVersion(null);
+                router.push(`/processes/${process.definitionId}`);
+              }
+            }}
+            dropdownRender={(menu) => (
+              <>
+                {menu}
+                <Divider style={{ margin: '4px 0' }} />
+                <Space style={{ display: 'flex', justifyContent: 'center' }}>
+                  <Button type="text" icon={<PlusOutlined />} onClick={createProcess}>
+                    Create new process
+                  </Button>
+                </Space>
+              </>
+            )}
+            options={processes?.map(({ definitionId, definitionName }) => ({
+              value: definitionId,
+              label: definitionName,
+            }))}
+          />
       ),
       menu: {
         items: processes
@@ -111,88 +131,6 @@
     },
     /* Versions: */
     {
-      title: (
-        <>
-          <Tooltip placement="rightBottom" title={`Select a version`}>
-            {versions.find(({ version }) => version == selectedVersion)?.name || 'Latest Version'}
-          </Tooltip>
-        </>
-      ),
-      menu: {
-        items: [
-          { key: 'latest', label: <>Latest Version</> },
-          ...versions.map(({ version, name }) => ({
-            key: `${version}`,
-            label: <>{name}</>,
-          })),
-        ],
-        onClick: ({ key }) => {
-          key === 'latest' ? setSelectedVersion(null) : setSelectedVersion(key);
-        },
-      },
-    },
-  ];
-
-  return (
-    <>
-      <Space>
-        {ModelerOpen && (
-          <Breadcrumb style={{ fontSize: fontSizeHeading1, color: 'black' }} items={items} />
-        )}
-        {ProcessListOpen && <div className={classNames(styles.Title)}>Processes</div>}
-      </Space>
-    </>
-=======
-  const filterOption = (input: string, option?: { label: string; value: string }) =>
-    (option?.label ?? '').toLowerCase().includes(input.toLowerCase());
-
-  type BreadcrumbItem = {
-    title: React.ReactNode;
-  };
-  const breadcrumItems: BreadcrumbItem[] = useMemo(() => {
-    return [
-      /* Processes: */
-      {
-        title: (
-          <Select
-            bordered={false}
-            style={{ maxHeight: '20vh' }}
-            popupMatchSelectWidth={false}
-            placeholder="Select process"
-            showSearch
-            filterOption={filterOption}
-            value={{
-              value: selectedProcess?.definitionId,
-              label: selectedProcess?.definitionName,
-            }}
-            onSelect={(_, option) => {
-              const process = processes?.find(({ definitionId }) => definitionId === option.value);
-              blur();
-              if (process) {
-                setSelectedVersion(null);
-                router.push(`/processes/${process.definitionId}`);
-              }
-            }}
-            dropdownRender={(menu) => (
-              <>
-                {menu}
-                <Divider style={{ margin: '4px 0' }} />
-                <Space style={{ display: 'flex', justifyContent: 'center' }}>
-                  <Button type="text" icon={<PlusOutlined />} onClick={createProcess}>
-                    Create new process
-                  </Button>
-                </Space>
-              </>
-            )}
-            options={processes?.map(({ definitionId, definitionName }) => ({
-              value: definitionId,
-              label: definitionName,
-            }))}
-          />
-        ),
-      },
-      /* Versions: */
-      {
         title: (
           <Select
             bordered={false}
@@ -241,20 +179,21 @@
           </Select>
         ),
       },
-    ];
-  }, [processes, versions, selectedProcess, selectedVersion]);
+  ];
 
   return (
-    <Space>
-      {isProcessPage && (
-        <Breadcrumb
-          style={{ fontSize: fontSizeHeading1, color: 'black' }}
-          separator={<span style={{ fontSize: '20px' }}>/</span>}
-          items={breadcrumItems}
-        />
-      )}
-    </Space>
->>>>>>> e4344d98
+    <>
+      <Space>
+        {isProcessPage && (
+          <Breadcrumb
+            style={{ fontSize: fontSizeHeading1, color: 'black' }}
+            separator={<span style={{ fontSize: '20px' }}>/</span>}
+            items={breadcrumItems}
+          />
+        )}
+        {ProcessListOpen && <div className={classNames(styles.Title)}>Processes</div>}
+      </Space>
+    </>
   );
 };
 
