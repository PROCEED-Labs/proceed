'use server';

import store from './store.js';
import Ability, { UnauthorizedError } from '@/lib/ability/abilityHelper';
import { getCurrentEnvironment } from '@/components/auth';
import {
  ParentConfig,
  AbstractConfigInputSchema,
  AbstractConfigInput,
  Parameter,
  MachineConfig,
  TargetConfig,
  StoredParentConfig,
  StoredMachineConfig,
  StoredTargetConfig,
  StoredParameter,
  StoredParameterZod,
  AbstractConfig,
} from '../machine-config-schema';
import { foldersMetaObject, getRootFolder } from './folders';
import { UserErrorType, userError } from '@/lib/user-error';
import { v4 } from 'uuid';
import eventHandler from './eventHandler.js';
import { toCaslResource } from '@/lib/ability/caslAbility';
import { asyncForEach, asyncMap } from '@/lib/helpers/javascriptHelpers';

// @ts-ignore
let firstInit = !global.machineConfigMetaObjects;
let inited = false;

type StoredConfigsAndParameters = {
  parentConfigs: Record<string, StoredParentConfig>;
  machineConfigs: Record<string, StoredMachineConfig>;
  targetConfigs: Record<string, StoredTargetConfig>;
  parameters: Record<string, StoredParameter>;
};

let storedData: StoredConfigsAndParameters =
  // @ts-ignore
  global.storedData ||
  // @ts-ignore
  (global.storedData = {
    parentConfigs: {},
    machineConfigs: {},
    targetConfigs: {},
    parameters: {},
  } as StoredConfigsAndParameters);

/**
 * Stores a record of parameters and references to all nested parameters. Storing of nested parameters is done recursively.
 * @param parentId ID of the parent object.
 * @param parentType Information about the type of parent (_'target-config'_ | _'machine-config'_ | _'parameter'_ | _'parent-config'_)
 * @param parameters Record of nested parameters.
 * @return References to nested parameter IDs.
 */
function parametersToStorage(
  parentId: string,
  parentType: StoredParameter['parentType'],
  parameters: Record<string, Parameter>,
) {
  // TODO: why are ids optional for parameters?
  Object.entries(parameters).forEach(([key, parameter]) => {
    storedData.parameters[parameter.id!] = {
      ...parameter,
      key,
      parentId,
      parentType,
      parameters: parametersToStorage(parameter.id!, 'parameter', parameter.parameters),
    };
  });

  return Object.values(parameters).map(({ id }) => id as string);
}

/**
 * Stores a given targetConfig into the new storage referencing other elements by id instead of having them nested. If called without a TargetConfig the function returns void.
 * @param parentId ID of the parent object.
 * @param targetConfig TargetConfig that is to be stored, able to contain ParameterConfigs
 * @return ID of the TargetConfig that was stored.
 */
function targetConfigToStorage(parentId: string, targetConfig?: TargetConfig) {
  if (targetConfig) {
    storedData.targetConfigs[targetConfig.id] = {
      ...targetConfig,
      parentId,
      metadata: parametersToStorage(targetConfig.id, 'target-config', targetConfig.metadata),
      parameters: parametersToStorage(targetConfig.id, 'target-config', targetConfig.parameters),
    };

    return targetConfig.id;
  }
}

/**
 * Stores a given MachineConfig into the new storage referencing other elements by id instead of having them nested.
 * @param parentId ID of the parent object.
 * @param machineConfig MachineConfigs that are to be stored, able to contain ParameterConfigs
 * @return IDs of the MachineConfigs that were stored.
 */
function machineConfigsToStorage(parentId: string, machineConfigs: MachineConfig[]) {
  machineConfigs.forEach((machineConfig) => {
    storedData.machineConfigs[machineConfig.id] = {
      ...machineConfig,
      parentId,
      metadata: parametersToStorage(machineConfig.id, 'machine-config', machineConfig.metadata),
      parameters: parametersToStorage(machineConfig.id, 'machine-config', machineConfig.parameters),
    };
  });

  return machineConfigs.map(({ id }) => id);
}

/**
 * Stores a given ParentConfig into the new storage referencing other elements by id instead of having them nested.
 * @param parentConfig ParentConfig that is to be stored, able to contain TargetConfigs, MachineConfigs and ParameterConfigs
 */
function parentConfigToStorage(parentConfig: ParentConfig) {
  const { targetConfig, metadata, machineConfigs } = parentConfig;

  storedData.parentConfigs[parentConfig.id] = {
    ...parentConfig,
    targetConfig: targetConfigToStorage(parentConfig.id, targetConfig),
    machineConfigs: machineConfigsToStorage(parentConfig.id, machineConfigs),
    metadata: parametersToStorage(parentConfig.id, 'parent-config', metadata),
  };
}

/**
 * Initializes StoredConfigsAndParameters object and converts old nested config schema to new implementation.
 */
export async function init() {
  if (!firstInit || inited) return;
  inited = true;

  if (Array.isArray(store.get('machineConfig')) && store.get('machineConfig').length) {
    // transform the old state { machineConfig: ParentConfig[] } into the new one
    // { parentConfigs: Record<string, ParentConfig>, machineConfigs: Record<string, MachineConfig>, targetConfig: Record<string, TargetConfig>, parameters: Record<string, Parameter> }
    const storedParentConfigs = store.get('machineConfig') as ParentConfig[];

    storedParentConfigs.forEach((parentConfig) => {
      parentConfigToStorage(parentConfig);
    });

    store.set('techData', 'parentConfigs', storedData.parentConfigs);
    store.set('techData', 'machineConfigs', storedData.machineConfigs);
    store.set('techData', 'targetConfigs', storedData.targetConfigs);
    store.set('techData', 'parameters', storedData.parameters);
    store.set('machineConfig', 'machineConfig', []);
  } else {
    storedData = store.get('techData') as StoredConfigsAndParameters;
  }
}
await init();

/********************** Read Elements ****************************/

/**
 * Reads parameters and referenced parameters from stored data to return a nested structure.
 * @param parameterIds IDs of parameters that are to be returned
 * @return Returns a record of parameters.
 */
function nestedParametersFromStorage(parameterIds: string[]) {
  const parameters: Record<string, Parameter> = {};

  parameterIds.forEach((id) => {
    const storedParameter = storedData.parameters[id];
    parameters[storedParameter.key] = {
      ...storedParameter,
      parameters: nestedParametersFromStorage(storedParameter.parameters),
    };
  });

  return parameters;
}

/**
 * Reads a single Machine- or Target-Config and its referenced parameters from stored data and returns a nested structure.
 * @param configType (_'target-config'_ | _'machine-config'_) Type of the config.
 * @param targetConfigId ID of Config that is to be returned
 * @return Returns a Config.
 */
function nestedConfigFromStorage(
  configType: 'target-config',
  configId?: string,
): TargetConfig | undefined;
function nestedConfigFromStorage(
  configType: 'machine-config',
  configId?: string,
): MachineConfig | undefined;
function nestedConfigFromStorage<T extends TargetConfig | MachineConfig>(
  configType: T['type'],
  configId?: string,
) {
  if (!configId) return;
  const storedConfig =
    configType === 'target-config'
      ? storedData.targetConfigs[configId]
      : storedData.machineConfigs[configId];

  if (!storedConfig) return;

  const config = {
    ...storedConfig,
    parameters: nestedParametersFromStorage(storedConfig.parameters),
    metadata: nestedParametersFromStorage(storedConfig.metadata),
  };

  if (configType === 'target-config') return config as TargetConfig;
  else return config as MachineConfig;
}

/**
 * Reads MachineConfigs and referenced parameters from stored data to return nested structures.
 * @param machineConfigIds ID of MachineConfigs that are to be returned
 * @return Returns MachineConfigs.
 */
function nestedMachineConfigsFromStorage(machineConfigIds: string[]): MachineConfig[] {
  return machineConfigIds
    .map((machineConfigId) => {
      return nestedConfigFromStorage('machine-config', machineConfigId);
    })
    .filter((config): config is MachineConfig => !!config);
}

/**
 * Returns a machineConfig based on machineConfig id
 *
 * @throws {UnauthorizedError}
 */
export async function getDeepParentConfigurationById(
  parentConfigId: string,
  ability?: Ability,
): Promise<ParentConfig> {
  const storedParentConfig = storedData.parentConfigs[parentConfigId];

  // TODO: check if the user can access the config

  const parentConfig = {
    ...storedParentConfig,
    metadata: nestedParametersFromStorage(storedParentConfig.metadata),
    targetConfig: nestedConfigFromStorage('target-config', storedParentConfig.targetConfig),
    machineConfigs: nestedMachineConfigsFromStorage(storedParentConfig.machineConfigs),
  };

  if (
    parentConfig &&
    false /*!ability.can('view', toCaslResource('MachineConfig', machineConfig))*/
  )
    throw new UnauthorizedError();

  return parentConfig;
}

/** Returns all shallow machineConfigs in form of an array */
export async function getParentConfigurations(
  environmentId: string,
  ability?: Ability,
): Promise<ParentConfig[]> {
  const storedParentConfigs = Object.values(storedData.parentConfigs).filter(
    (config) => config.environmentId === environmentId,
  );

  const parentConfigs = await asyncMap(storedParentConfigs, ({ id }) =>
    getDeepParentConfigurationById(id),
  );

  // TODO: further filtering to only show what the user can see needed?

  return ability
    ? parentConfigs /*ability.filter('view', 'MachineConfig', machineConfig)*/
    : parentConfigs;
}

/********************** Update Elements ****************************/

/**
 * Stores changes for a given parameter. The changes can be a partial of a parameter.
 * @param parameterId ID of the parameter that receives changes.
 * @param changes Partial of a Parameter containing the changes.
 * @throws {Error} in case:
 * * parameterId does not exist
 * * changes contains an ID (IDs must not be changed)
 */
export async function updateParameter(parameterId: string, changes: Partial<StoredParameter>) {
  if (!storedData.parameters[parameterId])
    throw new Error(`Parameter with id ${parameterId} does not exist!`);
  if (changes.id) throw new Error('Invalid attempt to change the id of an existing parameter');
  const changed = StoredParameterZod.partial().parse(changes);

  // overwrite the current values with the changed ones
  storedData.parameters[parameterId] = { ...storedData.parameters[parameterId], ...changed };
  store.set('techData', 'parameters', storedData.parameters);
}

export async function updateMachineConfig(configId: string, changes: Partial<StoredMachineConfig>) {
  if (!storedData.machineConfigs[configId])
    throw new Error(`Machine config with id ${configId} does not exist!`);
  if (changes.id) throw new Error('Invalid attempt to change the id of an existing machine config');

  storedData.machineConfigs[configId] = { ...storedData.machineConfigs[configId], ...changes };
  store.set('techData', 'machineConfigs', storedData.machineConfigs);
}

export async function updateTargetConfig(configId: string, changes: Partial<StoredTargetConfig>) {
  if (!storedData.targetConfigs[configId])
    throw new Error(`Target config with id ${configId} does not exist!`);
  if (changes.id) throw new Error('Invalid attempt to change the id of an existing target config');

  storedData.targetConfigs[configId] = { ...storedData.targetConfigs[configId], ...changes };
  store.set('techData', 'targetConfigs', storedData.targetConfigs);
}

export async function updateParentConfig(configId: string, changes: Partial<StoredParentConfig>) {
  if (!storedData.parentConfigs[configId])
    throw new Error(`Parent config with id ${configId} does not exist!`);
  if (changes.id) throw new Error('Invalid attempt to change the id of an existing parent config');

  storedData.parentConfigs[configId] = { ...storedData.parentConfigs[configId], ...changes };
  store.set('techData', 'parentConfigs', storedData.parentConfigs);
}

/**
 * Creates a copy of a parameter and all its nested parameters to be pasted as child of a given parent. Stores the copied parameter.
 * @param parameterId ID of the parameter which is to be copied.
 * @param parentId ID of the parent where the parameter is to be copied to.
 * @param parentType Type of the parent. (_'parameter'_ | _'machine-config'_ | _'target-config'_ | _'parent-config'_)
 * @return Returns the newly generated ID for the parameter.
 * @throws {Error} if the ID of the parameter does not exist.
 */
export async function copyParameter(
  parameterId: string,
  parentId?: string,
  parentType?: StoredParameter['parentType'],
) {
  const storedParameter = storedData.parameters[parameterId];

  if (!storedParameter) throw new Error(`Parameter with id ${parameterId} does not exist!`);

  // this creates a deep clone of the element to prevent changes in the content of one to affect the other
  const copy = StoredParameterZod.parse(storedParameter);

  const newId = v4();
  copy.id = newId;
  copy.linkedParameters = [];
  if (parentId) copy.parentId = parentId;
  if (parentType) copy.parentType = parentType;

  // recursively copy all referenced parameters
  copy.parameters = await asyncMap(copy.parameters, (id) => copyParameter(id, newId));

  storedData.parameters[newId] = copy;
  store.set('techData', 'parameters', storedData.parameters);

  return newId;
}

/**
 * Creates a copy of a config and all its nested parameters to be pasted as child of a given parent. Stores the copied config.
 * @param configId ID of the config which is to be copied.
 * @param type Type of the config. (_'machine-config'_ | _'target-config'_)
 * @param parentId ID of the parent where the config is to be copied to.
 * @return Returns the newly generated ID for the config.
 * @throws {Error} if the ID of the config does not exist.
 */
export async function copyConfig(
  configId: string,
  type: Exclude<AbstractConfig['type'], 'config'>,
  parentId?: string,
) {
  const config =
    type === 'target-config'
      ? storedData.targetConfigs[configId]
      : storedData.machineConfigs[configId];

  if (!config) throw new Error(`(Target/Machine)config with id ${configId} does not exist`);

  // deep copy the config
  const copy = JSON.parse(JSON.stringify(config)) as typeof config;

  const newId = v4();
  copy.id = newId;
  if (parentId) copy.parentId = parentId;

  copy.parameters = await asyncMap(copy.parameters, (id) => copyParameter(id, newId));
  copy.metadata = await asyncMap(copy.metadata, (id) => copyParameter(id, newId));
  console.log(newId, copy, type);
  if (type === 'target-config') {
    storedData.targetConfigs[newId] = copy as StoredTargetConfig;
    store.set('techData', 'targetConfigs', storedData.targetConfigs);
  } else {
    storedData.machineConfigs[newId] = copy as StoredMachineConfig;
    store.set('techData', 'machineConfigs', storedData.machineConfigs);
  }

  return newId;
}

/**
 *
 * @throws {Error} in case:
 * * config ID does not exist.
 * * the folder is not found.
 * * a parent configuration with the generated ID already exists.
 */
export async function copyParentConfig(
  originalId: string,
  machineConfigInput: AbstractConfigInput,
  environmentId: string,
) {
  try {
    let originalConfig = storedData.parentConfigs[originalId];
    if (!originalConfig) {
      throw new Error(`Config with id ${originalId} does not exist!`);
    }

<<<<<<< HEAD
    // create meta info object
    const date = new Date();
    const metadata = {
      ...({
        id: v4(),
        type: 'machine-config',
        environmentId: environmentId,
        name: 'Default Machine Configuration',
        description: '',
        ownerId: '',
=======
    const parentConfigData = AbstractConfigInputSchema.parse(machineConfigInput);

    const newId = v4();
    const date = new Date();
    const copy = {
      ...(JSON.parse(JSON.stringify(originalConfig)) as typeof originalConfig),
      id: newId,
      environmentId,
      // TODO: use the user id
      createdBy: environmentId,
      createdOn: date,
      lastEditedOn: date,
      ...parentConfigData,
      name: parentConfigData.name || `${originalConfig.name} (Copy)`,
      metadata: await asyncMap(originalConfig.metadata, (id) => copyParameter(id, newId)),
      targetConfig:
        originalConfig.targetConfig &&
        (await copyConfig(originalConfig.targetConfig, 'target-config', newId)),
      machineConfigs: await asyncMap(originalConfig.machineConfigs, (id) =>
        copyConfig(id, 'machine-config', newId),
      ),
      originalId,
    };

    // if no folder ID is given, set ID to root folder's
    if (!copy.folderId) {
      copy.folderId = (await getRootFolder(environmentId)).id;
    }

    const folderData = foldersMetaObject.folders[copy.folderId];
    if (!folderData) throw new Error('Folder not found');

    if (storedData.parentConfigs[newId]) {
      throw new Error(`A parent configuration with the id ${newId} already exists!`);
    }

    storedData.parentConfigs[newId] = copy;
    store.set('techData', 'parentConfigs', storedData.parentConfigs);

    eventHandler.dispatch('machineConfigCopied', {
      configOriginal: originalConfig,
      configCopy: copy,
    });

    return machineConfigInput;
  } catch (e) {
    return userError("Couldn't save Machine Config");
  }
}

/*************************** Element Addition *****************************/

export async function addParentConfig(
  machineConfigInput: ParentConfig,
  environmentId: string,
  base?: ParentConfig,
) {
  try {
    const parentConfigData = AbstractConfigInputSchema.parse(machineConfigInput);
    const date = new Date();
    const metadata: ParentConfig = {
      ...({
        id: v4(),
        type: 'config',
        name: 'Default Parent Configuration',
>>>>>>> ad9d49b9
        variables: [],
        createdBy: environmentId,
        lastEditedBy: environmentId,
        metadata: {},
        departments: [],
        inEditingBy: [],
        createdOn: date,
        lastEditedOn: date,
        sharedAs: 'protected',
        shareTimestamp: 0,
        allowIframeTimestamp: 0,
        versions: [],
        folderId: '',
        targetConfig: undefined,
        machineConfigs: [],
        environmentId: environmentId,
      } as ParentConfig),
      ...parentConfigData,
      ...(base ? base : {}),
    };
    metadata.id = v4();
    if (!metadata.folderId) {
      metadata.folderId = (await getRootFolder(metadata.environmentId)).id;
    }

    const folderData = foldersMetaObject.folders[metadata.folderId];
    if (!folderData) throw new Error('Folder not found');
    const { id: parentConfigId } = metadata;
    if (storedData.parentConfigs[parentConfigId]) {
      throw new Error(`A parent configuration with the id ${parentConfigId} already exists!`);
    }

    parentConfigToStorage(metadata);
    store.set('techData', 'parentConfigs', storedData.parentConfigs);
    store.set('techData', 'machineConfigs', storedData.machineConfigs);
    store.set('techData', 'targetConfigs', storedData.targetConfigs);
    store.set('techData', 'parameters', storedData.parameters);

    eventHandler.dispatch('machineConfigAdded', { machineConfig: metadata });

    return metadata;
  } catch (e) {
    return userError("Couldn't create Machine Config");
  }
}

export async function addTargetConfig(parentConfigId: string, targetConfig: TargetConfig) {
  const parentConfig = storedData.parentConfigs[parentConfigId];
  if (!parentConfig)
    throw new Error(`There is no parent configuration with the id ${parentConfigId}.`);

  if (parentConfig.targetConfig)
    throw new Error(`The parent configuration already has a target configuration.`);

  targetConfigToStorage(parentConfigId, targetConfig);
  store.set('techData', 'targetConfigs', storedData.targetConfigs);
  store.set('techData', 'parameters', storedData.parameters);

  parentConfig.targetConfig = targetConfig.id;
  store.set('techData', 'parentConfigs', storedData.parentConfigs);
}

export async function addMachineConfig(parentConfigId: string, machineConfig: MachineConfig) {
  const parentConfig = storedData.parentConfigs[parentConfigId];
  if (!parentConfig)
    throw new Error(`There is no parent configuration with the id ${parentConfigId}.`);

  machineConfigsToStorage(parentConfigId, [machineConfig]);
  store.set('techData', 'machineConfigs', storedData.machineConfigs);
  store.set('techData', 'parameters', storedData.parameters);

  parentConfig.machineConfigs.push(machineConfig.id);
  store.set('techData', 'parentConfigs', storedData.parentConfigs);
}

export async function addParameter(
  parentId: string,
  parentType: StoredParameter['parentType'],
  targetMember: 'parameters' | 'metadata',
  key: string,
  parameter: Parameter,
) {
  if (parentType === 'parent-config') {
    const parent = storedData.parentConfigs[parentId];
    if (!parent) throw new Error(`There is no parent configuration with the id ${parentId}.`);
    if (targetMember === 'parameters') throw new Error('Parent Configurations have no parameters.');

    parent[targetMember].push(parameter.id!);
    parametersToStorage(parent.id, parentType, { [key]: parameter });
    store.set('techData', 'parameters', storedData.parameters);
    store.set('techData', 'parentConfigs', storedData.parentConfigs);
  } else if (parentType === 'machine-config') {
    const parent = storedData.machineConfigs[parentId];
    if (!parent) throw new Error(`There is no machine configuration with the id ${parentId}.`);

    parent[targetMember].push(parameter.id!);
    parametersToStorage(parent.id, parentType, { [key]: parameter });
    store.set('techData', 'parameters', storedData.parameters);
    store.set('techData', 'machineConfigs', storedData.machineConfigs);
  } else if (parentType === 'target-config') {
    const parent = storedData.targetConfigs[parentId];
    if (!parent) throw new Error(`There is no target configuration with the id ${parentId}.`);

    parent[targetMember].push(parameter.id!);
    parametersToStorage(parent.id, parentType, { [key]: parameter });
    store.set('techData', 'parameters', storedData.parameters);
    store.set('techData', 'targetConfigs', storedData.targetConfigs);
  } else if (parentType === 'parameter') {
    const parent = storedData.parameters[parentId];
    if (!parent) throw new Error(`There is no parameter with the id ${parentId}.`);
    if (targetMember === 'metadata') throw new Error('Parent Configurations have no metadata.');

    parent[targetMember].push(parameter.id!);
    parametersToStorage(parent.id!, parentType, { [key]: parameter });
    store.set('techData', 'parameters', storedData.parameters);
    store.set('techData', 'targetConfigs', storedData.targetConfigs);
  }
}

/*************************** Element Removal ******************************/

/**
 * Removes a parameter and all its nested parameters from the store
 * will also remove the reference to the parameter from its parent element if it still exists
 *
 * TODO: if we remove a whole tree we should not trigger a save on every change but only update the store after every change was done
 *
 * @param parameterId the id of the parameter to remove
 */
export async function removeParameter(parameterId: string) {
  const parameter = storedData.parameters[parameterId];

  if (!parameter) return;

  delete storedData.parameters[parameterId];

  // remove the reference to the parameter
  if (parameter.parentType === 'parameter') {
    const parentParameter = storedData.parameters[parameter.parentId];

    if (parentParameter) {
      parentParameter.parameters = parentParameter.parameters.filter((id) => id !== parameterId);
    }
  } else if (parameter.parentType === 'parent-config') {
    const parentConfig = storedData.parentConfigs[parameter.parentId];

    if (parentConfig) {
      parentConfig.metadata = parentConfig.metadata.filter((id) => id !== parameterId);
      store.set('techData', 'parentConfigs', storedData.parentConfigs);
    }
  } else if (parameter.parentType === 'machine-config') {
    const parentConfig = storedData.machineConfigs[parameter.parentId];
    if (parentConfig) {
      parentConfig.metadata = parentConfig.metadata.filter((id) => id !== parameterId);
      parentConfig.parameters = parentConfig.parameters.filter((id) => id !== parameterId);
      store.set('techData', 'machineConfigs', storedData.machineConfigs);
    }
  } else if (parameter.parentType === 'target-config') {
    const parentConfig = storedData.targetConfigs[parameter.parentId];
    if (parentConfig) {
      parentConfig.metadata = parentConfig.metadata.filter((id) => id !== parameterId);
      parentConfig.parameters = parentConfig.parameters.filter((id) => id !== parameterId);
      store.set('techData', 'targetConfigs', storedData.targetConfigs);
    }
  }

  // recursively remove all referenced parameters
  await asyncForEach(parameter.parameters, async (id) => removeParameter(id));

  // TODO: remove all backlinks from linked parameters

  store.set('techData', 'parameters', storedData.parameters);
}

/**
 * Removes a target config and all its nested parameters from the store
 * will also remove the reference to the target config from its parent config if it still exists
 *
 * TODO: if we remove a whole tree we should not trigger a save on every change but only update the store after every change was done
 *
 * @param targetConfigId the id of the target config to remove
 */
export async function removeTargetConfig(targetConfigId: string) {
  const targetConfig = storedData.targetConfigs[targetConfigId];

  if (!targetConfig) return;

  delete storedData.targetConfigs[targetConfigId];

  // remove the reference to the target config from its the parent config
  const parentConfig = storedData.parentConfigs[targetConfig.parentId];
  if (parentConfig) {
    parentConfig.targetConfig = undefined;
    store.set('techData', 'parentConfigs', storedData.parentConfigs);
  }

  // remove all referenced parameters
  await asyncForEach(targetConfig.metadata, async (id) => removeParameter(id));
  await asyncForEach(targetConfig.parameters, async (id) => removeParameter(id));

  // remove the target config from the store
  store.set('techData', 'targetConfigs', storedData.targetConfigs);
}

/**
 * Removes a machine config and all its nested parameters from the store
 * will also remove the reference to the machine config from its parent config if it still exists
 *
 * TODO: if we remove a whole tree we should not trigger a save on every change but only update the store after every change was done
 *
 * @param machineConfigId the id of the machine config to remove
 */
export async function removeMachineConfig(machineConfigId: string) {
  const machineConfig = storedData.machineConfigs[machineConfigId];

  if (!machineConfig) return;

  delete storedData.machineConfigs[machineConfigId];

  // remove the reference to the machine config from its the parent config
  const parentConfig = storedData.parentConfigs[machineConfig.parentId];
  if (parentConfig) {
    parentConfig.machineConfigs = parentConfig.machineConfigs.filter(
      (id) => id !== machineConfigId,
    );
    store.set('techData', 'parentConfigs', storedData.parentConfigs);
  }

  // remove all referenced parameters
  await asyncForEach(machineConfig.metadata, async (id) => removeParameter(id));
  await asyncForEach(machineConfig.parameters, async (id) => removeParameter(id));

  // remove the machine config from the store
  store.set('techData', 'machineConfigs', storedData.machineConfigs);
}

/** Removes an existing parent config */
export async function removeParentConfiguration(parentConfigId: string) {
  const parentConfig = storedData.parentConfigs[parentConfigId];

  if (!parentConfig) return;

  delete storedData.parentConfigs[parentConfigId];

  if (parentConfig.targetConfig) await removeTargetConfig(parentConfig.targetConfig);
  await asyncForEach(parentConfig.machineConfigs, (id) => removeMachineConfig(id));
  await asyncForEach(parentConfig.metadata, (id) => removeParameter(id));

  // remove parentConfig from folder
  foldersMetaObject.folders[parentConfig.folderId]!.children = foldersMetaObject.folders[
    parentConfig.folderId
  ]!.children.filter((folder) => folder.id !== parentConfigId);

  // remove from store
  store.set('techData', 'parentConfigs', storedData.parentConfigs);
}

export const deleteParentConfigurations = async (definitionIds: string[], spaceId: string) => {
  for (const definitionId of definitionIds) {
    await removeParentConfiguration(definitionId);
  }
};<|MERGE_RESOLUTION|>--- conflicted
+++ resolved
@@ -413,18 +413,6 @@
       throw new Error(`Config with id ${originalId} does not exist!`);
     }
 
-<<<<<<< HEAD
-    // create meta info object
-    const date = new Date();
-    const metadata = {
-      ...({
-        id: v4(),
-        type: 'machine-config',
-        environmentId: environmentId,
-        name: 'Default Machine Configuration',
-        description: '',
-        ownerId: '',
-=======
     const parentConfigData = AbstractConfigInputSchema.parse(machineConfigInput);
 
     const newId = v4();
@@ -490,7 +478,6 @@
         id: v4(),
         type: 'config',
         name: 'Default Parent Configuration',
->>>>>>> ad9d49b9
         variables: [],
         createdBy: environmentId,
         lastEditedBy: environmentId,
