import { test, expect } from './processes.fixtures';
import { openModal, closeModal, waitForHydration } from '../testUtils';
import { asyncMap } from 'proceed-management-system/src/shared-frontend-backend/helpers/javascriptHelpers';

test('create a new process and remove it again', async ({ processListPage }) => {
  const { page } = processListPage;

  const processDefinitionID = await processListPage.createProcess({
    processName: 'Process Name',
    description: 'Process Description',
  });

  await processListPage.goto();

  await expect(page.locator(`tr[data-row-key="${processDefinitionID}"]`)).toBeVisible();

  const modal = await openModal(page, () =>
    page
      .locator(`tr[data-row-key="${processDefinitionID}"]`)
      .getByRole('button', { name: 'delete' })
      .click(),
  );

  await closeModal(modal, () => modal.getByRole('button', { name: 'OK' }).click());

  await expect(page.locator(`tr[data-row-key="${processDefinitionID}"]`)).not.toBeVisible();

  processListPage.getDefinitionIds().splice(0, 1);
});

test('import a process', async ({ processListPage }) => {
  const { page } = processListPage;

  const { definitionId } = await processListPage.importProcess('process1.bpmn');

  // open the new process in the modeler
  await page.locator(`tr[data-row-key="${definitionId}"]`).dblclick();
  await page.waitForURL(/processes\/([a-zA-Z0-9-_]+)/);

  // check if the process in the modeler is the one that we tried to import
  await expect(page.locator('svg[data-element-id="Process_05s7742"]')).toBeVisible();
  await expect(page.locator('.djs-shape[data-element-id="StartEvent_1eclh91"]')).toBeVisible();
  await expect(page.locator('.djs-connection[data-element-id="Flow_034bmxw"]')).toBeVisible();
  await expect(page.locator('.djs-shape[data-element-id="Activity_1m5esxh"]')).toBeVisible();
  await expect(page.locator('.djs-connection[data-element-id="Flow_0evtfpc"]')).toBeVisible();
  await expect(page.locator('.djs-shape[data-element-id="Event_1oxwp3r"]')).toBeVisible();
});

test('export a single process', async ({ processListPage }) => {
  const { page } = processListPage;

  const { definitionId, bpmn: importBpmn } = await processListPage.importProcess('process1.bpmn');

  /*************************** BPMN Export ********************************/

  let modal = await openModal(page, () =>
    page.locator(`tr[data-row-key="${definitionId}"]`).getByLabel('export').click(),
  );
  await expect(page.getByTestId('Export Modal').getByRole('dialog')).toBeVisible();
  await modal.getByRole('radio', { name: 'bpmn' }).click();
  const { filename: bpmnFilename, content: exportBpmn } = await processListPage.handleDownload(
    async () => await closeModal(modal, () => modal.getByRole('button', { name: 'OK' }).click()),
    'string',
  );
  expect(bpmnFilename).toMatch(/.bpmn$/);
  // check if the exported data is the expected bpmn (the one that was initially imported)
  expect(exportBpmn).toBe(importBpmn);

  /*************************** SVG Export ********************************/

  // test the svg export with only a single file
  modal = await openModal(page, () =>
    page.locator(`tr[data-row-key="${definitionId}"]`).getByLabel('export').click(),
  );
  await modal.getByRole('radio', { name: 'svg' }).click();
  const { filename: svgFilename, content: exportSvg } = await processListPage.handleDownload(
    async () => await closeModal(modal, () => modal.getByRole('button', { name: 'OK' }).click()),
    'string',
  );

  // check that the exported svg matches the imported bpmn
  expect(svgFilename).toMatch(/.svg$/);
  expect(exportSvg).toMatch(/<svg/);
  expect(exportSvg).toMatch(/data-element-id="StartEvent_1eclh91"/);
  expect(exportSvg).toMatch(/data-element-id="Flow_034bmxw"/);
  expect(exportSvg).toMatch(/data-element-id="Activity_1m5esxh"/);
  expect(exportSvg).toMatch(/data-element-id="Flow_0evtfpc"/);
  expect(exportSvg).toMatch(/data-element-id="Event_1oxwp3r"/);

  // import a process containing collapsed subprocesses
  const { definitionId: subprocessDefinitionId, definitionName: subprocessDefinitionName } =
    await processListPage.importProcess('subprocess.bpmn');
  // test the svg export with an additional file being exported (export of subprocesses is being selected)
  modal = await openModal(page, () =>
    page.locator(`tr[data-row-key="${subprocessDefinitionId}"]`).getByLabel('export').click(),
  );
  await modal.getByRole('radio', { name: 'svg' }).click();
  await modal.getByRole('checkbox', { name: 'with collapsed subprocesses' }).click();
  const { filename: multiSvgFilename, content: svgZip } = await processListPage.handleDownload(
    async () => await closeModal(modal, () => modal.getByRole('button', { name: 'OK' }).click()),
    'zip',
  );

  // check that a zip has been exported
  expect(multiSvgFilename).toMatch(/.zip$/);

  function getFolderName(definitionName: string) {
    return definitionName.split(' ').join('_');
  }
  function hasFolder(zipFile: typeof svgZip, folderName: string) {
    return Object.values(zipFile.files)
      .filter((file) => file.dir)
      .some((dir) => dir.name === folderName + '/');
  }

  // check that there is a folder for the process containing two svgs, one for the root layer and one for the subprocess layer
  expect(hasFolder(svgZip, getFolderName(subprocessDefinitionName))).toBeTruthy();
  expect(svgZip.file(getFolderName(subprocessDefinitionName) + '/' + 'latest.svg')).toBeTruthy();
  expect(
    svgZip.file(
      getFolderName(subprocessDefinitionName) + '/' + 'latest_subprocess_Activity_1iz0b2a.svg',
    ),
  ).toBeTruthy();

  // check that the svg files contain the expected content
  const rootSvg = await svgZip
    .file(getFolderName(subprocessDefinitionName) + '/' + 'latest.svg')!
    .async('string');

  expect(rootSvg).toMatch(/<svg/);
  expect(rootSvg).toMatch(/data-element-id="StartEvent_1inc7tc"/);
  expect(rootSvg).toMatch(/data-element-id="Flow_1nwk7gv"/);
  expect(rootSvg).toMatch(/data-element-id="Activity_1iz0b2a"/);
  expect(rootSvg).toMatch(/data-element-id="Flow_1q734k8"/);
  expect(rootSvg).toMatch(/data-element-id="Event_1n7bc2z"/);

  const subprocessSvg = await svgZip
    .file(getFolderName(subprocessDefinitionName) + '/' + 'latest_subprocess_Activity_1iz0b2a.svg')!
    .async('string');

  expect(subprocessSvg).toMatch(/<svg/);
  expect(subprocessSvg).toMatch(/data-element-id="Event_0ueb679"/);
  expect(subprocessSvg).toMatch(/data-element-id="Flow_0gdubli"/);
  expect(subprocessSvg).toMatch(/data-element-id="Activity_0hr3urx"/);
  expect(subprocessSvg).toMatch(/data-element-id="Flow_09xvh9n"/);
  expect(subprocessSvg).toMatch(/data-element-id="Event_0wq3coj"/);

  /*************************** PNG Export ********************************/

  // test the png export with only a single file
  modal = await openModal(page, () =>
    page.locator(`tr[data-row-key="${definitionId}"]`).getByLabel('export').click(),
  );
  await modal.getByRole('radio', { name: 'png' }).click();
  const { filename: pngFilename, content: exportPng } = await processListPage.handleDownload(
    async () => await closeModal(modal, () => modal.getByRole('button', { name: 'OK' }).click()),
    'string',
  );

  // check that a png has been exported
  expect(pngFilename).toMatch(/.png$/);

  // test the png export with an additional file being exported (export of subprocesses is being selected)
  modal = await openModal(page, () =>
    page.locator(`tr[data-row-key="${subprocessDefinitionId}"]`).getByLabel('export').click(),
  );
  await modal.getByRole('radio', { name: 'png' }).click();
  // the selection of the "with selected subprocesses" option should still be valid
  await expect(modal.getByRole('checkbox', { name: 'with collapsed subprocesses' })).toBeChecked();

  const { filename: multiPngFilename, content: pngZip } = await processListPage.handleDownload(
    async () => await closeModal(modal, () => modal.getByRole('button', { name: 'OK' }).click()),
    'zip',
  );

  // check that a zip has been exported
  expect(multiPngFilename).toMatch(/.zip$/);

  // check that there is a folder for the process containing two pngs, one for the root layer and one for the subprocess layer
  expect(hasFolder(pngZip, getFolderName(subprocessDefinitionName))).toBeTruthy();
  expect(pngZip.file(getFolderName(subprocessDefinitionName) + '/' + 'latest.png')).toBeTruthy();
  expect(
    pngZip.file(
      getFolderName(subprocessDefinitionName) + '/' + 'latest_subprocess_Activity_1iz0b2a.png',
    ),
  ).toBeTruthy();
});

test('export multiple processes', async ({ processListPage }) => {
  const { page } = processListPage;

  const {
    definitionId: process1Id,
    definitionName: process1Name,
    bpmn: process1Bpmn,
  } = await processListPage.importProcess('process1.bpmn');
  const { definitionName: process2Name } = await processListPage.importProcess('process2.bpmn');
  const {
    definitionId: process3Id,
    definitionName: process3Name,
    bpmn: process3Bpmn,
  } = await processListPage.importProcess('process3.bpmn');

  /*************************** BPMN Export ********************************/

  // Select processes 1 and 3
  await page.locator(`tr[data-row-key="${process1Id}"]`).getByRole('checkbox').click();
  await page.locator(`tr[data-row-key="${process3Id}"]`).getByRole('checkbox').click();

  let modal = await openModal(page, () => page.getByLabel('export').first().click());

  await modal.getByRole('radio', { name: 'bpmn' }).click();

  const { filename, content: zip } = await processListPage.handleDownload(
    async () => await closeModal(modal, () => modal.getByRole('button', { name: 'OK' }).click()),
    'zip',
  );

  expect(filename).toMatch(/.zip$/);

  function getFolderName(definitionName: string) {
    return definitionName.split(' ').join('_');
  }

  function hasFolder(zipFile: typeof zip, folderName: string) {
    return Object.values(zipFile.files)
      .filter((file) => file.dir)
      .some((dir) => dir.name === folderName + '/');
  }

  // check that there is a folder for each process that was selected for export and none for the one not selected
  expect(hasFolder(zip, getFolderName(process1Name))).toBeTruthy();
  expect(hasFolder(zip, getFolderName(process2Name))).toBeFalsy();
  expect(hasFolder(zip, getFolderName(process3Name))).toBeTruthy();

  // check that each folder contains the latest bpmn of the process
  expect(zip.file(getFolderName(process1Name) + '/' + 'latest.bpmn')).toBeTruthy();
  const process1FileContent = await zip
    .file(getFolderName(process1Name) + '/' + 'latest.bpmn')!
    .async('string');
  expect(process1FileContent).toBe(process1Bpmn);

  expect(zip.file(getFolderName(process3Name) + '/' + 'latest.bpmn')).toBeTruthy();
  const process3FileContent = await zip
    .file(getFolderName(process3Name) + '/' + 'latest.bpmn')!
    .async('string');
  expect(process3FileContent).toBe(process3Bpmn);

  /*************************** SVG Export ********************************/

  modal = await openModal(page, () => page.getByLabel('export').first().click());

  await modal.getByRole('radio', { name: 'svg' }).click();
  await modal.getByRole('checkbox', { name: 'with collapsed subprocesses' }).click();

  const { filename: svgZipFilename, content: svgZip } = await processListPage.handleDownload(
    async () => await closeModal(modal, () => modal.getByRole('button', { name: 'OK' }).click()),
    'zip',
  );

  expect(svgZipFilename).toMatch(/.zip$/);

  // check that there is a folder for each process that was selected for export and none for the one not selected
  expect(hasFolder(svgZip, getFolderName(process1Name))).toBeTruthy();
  expect(hasFolder(svgZip, getFolderName(process2Name))).toBeFalsy();
  expect(hasFolder(svgZip, getFolderName(process3Name))).toBeTruthy();

  // check that each folder contains the latest svg of the process
  expect(svgZip.file(getFolderName(process1Name) + '/' + 'latest.svg')).toBeTruthy();
  expect(svgZip.file(getFolderName(process3Name) + '/' + 'latest.svg')).toBeTruthy();
  expect(svgZip.file(getFolderName(process3Name) + '/' + 'latest_subprocess_X.svg')).toBeTruthy();
  expect(svgZip.file(getFolderName(process3Name) + '/' + 'latest_subprocess_Y.svg')).toBeTruthy();

  /*************************** PNG Export ********************************/

  modal = await openModal(page, () => page.getByLabel('export').first().click());

  await expect(page.getByTestId('Export Modal').getByRole('dialog')).toBeVisible();

  await modal.getByRole('radio', { name: 'png' }).click();
  // the selection of the "with selected subprocesses" option should still be valid
  await expect(modal.getByRole('checkbox', { name: 'with collapsed subprocesses' })).toBeChecked();

  const { filename: pngZipFilename, content: pngZip } = await processListPage.handleDownload(
    async () => await closeModal(modal, () => modal.getByRole('button', { name: 'OK' }).click()),
    'zip',
  );

  expect(pngZipFilename).toMatch(/.zip$/);

  // check that there is a folder for each process that was selected for export and none for the one not selected
  expect(hasFolder(pngZip, getFolderName(process1Name))).toBeTruthy();
  expect(hasFolder(pngZip, getFolderName(process2Name))).toBeFalsy();
  expect(hasFolder(pngZip, getFolderName(process3Name))).toBeTruthy();

  // check that each folder contains the latest svg of the process
  expect(pngZip.file(getFolderName(process1Name) + '/' + 'latest.png')).toBeTruthy();
  expect(pngZip.file(getFolderName(process3Name) + '/' + 'latest.png')).toBeTruthy();
  expect(pngZip.file(getFolderName(process3Name) + '/' + 'latest_subprocess_X.png')).toBeTruthy();
  expect(pngZip.file(getFolderName(process3Name) + '/' + 'latest_subprocess_Y.png')).toBeTruthy();
});

test('toggle process list columns', async ({ processListPage }) => {
  const { page } = processListPage;

  const ColumnHeader = ['Description', 'Last Edited', 'Created On', 'File Size', 'Owner'];

  const toggleMenu = () =>
    page.getByRole('columnheader', { name: 'more' }).getByRole('button', { name: 'more' }).click();

  for (const column of ColumnHeader) {
    const checkbox = page.getByRole('checkbox', { name: column });

    await toggleMenu(); // open
    expect(checkbox).toBeVisible();
    if (!(await checkbox.isChecked())) await checkbox.check();
    await expect(page.getByRole('columnheader', { name: column })).toBeVisible();
    await toggleMenu(); // close

    await toggleMenu(); // open
    expect(checkbox).toBeVisible();
    if (await checkbox.isChecked()) await checkbox.uncheck();
    await expect(page.getByRole('columnheader', { name: column })).not.toBeVisible();
    await toggleMenu(); // close
  }
});

test('test that selected columns are persisted on reload', async ({ processListPage }) => {
  const { page } = processListPage;

  const VisibleColumns = ['Created On', 'File Size', 'Owner'];
  const HiddenColumns = ['Description', 'Last Edited'];

  const toggleMenu = () =>
    page.getByRole('columnheader', { name: 'more' }).getByRole('button', { name: 'more' }).click();

  for (const column of VisibleColumns) {
    const checkbox = page.getByRole('checkbox', { name: column });

    await toggleMenu(); // open
    expect(checkbox).toBeVisible();
    if (!(await checkbox.isChecked())) await checkbox.check();
    await expect(page.getByRole('columnheader', { name: column })).toBeVisible();
    await toggleMenu(); // close
  }

  for (const column of HiddenColumns) {
    const checkbox = page.getByRole('checkbox', { name: column });

    await toggleMenu(); // open
    expect(checkbox).toBeVisible();
    if (await checkbox.isChecked()) await checkbox.uncheck();
    await expect(page.getByRole('columnheader', { name: column })).not.toBeVisible();
    await toggleMenu(); // close
  }

  await page.reload();

  for (const column of VisibleColumns) {
    await expect(page.getByRole('columnheader', { name: column })).toBeVisible();
  }

  for (const column of HiddenColumns) {
    await expect(page.getByRole('columnheader', { name: column })).not.toBeVisible();
  }
});

test('create a new folder and remove it with context menu', async ({ processListPage }) => {
  const { page } = processListPage;
  const folderId = crypto.randomUUID();

  await page.getByText('No data').click({ button: 'right' });
  let modal = await openModal(page, () =>
    page.getByRole('menuitem', { name: 'Create Folder' }).click(),
  );
  await modal.getByLabel('Folder name').fill(folderId);
  await closeModal(modal, () => modal.getByRole('button', { name: 'OK' }).click());

  const folderLocator = page.getByText(folderId);
  await expect(folderLocator).toBeVisible();

  folderLocator.click({ button: 'right' });
  const menuLocator = page.getByRole('menuitem', { name: 'delete Delete' });
  await menuLocator.click();
  await expect(menuLocator).not.toBeVisible(); //wait for context menu to close

  // NOTE: testing the folderLocator is flaky, because even after deletion the
  // popover with folder title can hang around for a short while.
  await expect(page.getByRole('cell', { name: 'folder ' + folderId })).not.toBeVisible();
});

test('create a new folder with new button and remove it', async ({ processListPage }) => {
  const { page } = processListPage;
  const folderId = crypto.randomUUID();

  // NOTE: this could easily break
  await page.getByRole('button', { name: 'ellipsis' }).hover();
  let modal = await openModal(page, () =>
    page.getByRole('menuitem', { name: 'Create Folder' }).click(),
  );
  await modal.getByLabel('Folder name').fill(folderId);
  await closeModal(modal, () => modal.getByRole('button', { name: 'OK' }).click());

  const folderLocator = page.getByText(folderId);
  await expect(folderLocator).toBeVisible();

  const folderRow = page.locator(`tr:has(div:has-text("${folderId}"))`);
  modal = await openModal(page, () => folderRow.getByRole('button', { name: 'delete' }).click());
  await closeModal(modal, () => modal.getByRole('button', { name: 'OK' }).click());

  await expect(folderLocator).not.toBeVisible();
});

test('create a new folder and process, move process to folder and then delete both', async ({
  processListPage,
}) => {
  const { page } = processListPage;

  // create folder
  const folderId = crypto.randomUUID();
  await page.getByText('No data').click({ button: 'right' });
  let modal = await openModal(page, () =>
    page.getByRole('menuitem', { name: 'Create Folder' }).click(),
  );
  await modal.getByLabel('Folder name').fill(folderId);
  await closeModal(modal, () => modal.getByRole('button', { name: 'OK' }).click());
  const folderRow = page.locator(`tr:has(div:has-text("${folderId}"))`);
  await expect(folderRow).toBeVisible();

  // create process
  const processId = crypto.randomUUID();
  const processDefinitionID = await processListPage.createProcess({
    processName: processId,
    returnToProcessList: true,
  });

  const processLocator = page.locator(`tr[data-row-key="${processDefinitionID}"]`);
  await expect(processLocator).toBeVisible();

  // drag process to folder
  await processLocator.dragTo(folderRow);
  await processLocator.hover();
  await page.mouse.down();
  await page.mouse.move(100, 100, { steps: 10 }); // needed to "start dragging" the element
  // Without "force: true" the check for hoverability can fail when the hover event is blocked by the drag-shadow
  await folderRow.hover({ force: true });
  await page.mouse.up();

  await expect(processLocator).not.toBeVisible();

  // go to folder page
  await folderRow.click({ clickCount: 2 });
  await page.waitForURL(/\/processes\/folder\/([a-zA-Z0-9-_]+)/);

  // check for process and delete it
  await expect(processLocator).toBeVisible();
  modal = await openModal(page, () =>
    processLocator.getByRole('button', { name: 'delete' }).click(),
  );
  await closeModal(modal, () => modal.getByRole('button', { name: 'OK' }).click());
  await expect(processLocator).not.toBeVisible();
  processListPage.getDefinitionIds().splice(0, 1);

  // go back and delete folder
  await page.goBack();
  modal = await openModal(page, () => folderRow.getByRole('button', { name: 'delete' }).click());
  await closeModal(modal, () => modal.getByRole('button', { name: 'OK' }).click());
  await expect(folderRow).not.toBeVisible();
});

test('sorting process list columns', async ({ processListPage }) => {
  // NOTE: screen height is very important for this test, as with a small height
  // and too many elements, the elements will use multiple pages

  const names = ['a', 'b', 'c'];
  const { page } = processListPage;

  for (const folderName of names)
    await processListPage.createFolder({ folderName: '0' + folderName }); // 0 prefix so that folders come first

  const processIds: string[] = [];
  for (const processName of names) {
    // 1 prefix so that folders come first
    processIds.push(await processListPage.createProcess({ processName: '1' + processName }));
    await processListPage.goto();
  }

  // make hidden columns visible
  await page
    .getByRole('columnheader', { name: 'more' })
    .getByRole('button', { name: 'more' })
    .click();

  for (const column of ['Created On', 'File Size', 'Owner']) {
    const checkbox = page.getByRole('checkbox', { name: column });

    expect(checkbox).toBeVisible();
    if (!(await checkbox.isChecked())) await checkbox.check();
    await expect(page.getByRole('columnheader', { name: column })).toBeVisible();
  }

  async function getColumnValues(col: number) {
    const tableRows = await page.locator('tbody tr').all();
    const rowNames: { text: string; ariaLabel: string }[] = [];
    for (const row of tableRows) {
      const icon = row.locator('td').nth(2).locator('span').first();
      const ariaLabel = await icon.evaluate((el) => el.getAttribute('aria-label'));

      const text = await row.locator('td').nth(col).textContent();
      rowNames.push({
        text,
        ariaLabel,
      });
    }
    return rowNames;
  }

  function isSorted<T>(values: T[], aShouldBeBeforeB: (a: T, b: T) => boolean) {
    for (let i = 0; i < values.length - 1; i++) {
      if (!aShouldBeBeforeB(values[i], values[i + 1])) return false;
    }
    return true;
  }

  // // NOTE: the generateDateString uses the en-UK locale, if this changes this could break
  // function parseLocaleDateString(str: string) {
  //   // format: day/month/year, hours:minutes
  //   const parts = str.split(/\/|:|,/);
  //   const day = parseInt(parts[0], 10);
  //   const month = parseInt(parts[1], 10) - 1; // Months are 0-indexed
  //   const year = parseInt(parts[2], 10);
  //   const hours = parseInt(parts[3], 10);
  //   const minutes = parseInt(parts[4], 10);
  //   return new Date(year, month, day, hours, minutes);
  // }

  function textSort(a: any, b: any, descending: boolean) {
    if (a.ariaLabel === 'folder' && b.ariaLabel !== 'folder') return true;
    if (b.ariaLabel === 'folder' && a.ariaLabel !== 'folder') return false;
    if (descending) return a.text.localeCompare(b.text) <= 0;
    return a.text.localeCompare(b.text) >= 0;
  }

  // function dateSort(a: any, b: any, descending: boolean) {
  //   if (a.ariaLabel === 'folder' && b.ariaLabel !== 'folder') return true;
  //   if (b.ariaLabel === 'folder' && a.ariaLabel !== 'folder') return false;
  //
  //   const aDate = parseLocaleDateString(a.text);
  //   const bDate = parseLocaleDateString(b.text);
  //
  //   if (descending) return aDate >= bDate;
  //   return aDate <= bDate;
  // }

  const sortableColumns = [
    { columnName: 'Name', sortFunction: textSort, offset: 2 },
    // { columnName: 'Last Edited', sortFunction: dateSort, offset: 4 },
    // { columnName: 'Created On', sortFunction: dateSort, offset: 5 },
    { columnName: 'File Size', sortFunction: textSort, offset: 6 },
    { columnName: 'Owner', sortFunction: textSort, offset: 7 },
  ];

  for (const column of sortableColumns) {
    const columnHeader = page
      .getByRole('columnheader', { name: column.columnName })
      .locator('div')
      .first();

    // First click sets it to descending order
    await columnHeader.click();
    const descendingValues = await getColumnValues(column.offset);
    expect(isSorted(descendingValues, (a, b) => column.sortFunction(a, b, true))).toBeTruthy();

    // Second click sets it to ascending order
    await columnHeader.click();
    const ascendingValues = await getColumnValues(column.offset);
    expect(isSorted(ascendingValues, (a, b) => column.sortFunction(a, b, false))).toBeTruthy();
  }
});

test.describe('shortcuts in process-list', () => {
  /* Create Process - ctrl / meta + enter */
  test('create and submit a new process with shortcuts', async ({ processListPage }) => {
    const { page } = processListPage;
    /* Open Modal with ctrl + enter */
    let modal = await openModal(page, () => page.getByRole('main').press('Control+Enter'));

    /* Check if Modal is visible */
    await expect(modal, 'New-Process-Modal should be openable via shortcuts').toBeVisible();

    /* Check if correct modal opened */
    let modalTitle = await modal.locator('div[class="ant-modal-title"]');
    await expect(modalTitle, 'Could not ensure that the correct modal opened').toHaveText(
      /create/i,
    );

    /* Close Modal with esc */
    await closeModal(modal, () => page.getByRole('main').press('Escape'));

    /* Check if Modal closed */
    await expect(modal, 'Modals should be closeable via Esc').not.toBeVisible();

    /* Open Modal with meta + enter */
    modal = await openModal(page, () => page.getByRole('main').press('Control+Enter'));

    /* Check if Modal opened */
    await expect(modal, 'New-Process-Modal should be openable via ctrl/meta+enter').toBeVisible();

    /* Check if correct modal opened */
    modalTitle = await modal.locator('div[class="ant-modal-title"]');
    await expect(modalTitle, 'Could not ensure that the correct modal opened').toHaveText(
      /create/i,
    );

    /* Fill in the form */
    await modal.press('Tab');
    await modal.press('Tab');
    await modal.getByLabel(/name/i).fill('Some Name');
    await modal.getByLabel(/name/i).press('Tab');
    await modal.getByLabel(/description/i).fill('Some Description');

    /* Submit form with ctrl + enter */
    await closeModal(modal, () => page.getByRole('main').press('Control+Enter'));

    /* Wait for Modeler to open */
    await page.waitForURL(
      /\/processes\/([a-zA-Z0-9-_]+)/,
    ); /* TODO: should this be an expect / is this part of the test? */
    // await expect(page, 'New-Process-Modal should be submitable via ctrl/meta+enter').toHaveURL(
    //   /\/processes\/([a-zA-Z0-9-_]+)/,
    // );

    /* Save Process-ID*/
    const processID = page.url().split('/').pop();

    await waitForHydration(page);

    /* Go back to process list by pressing esc twice */
    await page.getByRole('main').press('Escape');
    await page.getByRole('main').press('Escape');

    /* The /processes page should be visibe again */
    // await expect(page, 'Modeler should be closable via esc+esc').toHaveURL(/\/processes/);
    await page.waitForURL('/processes');

    /* New created Process should be in List */
    await expect(
      page.locator(`tr[data-row-key="${processID}"]`),
      'Couldnot find newly added process in list',
    ).toBeVisible();
  });
  /* Delete Process - del*/
  test('delete a process with del', async ({ processListPage }) => {
    const { page } = processListPage;
    /* Create Process */
    const processID = await processListPage.createProcess({
      processName: 'Delete me via shortcut',
      returnToProcessList: true,
    });

    /* Select Process */
    const processRowCheckbox = await page
      .locator(`tr[data-row-key="${processID}"]`)
      .getByRole('checkbox');
    await processRowCheckbox.check();

    /* Delete Process with del */
    const modal = await openModal(page, () => page.getByRole('main').press('Delete'));

    /* Confirm deletion */
    await closeModal(modal, () => page.getByRole('main').press('Control+Enter'));

    /* Check if Process was removed */
    await expect(
      page.locator('tbody>tr[class="ant-table-placeholder"]'),
      'Only the ant-design-placeholder row should be visible, if the list is empty',
    ).toBeVisible();

    /* Remove processId from processListPage */
    processListPage.processDefinitionIds = processListPage.processDefinitionIds.filter(
      (id) => id !== processID,
    );
  });

  /*  Select all Processes - ctrl / meta + a */
  test('select and deselect all processes with ctrl / meta + a & esc', async ({
    processListPage,
  }) => {
    const { page } = processListPage;
    /* Create 3 Processes */
    const processIDs = [];
    for (let i = 0; i < 3; i++) {
      processIDs.push(
        await processListPage.createProcess({
          processName: `Process ${i}`,
          returnToProcessList: true,
        }),
      );
    }

    /* Select all Processes with ctrl + a */
    await page.getByRole('main').press('Control+a');

    /* Check if all Processes are selected */
    for (const processID of processIDs) {
      await expect(
        page.locator(`tr[data-row-key="${processID}"]`),
        'Could not select all Processes in List with shortcut',
      ).toHaveClass(/ant-table-row-selected/);
    }

    /* Deselect all Processes with esc */
    await page.getByRole('main').press('Escape');

    /* Check if all Processes are deselected */
    for (const processID of processIDs) {
      await expect(
        page.locator(`tr[data-row-key="${processID}"]`),
        'Could not deselect in Process-List',
      ).not.toHaveClass(/ant-table-row-selected/);
    }

    /* Select all Processes with meta + a */
    await page.getByRole('main').press('Meta+a');

    /* Check if all Processes are selected */
    for (const processID of processIDs) {
      await expect(
        page.locator(`tr[data-row-key="${processID}"]`),
        'Could not select all Processes in List via shortcut (meta)',
      ).toHaveClass(/ant-table-row-selected/);
    }
  });

  /* Selecting all, just selects search-scoped processes */
  test('select all processes after search', async ({ processListPage }) => {
    const { page } = processListPage;

    /* Create 3 Processes */
    const processIDs = [];
    for (const name of ['AAAA1', 'AAAA2', 'XYZ']) {
      processIDs.push(
        await processListPage.createProcess({ processName: name, returnToProcessList: true }),
      );
    }

    /* Search for XYZ */
    const inputSearch = await page.locator('.ant-input-affix-wrapper');
    await inputSearch.getByPlaceholder(/search/i).fill('XYZ');

    /* Unfocus search */
    await page.getByRole('main').click();

    /* Select all */
    await page.locator('body').press('Control+a');

    /* Check if only XYZ is selected */
    await expect(page.getByRole('note')).toContainText('1');

    /*  Search for A */
    await inputSearch.getByPlaceholder(/search/i).fill('A');

    /* Unfocus search */
    await page.getByRole('main').click();

    /* Select all */
    await page.locator('body').press('Meta+a');

    /* Check if both AAA are selected */
    await expect(page.getByRole('note')).toContainText('2');
  });

  /* Copy and Paste Processes - ctrl / meta + c -> ctrl / meta + v */
  test('copy and paste process with ctrl + c -> ctrl + v', async ({
    processListPage,
    browserName,
  }) => {
    const { page } = processListPage;
    const processName = 'Copy me via shortcut';

    /* Create a process */
    const processID = await processListPage.createProcess({
      processName: processName,
      returnToProcessList: true,
    });

    /* Select process */
    await page.locator(`input[name="${processID}"]`).click();

    /* Copy & Paste*/
    await page.getByRole('main').press('Control+c');
    const modal = await openModal(page, () => page.getByRole('main').press('Control+v'));

    /* Check if Modal is visible */
    await expect(modal, 'Could not open export modal with shortcut').toBeVisible();

    /* Check if correct modal opened */
    const modalTitle = await modal.locator('div[class="ant-modal-title"]');
    await expect(modalTitle, 'Could not ensure that the correct modal opened').toHaveText(/copy/i);

    /* Submit copy */
    await closeModal(modal, () => page.getByRole('main').press('Control+Enter'));

    /* Check if Process has been added */
    await expect(
      page.locator('tbody>tr'),
      'Could not find copied process in Process-List',
    ).toHaveCount(2);
    /* Check with name */
    await expect(page.locator('tbody')).toContainText(processName + ' (Copy)');

    /* Copy & Paste - META */
    await page.getByRole('main').press('Meta+c');
    const modal2 = await openModal(page, () => page.getByRole('main').press('Meta+v'));
    /* Make name unique */
    await modal2.press('Tab');
    await modal2.press('Tab');
    await modal2.getByLabel(/name/i).press('ArrowRight');
    await modal2.getByLabel(/name/i).fill(processName + ' - Meta');

    /* Check if Modal is visible */
    await expect(modal2, 'Could not open copy modal with shortcut (meta)').toBeVisible();

    /* Check if correct modal opened */
    const modalTitle2 = await modal2.locator('div[class="ant-modal-title"]');
    await expect(modalTitle2, 'Could not ensure that the correct modal opened').toHaveText(/copy/i);

    /* Submit copy */
    if (browserName !== 'firefox') {
      await closeModal(modal2, () => page.getByRole('main').press('Meta+Enter'));
    } else {
      await modal2.click();
      await closeModal(modal2, () => page.getByRole('main').press('Meta+Enter'));
    }

    /* Check if Process has been added */
    await expect(page.locator('tbody>tr')).toHaveCount(3);
    /* Check with name */
    await expect(page.locator('tbody')).toContainText(processName + ' - Meta');
  });

  test('copy and paste multiple processes with ctrl + c -> ctrl + v', async ({
    processListPage,
    browserName,
  }) => {
    const { page } = processListPage;

    /* Create a process */
    const names = ['A', 'B'];
    const processIDs = [];
    for (const name of names) {
      processIDs.push(
        await processListPage.createProcess({
          processName: name,
          returnToProcessList: true,
        }),
      );
    }

    /* Select all processes */
    await page.getByRole('main').press('Control+a');

    /* Copy & Paste*/
    await page.getByRole('main').press('Control+c');
    await page.getByRole('main').press('Control+v');

    await page.waitForTimeout(1_000); /* Ensure that animation is over */

    /* Check if Modal is visible */
    const modal = await page.getByRole('dialog');
    await expect(modal, 'Could not open export modal with shortcut').toBeVisible();

    /* Check if correct modal opened */
    const modalTitle = await modal.locator('div[class="ant-modal-title"]');
    /* Title has copy in it */
    await expect(modalTitle, 'Could not ensure that the correct modal opened').toHaveText(/copy/i);
    /* Multiple processes */
    const tablistNumberOfEntries = await modal.getByRole('tablist').locator('>div').count();
    await expect(
      tablistNumberOfEntries,
      'Could not ensure that multiple processes are copied',
    ).toBe(2);

    /* Submit copy */
    if (browserName !== 'firefox') {
      await page.getByRole('main').press('Control+Enter');
    } else {
      await modal.click();
      await page.locator('body').press('Control+Enter');
    }

    await page.waitForTimeout(1_000); /* Ensure that animation is over */

    /* Check if Processes have been added */
    await expect(page.locator('tbody>tr')).toHaveCount(4);

    /* Check with names */
    for (const name of names) {
      await expect(page.locator('tbody')).toContainText(name + ' (Copy)');
    }
  });

  /* Open Export Modal - ctrl / meta + e */
  test('open export modal with ctrl / meta + e', async ({ processListPage }) => {
    const { page } = processListPage;

    /* Create a process */
    const processID = await processListPage.createProcess({
      processName: 'Export me via shortcut',
      returnToProcessList: true,
    });

    /* Select process */
    await page.locator(`input[name="${processID}"]`).click();

    /* Open Export Modal with ctrl + e */
    const modal = await openModal(page, () => page.getByRole('main').press('Control+e'));

    /* Check if Modal is visible */
    expect(modal, 'Could not open delete modal with shortcut').toBeVisible();

    /* Check if correct modal opened */
    const modalTitle = await modal.locator('div[class="ant-modal-title"]');
    await expect(modalTitle, 'Could not ensure that the correct modal opened').toHaveText(
      /export/i,
    );
  });
});

test.describe('Click-Controls in Process-List', () => {
  test('Select multiple with ctrl / meta and click', async ({ processListPage }) => {
    const { page } = processListPage;
    const selectedColour = 'rgb(235, 248, 255)';

    /* Create 2 Processes */
    const namens = ['A', 'B'];
    const processIDs = [];
    for (const name of namens) {
      processIDs.push(
        await processListPage.createProcess({
          processName: 'Process ' + name,
          returnToProcessList: true,
        }),
      );
    }

    /* Switch to Icon-View */
    await page.getByRole('button', { name: 'appstore' }).click();

    /* Variables */
    const counter = await page.getByRole('note');
    const processA = await page.getByRole('button', { name: /Process A/ });
    const processB = await page.getByRole('button', { name: /Process B/ });

    /* Click on Process B */
    processB.click();
    /* Check if selected */
    /* Selected Counter */
    await expect(counter).toContainText('1');
    /* Blue outline */
    await expect(
      processB.locator('.ant-card'),
      'Could not select a Process in Icon-List with normal click',
    ).toHaveCSS('background-color', selectedColour);

    /* Deselect by clicking with ctrl */
    await page.getByRole('button', { name: /Process B/ }).click({ modifiers: ['Control'] });
    /* Check if deselected */
    /* Selected Counter not visible */
    await expect(counter).not.toBeVisible();
    /* Blue outline */
    await expect(
      processB.locator('.ant-card'),
      'Could not deselect a Process in Icon-List with ctrl+click',
    ).not.toHaveCSS('background-color', selectedColour);

    /* Select again with ctrl */
    await page.getByRole('button', { name: /Process B/ }).click({ modifiers: ['Control'] });
    /* Check if selected again */
    /* Selected Counter */
    await expect(counter).toContainText('1');
    /* Blue outline */
    await expect(
      processB.locator('.ant-card'),
      'Could not select a Process in Icon-List with ctrl+click',
    ).toHaveCSS('background-color', selectedColour);

    /* Select Process A */
    processA.click();
    /* Check if A selected and B not selected */
    /* Selected Counter */
    await expect(counter).toContainText('1');
    /* Blue outline */
    await expect(
      processA.locator('.ant-card'),
      'Could not select a Process in Icon-List with normal click',
    ).toHaveCSS('background-color', selectedColour);
    await expect(
      processB.locator('.ant-card'),
      'Could not deselect a Process in Icon-List with normal click',
    ).not.toHaveCSS('background-color', selectedColour);

    /* Additionally select Process B */
    await page.getByRole('button', { name: /Process B/ }).click({ modifiers: ['Control'] });
    /* Check if A and B are selected */
    /* Selected Counter */
    await expect(counter).toContainText('2');
    /* Blue outline */
    await expect(
      processA.locator('.ant-card'),
      'Could not select multiple Processes in Icon-List with ctrl+click',
    ).toHaveCSS('background-color', selectedColour);
    await expect(
      processB.locator('.ant-card'),
      'Could not select multiple Processes in Icon-List with ctrl+click',
    ).toHaveCSS('background-color', selectedColour);

    /* Deselect all Processes with esc */
    await page.getByRole('main').press('Escape');
    /* Check if deselected */
    /* Selected Counter */
    await expect(counter).not.toBeVisible();
    /* Blue outline */
    await expect(
      processA.locator('.ant-card'),
      'Could not deselect all Processes in Icon-List with esc',
    ).not.toHaveCSS('background-color', selectedColour);
    await expect(
      processB.locator('.ant-card'),
      'Could not deselect all Processes in Icon-List with esc',
    ).not.toHaveCSS('background-color', selectedColour);

    /* Repeat with Meta instead of ctrl */
    /* Select Process A */
    await page.getByRole('button', { name: /Process A/ }).click({ modifiers: ['Meta'] });
    /* Check if A selected B not selected */
    /* Selected Counter */
    await expect(counter).toContainText('1');
    /* Blue outline */
    await expect(
      processA.locator('.ant-card'),
      'Could not select a Process in Icon-List with normal click',
    ).toHaveCSS('background-color', selectedColour);
    await expect(
      processB.locator('.ant-card'),
      'Could not deselect a Process in Icon-List with normal click',
    ).not.toHaveCSS('background-color', selectedColour);

    /* Additionaly select B */
    await page.getByRole('button', { name: /Process B/ }).click({ modifiers: ['Meta'] });
    /* Check if both selected */
    /* Selected Counter */
    await expect(counter).toContainText('2');
    /* Blue outline */
    await expect(
      processA.locator('.ant-card'),
      'Could not select multiple Processes in Icon-List with meta+click',
    ).toHaveCSS('background-color', selectedColour);
    await expect(
      processB.locator('.ant-card'),
      'Could not select multiple Processes in Icon-List with meta+click',
    ).toHaveCSS('background-color', selectedColour);
  });

  test('Drag select with shift + click', async ({ processListPage }) => {
    const { page } = processListPage;
    const selectedColour = 'rgb(235, 248, 255)';

    /* Create 4 Processes */
    const namens = ['A', 'B', 'C', 'D'];
    const processIDs = [];
    for (const name of namens) {
      processIDs.push(
        await processListPage.createProcess({
          processName: 'Process ' + name,
          returnToProcessList: true,
        }),
      );
    }

<<<<<<< HEAD
  // test('Drag select with shift + click', async ({ processListPage }) => {});
});

test.describe('Selecting Processes', () => {
  test.beforeEach(async ({ processListPage }) => {
    const { page } = processListPage;
    /* TODO: The number of processes necessary to cause second page depends on viewport height */
    /* Create 10 processes + XYZ Process ( =11) */
    for (let i = 1; i <= 5; i++) {
      await processListPage.createProcess({
        processName: `Process ${i}`,
        returnToProcessList: true,
      });
    }
    /* Copy + Paste */
    await page.getByRole('main').press('Control+a');
    await page.getByRole('main').press('Control+c');
    const modal = await openModal(page, () => page.getByRole('main').press('Control+v'));
    await closeModal(modal, () => page.getByRole('main').press('Control+Enter'));

    /* Add Copys to processListPage.processDefinitionIds */
    /* Search for '(Copy)' */
    const inputSearch = await page.locator('.ant-input-affix-wrapper');
    await inputSearch.getByPlaceholder(/search/i).fill('(Copy)');

    /* Get their ids */
    const processRows = await page.locator('tr[data-row-key]').all();
    const visibleIds = await asyncMap(processRows, async (el) => el.getAttribute('data-row-key'));
    processListPage.processDefinitionIds.push(...visibleIds);

    /* Clear Search */
    await inputSearch.getByPlaceholder(/search/i).fill('');
    await page.getByRole('main').press('Escape');

    /* Deselect */
    await page.locator('body').press('Escape');

    // /* Add XYZ */
    await processListPage.createProcess({
      processName: 'XYZ',
      returnToProcessList: true,
    });
  });

  test('Selecting Processes with click', async ({ processListPage }) => {
    const { page } = processListPage;
    const inputSearch = await page.locator('.ant-input-affix-wrapper');

    const getNumberOfVisibleRows = async () => {
      return await page.locator('tbody tr').count();
    };

    const processIDs = processListPage.getDefinitionIds();

    /* ____________________________________ */
    /* Selection persists after page change */
    /* Select the first process*/
    const firstRow = await page.locator(`tr[data-row-key="${processIDs[0]}"]`);
    await firstRow.locator(`input[name="${processIDs[0]}"]`).click();
    const indicator = await page.getByRole('note');

    /* Check if selected */
    await expect(firstRow, 'Could not select first process').toHaveClass(/ant-table-row-selected/);
    await expect(indicator).toContainText('1');

    /* Change page */
    await page.getByRole('button', { name: 'right' }).click();

    /* Check if selection persists */
    await expect(page.locator('.ant-table-row-selected')).toHaveCount(0);
    await expect(indicator).toContainText('1');

    /* Select all visible works aswell */
    await page.getByLabel('Select all').check();

    /* Check */
    await expect(page.locator('.ant-table-row-selected')).toHaveCount(
      await getNumberOfVisibleRows(),
    );
    await expect(indicator).toContainText(`${(await getNumberOfVisibleRows()) + 1}`);

    /* Deselect all visible */
    await page.getByLabel('Select all').uncheck();

    /* Check */
    await expect(page.locator('.ant-table-row-selected')).toHaveCount(0);
    await expect(indicator).toContainText('1');

    /* ____________________________________ */
    /* Selection persist after search */
    /* Search for 'XYZ' (last process) */
    await inputSearch.getByPlaceholder(/search/i).fill('XYZ');

    /* Select the process (that should be visible now) element in table */
    await page.locator(`input[name="${processIDs[10]}"]`).check();

    /* Check */
    await expect(page.locator('.ant-table-row-selected')).toHaveCount(1);
    await expect(indicator).toContainText('2');

    /* Deselect the XYZ Process */
    await page.locator(`input[name="${processIDs[10]}"]`).uncheck();

    /* Check */
    await expect(page.locator('.ant-table-row-selected')).toHaveCount(0);
    await expect(indicator).toContainText('1');

    /* Select all visible works aswell */
    await page.getByLabel('Select all').check();

    /* Check */
    await expect(page.locator('.ant-table-row-selected')).toHaveCount(
      await getNumberOfVisibleRows(),
    );
    await expect(indicator).toContainText(`${(await getNumberOfVisibleRows()) + 1}`);

    /* ____________________________________ */
    /* Selection persists after folder change (? TODO:) */
  });
  test('Selecting Processes over multiple table pages with shortcuts', async ({
    processListPage,
  }) => {
    const { page } = processListPage;
    const processIDs = processListPage.getDefinitionIds();
    const getNumberOfVisibleRows = async () => {
      return await page.locator('tbody tr').count();
    };

    /* Select all with ctrl + a */
    await page.getByRole('main').press('Control+a');

    /* Check if all visible selected */
    await expect(page.locator('.ant-table-row-selected')).toHaveCount(
      await getNumberOfVisibleRows(),
    );

    /* Check if displayed note show correct number */
    await expect(await page.getByRole('note')).toContainText(`${processIDs.length}`);
  });
=======
    /* Switch to Icon-View */
    await page.getByRole('button', { name: 'appstore' }).click();

    /* Variables */
    const counter = await page.getByRole('note');
    const processA = await page.getByRole('button', { name: /Process A/ });
    const processB = await page.getByRole('button', { name: /Process B/ });
    const processC = await page.getByRole('button', { name: /Process C/ });
    const processD = await page.getByRole('button', { name: /Process D/ });

    /* Select B (while pressing shift) */
    await processB.click({ modifiers: ['Shift'] });
    /* Check if B is selected */
    /* Selected Counter */
    await expect(counter).toContainText('1');
    /* Blue outline */
    await expect(
      processB.locator('.ant-card'),
      'Could not select a Process in Icon-List with shift+click',
    ).toHaveCSS('background-color', selectedColour);

    /* Drag select until C */
    await processC.click({ modifiers: ['Shift'] });
    /* Check if B and C are selected */
    /* Selected Counter */
    await expect(counter).toContainText('2');
    /* Blue outline */
    for (const process of [processB, processC]) {
      await expect(
        process.locator('.ant-card'),
        'Could not select multiple Processes in Icon-List with shift+click',
      ).toHaveCSS('background-color', selectedColour);
    }

    /* Drag select until D */
    await processD.click({ modifiers: ['Shift'] });
    /* Check if B, C and D are selected */
    /* Selected Counter */
    await expect(counter).toContainText('3');
    /* Blue outline */
    for (const process of [processB, processC, processD]) {
      await expect(
        process.locator('.ant-card'),
        'Could not select multiple Processes in Icon-List with shift+click',
      ).toHaveCSS('background-color', selectedColour);
    }

    /* Deselect C */
    await processC.click({ modifiers: ['Control'] });
    /* Check if B and D are selected */
    /* Selected Counter */
    await expect(counter).toContainText('2');
    /* Blue outline */
    for (const process of [processB, processD]) {
      await expect(
        process.locator('.ant-card'),
        'Could not deselect a Process in Icon-List with ctrl+click',
      ).toHaveCSS('background-color', selectedColour);
    }

    /* Select range(A,D) by shift clicking A */
    await processA.click({ modifiers: ['Shift'] });
    /* Check if A, B, C, D are selected */
    /* Selected Counter */
    await expect(counter).toContainText('4');
    /* Blue outline */
    for (const process of [processA, processB, processC, processD]) {
      await expect(
        process.locator('.ant-card'),
        'Could not select multiple Processes in Icon-List with shift+click',
      ).toHaveCSS('background-color', selectedColour);
    }
  });
});

test.describe('Favourites', () => {
  test('Add new Favourite as Guest and recieve info message', async ({ processListPage }) => {
    const { page } = processListPage;

    /* Create a Process */
    const processID = await processListPage.createProcess({
      processName: 'Favourite Process',
      returnToProcessList: true,
    });

    /* Star it */
    await page
      .locator(`tr[data-row-key="${processID}"]`)
      .getByRole('img', { name: /star/i })
      .click();

    /* Check if Info-Message is displayed */
    const message = await page.locator('.ant-message-info');
    /* Check if visible */
    await expect(message).toBeVisible();
    /* Check if it contains appropriate words */
    await expect(message).toContainText(
      /(?=.*[sign in|log in])(?=.*[need|have to])(?=.*[save|store|persist])/i,
    );
  });

  /* TODO: */
  // test.describe('Favourites as logged in user', () => {
  //   test.beforeAll(async ({ processListPage }) => {
  //     /* Login */
  //     // TODO: Login as Jane Doe
  //     console.log('Login as Jane Doe');
  //   });

  //   /* TODO: Uncomment once logged in as jane doe  */
  //   test('Favourites persist after login', async ({ processListPage }) => {
  //     const { page } = processListPage;

  //     /* Create a Process and a Folder */
  //     const processID = await processListPage.createProcess({
  //       processName: 'Favourite Process',
  //       returnToProcessList: true,
  //     });
  //     const folderID = await processListPage.createFolder({ folderName: 'Favourite Folder' });

  //     /* Star them */
  //     await page
  //       .locator(`tr[data-row-key="${processID}"]`)
  //       .getByRole('img', { name: /star/i })
  //       .click();
  //     await expect(
  //       page.locator(`tr[data-row-key="${processID}"]`).getByLabel('star'),
  //       'Favourite Process should still be favourite',
  //     ).toHaveCSS('color', 'rgb(255, 215, 0)');

  //     const folderStar = await page
  //       .locator(`tr[data-row-key="${folderID}"]`)
  //       .getByRole('img', { name: /star/i })
  //       .click();
  //     await expect(
  //       page.locator(`tr[data-row-key="${folderID}"]`).getByLabel('star'),
  //       'Favourite Folder should still be favourite',
  //     ).toHaveCSS('color', 'rgb(255, 215, 0)');

  //     /* Reload page */
  //     await page.reload();

  //     /* Check if Favourites are still there */
  //     await expect(
  //       page.locator(`tr[data-row-key="${processID}"]`).getByLabel('star'),
  //       'Favourite Process should still be favourite',
  //     ).toHaveCSS('color', 'rgb(255, 215, 0)');
  //     await expect(
  //       page.locator(`tr[data-row-key="${folderID}"]`).getByLabel('star'),
  //       'Favourite Folder should still be favourite',
  //     ).toHaveCSS('color', 'rgb(255, 215, 0)');

  //     /* Now Remove them from favourites and check if it persists over reloads */

  //     /* Unstar them */
  //     await page
  //       .locator(`tr[data-row-key="${processID}"]`)
  //       .getByRole('img', { name: /star/i })
  //       .click();
  //     await expect(
  //       page.locator(`tr[data-row-key="${processID}"]`).getByLabel('star'),
  //       'Favourite Process should not be favourite anymore',
  //     ).not.toHaveCSS('color', 'rgb(255, 215, 0)');
  //     await page
  //       .locator(`tr[data-row-key="${folderID}"]`)
  //       .getByRole('img', { name: /star/i })
  //       .click();
  //     await expect(
  //       page.locator(`tr[data-row-key="${folderID}"]`).getByLabel('star'),
  //       'Favourite Folder should not be favourite anymore',
  //     ).not.toHaveCSS('color', 'rgb(255, 215, 0)');

  //     /* Reload page */
  //     await page.reload();

  //     /* Check if Favourites are still there */
  //     await expect(
  //       page.locator(`tr[data-row-key="${processID}"]`).getByLabel('star'),
  //       'Favourite Process should not be favourite anymore',
  //     ).not.toHaveCSS('color', 'rgb(255, 215, 0)');
  //     await expect(
  //       page.locator(`tr[data-row-key="${folderID}"]`).getByLabel('star'),
  //       'Favourite Folder should not be favourite anymore',
  //     ).not.toHaveCSS('color', 'rgb(255, 215, 0)');
  //   });

  //   test('Sort by Favourites', async ({ processListPage }) => {
  //     const { page } = processListPage;
  //     const names = ['A', 'B', 'C'];
  //     /* Create 3 Processes */
  //     const processIDs = [];
  //     for (const name of names) {
  //       processIDs.push(
  //         await processListPage.createProcess({
  //           processName: 'Process ' + name,
  //           returnToProcessList: true,
  //         }),
  //       );
  //     }

  //     /* Create 3 Folders */
  //     const folderIDs = [];
  //     for (const name of names) {
  //       folderIDs.push(await processListPage.createFolder({ folderName: 'Folder ' + name }));
  //     }

  //     /* Make middle ones favourites */
  //     await page
  //       .locator(`tr[data-row-key="${processIDs[1]}"]`)
  //       .getByRole('img', { name: /star/i })
  //       .click();

  //     /* Check if golden stars are visible */
  //     await expect(
  //       page.locator(`tr[data-row-key="${processIDs[1]}"]`).getByLabel('star'),
  //       'Could not make process favourite',
  //     ).toHaveCSS('color', 'rgb(255, 215, 0)');

  //     /* Same for folder */
  //     await page
  //       .locator(`tr[data-row-key="${folderIDs[1]}"]`)
  //       .getByRole('img', { name: /star/i })
  //       .click();

  //     await expect(
  //       page.locator(`tr[data-row-key="${folderIDs[1]}"]`).getByLabel('star'),
  //       'Could not make folder favourite',
  //     ).toHaveCSS('color', 'rgb(255, 215, 0)');

  //     /* Sort */
  //     const allRows = await page.locator('tbody tr').all();
  //     /* First click - ascending */
  //     await page.locator('th').nth(1).click();

  //     /* Check if correct order */
  //     await expect(allRows[0], 'Could not sort Favourite-Folders ascending').toContainText(
  //       'Folder B',
  //     );
  //     await expect(
  //       allRows[names.length],
  //       'Could not sort Favourite-Processes ascending',
  //     ).toContainText('Process B');

  //     /* Second click - descending */
  //     await page.locator('th').nth(1).click();

  //     /* Check if correct order */
  //     await expect(
  //       allRows[names.length - 1],
  //       'Could not sort Favourite-Folders descending',
  //     ).toContainText('Folder B');
  //     await expect(
  //       allRows[names.length * 2 - 1],
  //       'Could not sort Favourite-Processes descending',
  //     ).toContainText('Process B');
  //   });
  // });
>>>>>>> 65358216
});<|MERGE_RESOLUTION|>--- conflicted
+++ resolved
@@ -1078,147 +1078,6 @@
       );
     }
 
-<<<<<<< HEAD
-  // test('Drag select with shift + click', async ({ processListPage }) => {});
-});
-
-test.describe('Selecting Processes', () => {
-  test.beforeEach(async ({ processListPage }) => {
-    const { page } = processListPage;
-    /* TODO: The number of processes necessary to cause second page depends on viewport height */
-    /* Create 10 processes + XYZ Process ( =11) */
-    for (let i = 1; i <= 5; i++) {
-      await processListPage.createProcess({
-        processName: `Process ${i}`,
-        returnToProcessList: true,
-      });
-    }
-    /* Copy + Paste */
-    await page.getByRole('main').press('Control+a');
-    await page.getByRole('main').press('Control+c');
-    const modal = await openModal(page, () => page.getByRole('main').press('Control+v'));
-    await closeModal(modal, () => page.getByRole('main').press('Control+Enter'));
-
-    /* Add Copys to processListPage.processDefinitionIds */
-    /* Search for '(Copy)' */
-    const inputSearch = await page.locator('.ant-input-affix-wrapper');
-    await inputSearch.getByPlaceholder(/search/i).fill('(Copy)');
-
-    /* Get their ids */
-    const processRows = await page.locator('tr[data-row-key]').all();
-    const visibleIds = await asyncMap(processRows, async (el) => el.getAttribute('data-row-key'));
-    processListPage.processDefinitionIds.push(...visibleIds);
-
-    /* Clear Search */
-    await inputSearch.getByPlaceholder(/search/i).fill('');
-    await page.getByRole('main').press('Escape');
-
-    /* Deselect */
-    await page.locator('body').press('Escape');
-
-    // /* Add XYZ */
-    await processListPage.createProcess({
-      processName: 'XYZ',
-      returnToProcessList: true,
-    });
-  });
-
-  test('Selecting Processes with click', async ({ processListPage }) => {
-    const { page } = processListPage;
-    const inputSearch = await page.locator('.ant-input-affix-wrapper');
-
-    const getNumberOfVisibleRows = async () => {
-      return await page.locator('tbody tr').count();
-    };
-
-    const processIDs = processListPage.getDefinitionIds();
-
-    /* ____________________________________ */
-    /* Selection persists after page change */
-    /* Select the first process*/
-    const firstRow = await page.locator(`tr[data-row-key="${processIDs[0]}"]`);
-    await firstRow.locator(`input[name="${processIDs[0]}"]`).click();
-    const indicator = await page.getByRole('note');
-
-    /* Check if selected */
-    await expect(firstRow, 'Could not select first process').toHaveClass(/ant-table-row-selected/);
-    await expect(indicator).toContainText('1');
-
-    /* Change page */
-    await page.getByRole('button', { name: 'right' }).click();
-
-    /* Check if selection persists */
-    await expect(page.locator('.ant-table-row-selected')).toHaveCount(0);
-    await expect(indicator).toContainText('1');
-
-    /* Select all visible works aswell */
-    await page.getByLabel('Select all').check();
-
-    /* Check */
-    await expect(page.locator('.ant-table-row-selected')).toHaveCount(
-      await getNumberOfVisibleRows(),
-    );
-    await expect(indicator).toContainText(`${(await getNumberOfVisibleRows()) + 1}`);
-
-    /* Deselect all visible */
-    await page.getByLabel('Select all').uncheck();
-
-    /* Check */
-    await expect(page.locator('.ant-table-row-selected')).toHaveCount(0);
-    await expect(indicator).toContainText('1');
-
-    /* ____________________________________ */
-    /* Selection persist after search */
-    /* Search for 'XYZ' (last process) */
-    await inputSearch.getByPlaceholder(/search/i).fill('XYZ');
-
-    /* Select the process (that should be visible now) element in table */
-    await page.locator(`input[name="${processIDs[10]}"]`).check();
-
-    /* Check */
-    await expect(page.locator('.ant-table-row-selected')).toHaveCount(1);
-    await expect(indicator).toContainText('2');
-
-    /* Deselect the XYZ Process */
-    await page.locator(`input[name="${processIDs[10]}"]`).uncheck();
-
-    /* Check */
-    await expect(page.locator('.ant-table-row-selected')).toHaveCount(0);
-    await expect(indicator).toContainText('1');
-
-    /* Select all visible works aswell */
-    await page.getByLabel('Select all').check();
-
-    /* Check */
-    await expect(page.locator('.ant-table-row-selected')).toHaveCount(
-      await getNumberOfVisibleRows(),
-    );
-    await expect(indicator).toContainText(`${(await getNumberOfVisibleRows()) + 1}`);
-
-    /* ____________________________________ */
-    /* Selection persists after folder change (? TODO:) */
-  });
-  test('Selecting Processes over multiple table pages with shortcuts', async ({
-    processListPage,
-  }) => {
-    const { page } = processListPage;
-    const processIDs = processListPage.getDefinitionIds();
-    const getNumberOfVisibleRows = async () => {
-      return await page.locator('tbody tr').count();
-    };
-
-    /* Select all with ctrl + a */
-    await page.getByRole('main').press('Control+a');
-
-    /* Check if all visible selected */
-    await expect(page.locator('.ant-table-row-selected')).toHaveCount(
-      await getNumberOfVisibleRows(),
-    );
-
-    /* Check if displayed note show correct number */
-    await expect(await page.getByRole('note')).toContainText(`${processIDs.length}`);
-  });
-=======
     /* Switch to Icon-View */
     await page.getByRole('button', { name: 'appstore' }).click();
 
@@ -1476,5 +1335,142 @@
   //     ).toContainText('Process B');
   //   });
   // });
->>>>>>> 65358216
+});
+
+test.describe('Selecting Processes', () => {
+  test.beforeEach(async ({ processListPage }) => {
+    const { page } = processListPage;
+    /* TODO: The number of processes necessary to cause second page depends on viewport height */
+    /* Create 10 processes + XYZ Process ( =11) */
+    for (let i = 1; i <= 5; i++) {
+      await processListPage.createProcess({
+        processName: `Process ${i}`,
+        returnToProcessList: true,
+      });
+    }
+    /* Copy + Paste */
+    await page.getByRole('main').press('Control+a');
+    await page.getByRole('main').press('Control+c');
+    const modal = await openModal(page, () => page.getByRole('main').press('Control+v'));
+    await closeModal(modal, () => page.getByRole('main').press('Control+Enter'));
+
+    /* Add Copys to processListPage.processDefinitionIds */
+    /* Search for '(Copy)' */
+    const inputSearch = await page.locator('.ant-input-affix-wrapper');
+    await inputSearch.getByPlaceholder(/search/i).fill('(Copy)');
+
+    /* Get their ids */
+    const processRows = await page.locator('tr[data-row-key]').all();
+    const visibleIds = await asyncMap(processRows, async (el) => el.getAttribute('data-row-key'));
+    processListPage.processDefinitionIds.push(...visibleIds);
+
+    /* Clear Search */
+    await inputSearch.getByPlaceholder(/search/i).fill('');
+    await page.getByRole('main').press('Escape');
+
+    /* Deselect */
+    await page.locator('body').press('Escape');
+
+    // /* Add XYZ */
+    await processListPage.createProcess({
+      processName: 'XYZ',
+      returnToProcessList: true,
+    });
+  });
+
+  test('Selecting Processes with click', async ({ processListPage }) => {
+    const { page } = processListPage;
+    const inputSearch = await page.locator('.ant-input-affix-wrapper');
+
+    const getNumberOfVisibleRows = async () => {
+      return await page.locator('tbody tr').count();
+    };
+
+    const processIDs = processListPage.getDefinitionIds();
+
+    /* ____________________________________ */
+    /* Selection persists after page change */
+    /* Select the first process*/
+    const firstRow = await page.locator(`tr[data-row-key="${processIDs[0]}"]`);
+    await firstRow.locator(`input[name="${processIDs[0]}"]`).click();
+    const indicator = await page.getByRole('note');
+
+    /* Check if selected */
+    await expect(firstRow, 'Could not select first process').toHaveClass(/ant-table-row-selected/);
+    await expect(indicator).toContainText('1');
+
+    /* Change page */
+    await page.getByRole('button', { name: 'right' }).click();
+
+    /* Check if selection persists */
+    await expect(page.locator('.ant-table-row-selected')).toHaveCount(0);
+    await expect(indicator).toContainText('1');
+
+    /* Select all visible works aswell */
+    await page.getByLabel('Select all').check();
+
+    /* Check */
+    await expect(page.locator('.ant-table-row-selected')).toHaveCount(
+      await getNumberOfVisibleRows(),
+    );
+    await expect(indicator).toContainText(`${(await getNumberOfVisibleRows()) + 1}`);
+
+    /* Deselect all visible */
+    await page.getByLabel('Select all').uncheck();
+
+    /* Check */
+    await expect(page.locator('.ant-table-row-selected')).toHaveCount(0);
+    await expect(indicator).toContainText('1');
+
+    /* ____________________________________ */
+    /* Selection persist after search */
+    /* Search for 'XYZ' (last process) */
+    await inputSearch.getByPlaceholder(/search/i).fill('XYZ');
+
+    /* Select the process (that should be visible now) element in table */
+    await page.locator(`input[name="${processIDs[10]}"]`).check();
+
+    /* Check */
+    await expect(page.locator('.ant-table-row-selected')).toHaveCount(1);
+    await expect(indicator).toContainText('2');
+
+    /* Deselect the XYZ Process */
+    await page.locator(`input[name="${processIDs[10]}"]`).uncheck();
+
+    /* Check */
+    await expect(page.locator('.ant-table-row-selected')).toHaveCount(0);
+    await expect(indicator).toContainText('1');
+
+    /* Select all visible works aswell */
+    await page.getByLabel('Select all').check();
+
+    /* Check */
+    await expect(page.locator('.ant-table-row-selected')).toHaveCount(
+      await getNumberOfVisibleRows(),
+    );
+    await expect(indicator).toContainText(`${(await getNumberOfVisibleRows()) + 1}`);
+
+    /* ____________________________________ */
+    /* Selection persists after folder change (? TODO:) */
+  });
+  test('Selecting Processes over multiple table pages with shortcuts', async ({
+    processListPage,
+  }) => {
+    const { page } = processListPage;
+    const processIDs = processListPage.getDefinitionIds();
+    const getNumberOfVisibleRows = async () => {
+      return await page.locator('tbody tr').count();
+    };
+
+    /* Select all with ctrl + a */
+    await page.getByRole('main').press('Control+a');
+
+    /* Check if all visible selected */
+    await expect(page.locator('.ant-table-row-selected')).toHaveCount(
+      await getNumberOfVisibleRows(),
+    );
+
+    /* Check if displayed note show correct number */
+    await expect(await page.getByRole('note')).toContainText(`${processIDs.length}`);
+  });
 });