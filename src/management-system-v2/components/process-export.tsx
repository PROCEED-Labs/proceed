'use client';

import React, { useEffect, useState } from 'react';

import { Modal, Checkbox, Radio, RadioChangeEvent, Space, Flex, Divider, Tooltip } from 'antd';
import type { CheckboxValueType } from 'antd/es/checkbox/Group';

import { useEnvironment } from './auth-can';
import { exportProcesses } from '@/lib/process-export';
import { ProcessExportOptions, ExportProcessInfo } from '@/lib/process-export/export-preparation';
import { useAddControlCallback } from '@/lib/controls-store';

import {
  settings as pdfSettings,
  settingsOptions as pdfOptions,
} from '@/app/shared-viewer/settings-modal';
import { generateSharedViewerUrl } from '@/lib/sharing/process-sharing';

const exportTypeOptions = [
  { label: 'BPMN', value: 'bpmn' },
  { label: 'PDF', value: 'pdf' },
  { label: 'SVG', value: 'svg' },
  { label: 'PNG', value: 'png' },
];

export type ProcessExportTypes = ProcessExportOptions['type'] | 'pdf';

function getSubOptions(giveSelectionOption?: boolean) {
  const exportSubOptions = {
    bpmn: [
      {
        label: 'with artefacts',
        value: 'artefacts',
        tooltip:
          'Also export html and images used in User-Tasks and images used for other process elements',
      },
      {
        label: 'with referenced processes',
        value: 'imports',
        tooltip: 'Also export all referenced processes used in call-activities',
      },
    ],
    pdf: pdfSettings,
    svg: [
      {
        label: 'with referenced processes',
        value: 'imports',
        tooltip: 'Also export all referenced processes used in call-activities',
      },
      {
        label: 'with collapsed subprocesses',
        value: 'subprocesses',
        tooltip: 'Also export content of all collapsed subprocesses',
      },
    ],
    png: [
      {
        label: 'with referenced processes',
        value: 'imports',
        tooltip: 'Also export all referenced processes used in call-activities',
      },
      {
        label: 'with collapsed subprocesses',
        value: 'subprocesses',
        tooltip: 'Also export content of all collapsed subprocesses',
      },
    ],
  };

  const selectionOption = {
    label: 'limit to selection',
    value: 'onlySelection',
    tooltip:
      'Exclude elements from the image(s) that are not selected and not inside a selected element',
  };

  if (giveSelectionOption) {
    exportSubOptions.png.push(selectionOption);
    exportSubOptions.svg.push(selectionOption);
  }

  return exportSubOptions;
}

type ProcessExportModalProps = {
  processes: ExportProcessInfo; // the processes to export
  onClose: () => void;
  open: boolean;
  giveSelectionOption?: boolean; // if the user can select to limit the export to elements selected in the modeler (only usable in the modeler)
  preselectedExportType?: ProcessExportTypes;
  resetPreselectedExportType?: () => void;
};

const ProcessExportModal: React.FC<ProcessExportModalProps> = ({
  processes = [],
  onClose,
  open,
  giveSelectionOption,
  preselectedExportType,
  resetPreselectedExportType,
}) => {
  const [selectedType, setSelectedType] = useState<ProcessExportTypes | undefined>(
    preselectedExportType,
  );

  useEffect(() => {
    setSelectedType(preselectedExportType);
  }, [preselectedExportType]);

  const [selectedOptions, setSelectedOptions] = useState<CheckboxValueType[]>(
    ['metaData'].concat(pdfOptions),
  );

  const [isExporting, setIsExporting] = useState(false);
  const [pngScalingFactor, setPngScalingFactor] = useState(1.5);

  const environment = useEnvironment();

  const handleTypeSelectionChange = ({ target: { value } }: RadioChangeEvent) => {
    setSelectedType(value);
  };

  const handleOptionSelectionChange = (checkedValues: CheckboxValueType[]) => {
    setSelectedOptions(checkedValues);
  };

  const handleClose = () => {
    setIsExporting(false);
    setSelectedOptions(selectedOptions.filter((el) => el !== 'onlySelection'));
    if (preselectedExportType && resetPreselectedExportType) resetPreselectedExportType();
    setSelectedType(undefined);
    onClose();
  };

  const handleOk = async () => {
    setIsExporting(true);

    if (selectedType === 'pdf') {
      const { definitionId, processVersion } = processes[0];

      // the timestamp does not matter here since it is overriden by the user being an owner of the process
      const url = await generateSharedViewerUrl(
        {
          processId: definitionId,
          timestamp: 0,
        },
        processVersion ? `${processVersion}` : undefined,
        selectedOptions as string[],
      );

      // open the documentation page in a new tab (the print menu will be opened automatically)
      window.open(url, `${definitionId}-${processVersion}-tab`);
    } else {
      await exportProcesses(
        {
          type: selectedType!,
          artefacts: selectedOptions.includes('artefacts'),
          subprocesses: selectedOptions.includes('subprocesses'),
          imports: selectedOptions.includes('imports'),
          scaling: pngScalingFactor,
          exportSelectionOnly: selectedOptions.includes('onlySelection'),
          useWebshareApi: preselectedExportType !== undefined,
        },
        processes,
        environment.spaceId,
      );
    }

    handleClose();
  };

  useAddControlCallback(
    ['process-list' /* , 'processes-page' */],
    // 'process-list',
<<<<<<< HEAD
    [
      'selectall',
      'esc',
      'del',
      'copy',
      'paste',
      'enter',
      'cut',
      'export',
      'import',
      'shiftenter',
      'new',
    ],
=======
    ['selectall', 'esc', 'del', 'copy', 'paste', 'enter', 'cut', 'export', 'import', 'shiftenter'],
>>>>>>> 846d6c80
    (e) => {
      // e.preventDefault();
    },
    { level: 2, blocking: open },
  );
  useAddControlCallback(
    ['process-list', 'modeler'],
    // 'process-list',
<<<<<<< HEAD
    'control+enter',
=======
    'controlenter',
>>>>>>> 846d6c80
    () => {
      if (selectedType) handleOk();
    },
    { level: 1, blocking: open, dependencies: [selectedType] },
  );

  const typeSelection = (
    <Radio.Group onChange={handleTypeSelectionChange} value={selectedType} style={{ width: '50%' }}>
      <Space direction="vertical">
        {exportTypeOptions.map(({ label, value }) => (
          <Radio value={value} key={value}>
            {label}
          </Radio>
        ))}
      </Space>
    </Radio.Group>
  );

  const disabledPdfExport = selectedType === 'pdf' && processes.length > 1;

  const optionSelection = (
    <Space direction="vertical">
      <Checkbox.Group
        onChange={handleOptionSelectionChange}
        value={selectedOptions}
        style={{ width: '100%' }}
      >
        <Space direction="vertical">
          {(selectedType ? getSubOptions(giveSelectionOption)[selectedType] : []).map(
            ({ label, value, tooltip }) => (
              <Checkbox value={value} key={label} disabled={disabledPdfExport}>
                <Tooltip placement="right" title={tooltip}>
                  {label}
                </Tooltip>
              </Checkbox>
            ),
          )}
        </Space>
      </Checkbox.Group>
      {selectedType === 'png' && (
        <div style={{ marginTop: '10px' }}>
          <Tooltip placement="left" title="Export with different image resolutions">
            <span>Quality:</span>
          </Tooltip>

          <Radio.Group
            onChange={(e) => setPngScalingFactor(e.target.value)}
            value={pngScalingFactor}
          >
            <Radio value={1.5}>
              <Tooltip placement="bottom" title="Smallest resolution and smallest file size">
                Normal
              </Tooltip>
            </Radio>
            <Radio value={2.5}>
              <Tooltip placement="bottom" title="Medium resolution and medium file size">
                Good
              </Tooltip>
            </Radio>
            <Radio value={4}>
              <Tooltip placement="bottom" title="Highest resolution and biggest file size">
                Excellent
              </Tooltip>
            </Radio>
          </Radio.Group>
        </div>
      )}
    </Space>
  );

  return (
    <>
      <Modal
        title={
          preselectedExportType
            ? `Share selected Processes as ${preselectedExportType.toUpperCase()}`
            : `Export selected Processes`
        }
        open={open}
        style={{ position: 'relative', zIndex: '1 !important' }}
        onOk={handleOk}
        onCancel={handleClose}
        centered
        okButtonProps={{
          disabled: !selectedType || disabledPdfExport,
          loading: isExporting,
          title: disabledPdfExport
            ? 'PDF export is only available when a single process is selected'
            : undefined,
        }}
        width={540}
        data-testid="Export Modal"
      >
        <Flex>
          {preselectedExportType ? null : typeSelection}
          <Divider type="vertical" style={{ height: 'auto' }} />
          {!!selectedType && optionSelection}
        </Flex>
      </Modal>
    </>
  );
};

export default ProcessExportModal;<|MERGE_RESOLUTION|>--- conflicted
+++ resolved
@@ -172,7 +172,7 @@
   useAddControlCallback(
     ['process-list' /* , 'processes-page' */],
     // 'process-list',
-<<<<<<< HEAD
+
     [
       'selectall',
       'esc',
@@ -183,12 +183,9 @@
       'cut',
       'export',
       'import',
-      'shiftenter',
+      'shift+enter',
       'new',
     ],
-=======
-    ['selectall', 'esc', 'del', 'copy', 'paste', 'enter', 'cut', 'export', 'import', 'shiftenter'],
->>>>>>> 846d6c80
     (e) => {
       // e.preventDefault();
     },
@@ -197,11 +194,7 @@
   useAddControlCallback(
     ['process-list', 'modeler'],
     // 'process-list',
-<<<<<<< HEAD
     'control+enter',
-=======
-    'controlenter',
->>>>>>> 846d6c80
     () => {
       if (selectedType) handleOk();
     },
