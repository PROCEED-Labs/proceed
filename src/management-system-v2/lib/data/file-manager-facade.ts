--- conflicted
+++ resolved
@@ -13,13 +13,7 @@
 import { asyncMap, findKey } from '../helpers/javascriptHelpers';
 import { Prisma } from '@prisma/client';
 import { checkValidity } from './processes';
-<<<<<<< HEAD
 import { UserFacingError, userError, getErrorMessage } from '../user-error';
-=======
-import { env } from '@/lib/ms-config/env-vars';
->>>>>>> 9601631f
-
-const DEPLOYMENT_ENV = env.PROCEED_PUBLIC_STORAGE_DEPLOYMENT_ENV;
 
 // Allowed content types for files
 const ALLOWED_CONTENT_TYPES = [
@@ -254,7 +248,7 @@
       `Failed to save process artifact (${artifactType}, ${fileName}) for process ${processId}:`,
       error,
     );
-    return { presignedUrl: null, fileName: null };
+    return { presignedUrl: null, filePath: null };
   }
 }
 
@@ -365,7 +359,7 @@
   userId: string,
   fileName: string,
   mimeType: string,
-  fileContent?: Buffer | Uint8Array | Blob,
+  fileContent?: Buffer | Uint8Array,
 ) {
   const newFileName = getNewFileName('profilePicture_' + fileName);
   const filePath = `users/${userId}/${newFileName}`;
@@ -396,7 +390,7 @@
     data: { profileImage: filePath },
   });
 
-  return { presignedUrl, fileName: newFileName };
+  return { presignedUrl, filePath };
 }
 
 async function getProfilePicture(userId: string) {
