--- conflicted
+++ resolved
@@ -12,10 +12,6 @@
 
 export const VersionedObjectInput = VersionedObjectInputSchema.extend({
   environmentId: z.string(),
-<<<<<<< HEAD
-  ownerId: z.string(),
-=======
->>>>>>> ad9d49b9
 });
 export type VersionedObjectServerInput = z.infer<typeof VersionedObjectInput>;
 
