'use client';

import {
  Button,
  Checkbox,
  Dropdown,
  Grid,
  MenuProps,
  Row,
  Table,
  TableColumnsType,
  Tooltip,
} from 'antd';
import { useCallback, useState, FC, PropsWithChildren, Key, Dispatch, SetStateAction } from 'react';
import {
  CopyOutlined,
  ExportOutlined,
  EditOutlined,
  DeleteOutlined,
  StarOutlined,
  MoreOutlined,
  InfoCircleOutlined,
  FolderOutlined as FolderFilled,
  FileOutlined as FileFilled,
} from '@ant-design/icons';
import cn from 'classnames';
import { useRouter } from 'next/navigation';
import styles from './process-list.module.scss';
import useLastClickedStore from '@/lib/use-last-clicked-process-store';
import { generateDateString, spaceURL } from '@/lib/utils';
import { toCaslResource } from '@/lib/ability/caslAbility';
import { useUserPreferences } from '@/lib/user-preferences';
import { AuthCan, useEnvironment } from '@/components/auth-can';
<<<<<<< HEAD
import {
  DragInfo,
  DraggableElementGenerator,
  ProcessListProcess,
  contextMenuStore,
} from './processes';
import ConfirmationButton from './confirmation-button';
import { Folder } from '@/lib/data/folder-schema';
=======
import { DragInfo, DraggableElementGenerator, ProcessListProcess } from './processes';
import ConfirmationButton from './confirmation-button';
import FavouriteStar from './favouriteStar';
import useFavouriteProcesses from '@/lib/useFavouriteProcesses';
>>>>>>> b084157a

const DraggableRow = DraggableElementGenerator('tr', 'data-row-key');

type ProcessListProps = PropsWithChildren<{
  data: ProcessListProcess[];
  folder: Folder;
  selection: Key[];
  setSelectionElements: Dispatch<SetStateAction<ProcessListProcess[]>>;
  isLoading?: boolean;
  setShowMobileMetaData: Dispatch<SetStateAction<boolean>>;
  onExportProcess: (process: ProcessListProcess) => void;
  onDeleteProcess: (process: ProcessListProcess) => void;
  onEditProcess: (process: ProcessListProcess) => void;
  onCopyProcess: (process: ProcessListProcess) => void;
  dragInfo: DragInfo;
}>;

const ColumnHeader = [
  'Process Name',
  'Description',
  'Last Edited',
  'Created On',
  'File Size',
  'Owner',
];

const numberOfRows =
  typeof window !== 'undefined' ? Math.floor((window?.innerHeight - 410) / 47) : 10;

const ProcessList: FC<ProcessListProps> = ({
  data,
  folder,
  selection,
  setSelectionElements,
  isLoading,
  onExportProcess,
  onDeleteProcess,
  onEditProcess,
  onCopyProcess,
  setShowMobileMetaData,
  dragInfo,
}) => {
  const router = useRouter();
  const breakpoint = Grid.useBreakpoint();
  const [hovered, setHovered] = useState<ProcessListProcess | undefined>(undefined);
  const [dropdownOpen, setDropdownOpen] = useState(false);

  const lastProcessId = useLastClickedStore((state) => state.processId);
  const setLastProcessId = useLastClickedStore((state) => state.setProcessId);
  const selectedColumns = useUserPreferences.use['process-list-columns-desktop']();

  const addPreferences = useUserPreferences.use.addPreferences();
  const { favourites: favProcesses } = useFavouriteProcesses();
  const environment = useEnvironment();

<<<<<<< HEAD
  const setContextMenuItem = contextMenuStore((store) => store.setSelected);

  const favourites = [0];

=======
>>>>>>> b084157a
  const showMobileMetaData = () => {
    setShowMobileMetaData(true);
  };

  const processListColumnsMobile = [
    'Favorites',
    'Process Name',
    'Description',
    'Last Edited',
    'Meta Data Button',
  ];

  const actionBarGenerator = useCallback(
    (record: ProcessListProcess) => {
      const resource = toCaslResource(record.type === 'folder' ? 'Folder' : 'Process', record);
      return (
        <>
          {/* <Tooltip placement="top" title={'Preview'}>
            <EyeOutlined
              onClick={() => {
                setPreviewProcess(record);
                setPreviewerOpen(true);
              }}
            />
          </Tooltip> */}
          <AuthCan create Process={record}>
            <Tooltip placement="top" title={'Copy'}>
              <CopyOutlined
                onClick={(e) => {
                  e.stopPropagation();
                  onCopyProcess(record);
                }}
              />
            </Tooltip>
          </AuthCan>
          <Tooltip placement="top" title={'Export'}>
            <ExportOutlined onClick={() => onExportProcess(record)} />
          </Tooltip>
          <AuthCan update Process={record}>
            <Tooltip placement="top" title={'Edit'}>
              <EditOutlined onClick={() => onEditProcess(record)} />
            </Tooltip>
          </AuthCan>

          {/*TODO: errors regarding query */}

          <AuthCan delete Process={record}>
            <Tooltip placement="top" title={'Delete'}>
              <ConfirmationButton
                title="Delete Process"
                description="Are you sure you want to delete the selected process?"
                onConfirm={() => onDeleteProcess(record)}
                buttonProps={{
                  icon: <DeleteOutlined />,
                  type: 'text',
                }}
              />
            </Tooltip>
          </AuthCan>
        </>
      );
    },
    [onCopyProcess, onDeleteProcess, onEditProcess, onExportProcess],
  );

  const columnCheckBoxItems: MenuProps['items'] = ColumnHeader.map((title) => ({
    label: (
      <Checkbox
        checked={selectedColumns.includes(title)}
        onChange={(e) => {
          e.stopPropagation();
          const { checked, value } = e.target;
          if (checked) {
            addPreferences({ 'process-list-columns': [...selectedColumns, value] });
          } else {
            addPreferences({
              'process-list-columns': selectedColumns.filter((column) => column !== value),
            });
          }
        }}
        onClick={(e) => e.stopPropagation()}
        value={title}
      >
        {title}
      </Checkbox>
    ),
    key: title,
  }));

  const columns: TableColumnsType<ProcessListProcess> = [
    {
      title: <StarOutlined />,
      dataIndex: 'id',
      key: 'Favorites',
      width: '40px',
<<<<<<< HEAD
      render: (id, _, index) =>
        id !== folder.parentId && (
          <StarOutlined
            style={{
              color: favourites?.includes(index) ? '#FFD700' : undefined,
              opacity: hovered?.id === id || favourites?.includes(index) ? 1 : 0,
            }}
          />
        ),
=======
      render: (id, process, index) => <FavouriteStar id={id} hovered={hovered?.id === id} />,
      sorter: (a, b) => (favProcesses?.includes(a.id) ? -1 : 1),
>>>>>>> b084157a
    },
    {
      title: 'Name',
      dataIndex: 'name',
      key: 'Process Name',
      className: styles.Title,
      // sorter: (a, b) => a.name.value.localeCompare(b.name.value),
      render: (_, record) => (
        <div
          className={
            breakpoint.xs
              ? styles.MobileTitleTruncation
              : breakpoint.xl
                ? styles.TitleTruncation
                : styles.TabletTitleTruncation
          }
          style={{
            overflow: 'hidden',
            whiteSpace: 'nowrap',
            textOverflow: 'ellipsis',
            // TODO color
            color: record.id === folder.parentId ? 'grey' : undefined,
            fontStyle: record.id === folder.parentId ? 'italic' : undefined,
          }}
        >
          {record.type === 'folder' ? <FolderFilled /> : <FileFilled />} {record.name.value}
        </div>
      ),
      responsive: ['xs', 'sm'],
    },
    {
      title: 'Description',
      dataIndex: 'description',
      key: 'Description',
      // sorter: (a, b) => a.description.value.localeCompare(b.description.value),
      render: (_, record) => (
        <div
          style={{
            maxWidth: '15vw',
            overflow: 'hidden',
            whiteSpace: 'nowrap',
            textOverflow: 'ellipsis',
          }}
        >
          {record.description.highlighted}
        </div>
      ),
      responsive: ['sm'],
    },
    {
      title: 'Last Edited',
      dataIndex: 'lastEdited',
      key: 'Last Edited',
      render: (date: Date) => generateDateString(date, true),
      // sorter: (a, b) => new Date(b.lastEdited).getTime() - new Date(a.lastEdited).getTime(),
      responsive: ['md'],
    },
    {
      title: 'Created On',
      dataIndex: 'createdOn',
      key: 'Created On',
      render: (date: Date) => generateDateString(date, false),
      // sorter: (a, b) => new Date(b.createdOn).getTime() - new Date(a.createdOn).getTime(),
      responsive: ['md'],
    },
    {
      title: 'File Size',
      key: 'File Size',
      sorter: (a, b) => (a < b ? -1 : 1),
      responsive: ['md'],
    },
    {
      title: 'Owner',
      dataIndex: 'owner',
      key: 'Owner',
      // sorter: (a, b) => a.owner!.localeCompare(b.owner || ''),
      responsive: ['md'],
    },
    {
      fixed: 'right',
      width: 160,
      dataIndex: 'id',
      key: 'Selected Columns',
      title: (
        <div style={{ float: 'right' }}>
          <Dropdown
            open={dropdownOpen}
            onOpenChange={(open) => setDropdownOpen(open)}
            menu={{
              items: columnCheckBoxItems,
            }}
            trigger={['click']}
          >
            <Button type="text">
              <MoreOutlined />
            </Button>
          </Dropdown>
        </div>
      ),
<<<<<<< HEAD
      render: (id, record) =>
        id !== folder.parentId && (
          <Row
            justify="space-evenly"
            style={{
              opacity: !dragInfo.dragging && hovered?.id === id ? 1 : 0,
            }}
          >
            {record.type !== 'folder' ? actionBarGenerator(record) : null}
          </Row>
        ),
=======
      render: (id, record) => (
        <Row
          justify="space-evenly"
          style={{
            opacity: !dragInfo.dragging && hovered?.id === id ? 1 : 0,
          }}
        >
          {record.type !== 'folder' ? actionBarGenerator(record) : null}
        </Row>
      ),
>>>>>>> b084157a
      responsive: ['xl'],
    },
    {
      fixed: 'right',
      width: 160,
      dataIndex: 'id',
      key: 'Meta Data Button',
      title: '',
<<<<<<< HEAD
      render: (id) =>
        id !== folder.parentId && (
          <Button style={{ float: 'right' }} type="text" onClick={showMobileMetaData}>
            <InfoCircleOutlined />
          </Button>
        ),
=======
      render: () => (
        <Button
          style={{ float: 'right' }}
          type="text"
          onClick={(e: any) => {
            // e.stopPropagation()
            e.proceedClickedInfoButton = true;
            showMobileMetaData();
          }}
        >
          <InfoCircleOutlined />
        </Button>
      ),
>>>>>>> b084157a
      responsive: breakpoint.xl ? ['xs'] : ['xs', 'sm'],
    },
  ];

  const columnsFiltered = breakpoint.xl
    ? columns.filter((c) => selectedColumns.includes(c?.key as string))
    : columns.filter((c) => processListColumnsMobile.includes(c?.key as string));

  return (
    <Table
      rowSelection={{
        type: 'checkbox',
        selectedRowKeys: selection,
        onChange: (_, selectedRows) => setSelectionElements(selectedRows),
        getCheckboxProps: (record: ProcessListProcess) => ({ name: record.id }),
        onSelect: (_, __, selectedRows) => setSelectionElements(selectedRows),
        onSelectNone: () => setSelectionElements([]),
        onSelectAll: (_, selectedRows) => setSelectionElements(selectedRows),
      }}
      onRow={(record) => ({
        onClick: (event) => {
          /* CTRL */
          if (event.ctrlKey) {
            /* Not selected yet -> Add to selection */
            if (!selection.includes(record?.id)) {
              setSelectionElements((prev) => [record, ...prev]);
              /* Already in selection -> deselect */
            } else {
              setSelectionElements((prev) => prev.filter(({ id }) => id !== record.id));
            }
            /* SHIFT */
          } else if (event.shiftKey) {
            /* At least one element selected */
            if (selection.length) {
              const iLast = data.findIndex((process) => process.id === lastProcessId);
              const iCurr = data.findIndex((process) => process.id === record?.id);
              /* Identical to last clicked */
              if (iLast === iCurr) {
                setSelectionElements([record]);
              } else if (iLast < iCurr) {
                /* Clicked comes after last slected */
                setSelectionElements(data!.slice(iLast, iCurr + 1));
              } else if (iLast > iCurr) {
                /* Clicked comes before last slected */
                setSelectionElements(data!.slice(iCurr, iLast + 1));
              }
            } else {
              /* Nothing selected */
              setSelectionElements([record]);
            }
            /* Normal Click */
          } else {
            setSelectionElements([record]);
          }

          /* Always */
          setLastProcessId(record?.id);
        },
        onDoubleClick: () =>
          router.push(
<<<<<<< HEAD
            record.type === 'folder'
              ? `/${environmentId}/processes/folder/${record.id}`
              : `/${environmentId}/processes/${record.id}`,
=======
            spaceURL(
              environment,
              record.type === 'folder'
                ? `/processes/folder/${record.id}`
                : `/processes/${record.id}`,
            ),
>>>>>>> b084157a
          ),
        onMouseEnter: (e) => {
          if (dragInfo.dragging) {
            e.preventDefault();
            e.stopPropagation();
          } else {
            setHovered(record);
          }
        },
        onMouseLeave: () => setHovered(undefined),
<<<<<<< HEAD
        onContextMenu: () => {
          setSelectionElements([record]);
          setContextMenuItem(record.id);
        },
=======
>>>>>>> b084157a
      })}
      components={{
        body: {
          row: DraggableRow,
        },
      }}
      /* ---- */
      /* Breaks Side-Panel */
      // sticky
      // scroll={{ x: 1200, y: 500 }}
      /* ---- */
      pagination={{ position: ['bottomCenter'], pageSize: numberOfRows }}
      rowKey="id"
      columns={columnsFiltered}
      dataSource={data}
      loading={isLoading}
      className={cn(breakpoint.xs ? styles.MobileTable : '')}
      size={breakpoint.xs ? 'large' : 'middle'}
    />
  );
};

export default ProcessList;<|MERGE_RESOLUTION|>--- conflicted
+++ resolved
@@ -31,7 +31,6 @@
 import { toCaslResource } from '@/lib/ability/caslAbility';
 import { useUserPreferences } from '@/lib/user-preferences';
 import { AuthCan, useEnvironment } from '@/components/auth-can';
-<<<<<<< HEAD
 import {
   DragInfo,
   DraggableElementGenerator,
@@ -39,13 +38,9 @@
   contextMenuStore,
 } from './processes';
 import ConfirmationButton from './confirmation-button';
-import { Folder } from '@/lib/data/folder-schema';
-=======
-import { DragInfo, DraggableElementGenerator, ProcessListProcess } from './processes';
-import ConfirmationButton from './confirmation-button';
 import FavouriteStar from './favouriteStar';
 import useFavouriteProcesses from '@/lib/useFavouriteProcesses';
->>>>>>> b084157a
+import { Folder } from '@/lib/data/folder-schema';
 
 const DraggableRow = DraggableElementGenerator('tr', 'data-row-key');
 
@@ -101,13 +96,10 @@
   const { favourites: favProcesses } = useFavouriteProcesses();
   const environment = useEnvironment();
 
-<<<<<<< HEAD
   const setContextMenuItem = contextMenuStore((store) => store.setSelected);
 
   const favourites = [0];
 
-=======
->>>>>>> b084157a
   const showMobileMetaData = () => {
     setShowMobileMetaData(true);
   };
@@ -203,20 +195,8 @@
       dataIndex: 'id',
       key: 'Favorites',
       width: '40px',
-<<<<<<< HEAD
-      render: (id, _, index) =>
-        id !== folder.parentId && (
-          <StarOutlined
-            style={{
-              color: favourites?.includes(index) ? '#FFD700' : undefined,
-              opacity: hovered?.id === id || favourites?.includes(index) ? 1 : 0,
-            }}
-          />
-        ),
-=======
       render: (id, process, index) => <FavouriteStar id={id} hovered={hovered?.id === id} />,
       sorter: (a, b) => (favProcesses?.includes(a.id) ? -1 : 1),
->>>>>>> b084157a
     },
     {
       title: 'Name',
@@ -316,7 +296,6 @@
           </Dropdown>
         </div>
       ),
-<<<<<<< HEAD
       render: (id, record) =>
         id !== folder.parentId && (
           <Row
@@ -328,18 +307,6 @@
             {record.type !== 'folder' ? actionBarGenerator(record) : null}
           </Row>
         ),
-=======
-      render: (id, record) => (
-        <Row
-          justify="space-evenly"
-          style={{
-            opacity: !dragInfo.dragging && hovered?.id === id ? 1 : 0,
-          }}
-        >
-          {record.type !== 'folder' ? actionBarGenerator(record) : null}
-        </Row>
-      ),
->>>>>>> b084157a
       responsive: ['xl'],
     },
     {
@@ -348,28 +315,11 @@
       dataIndex: 'id',
       key: 'Meta Data Button',
       title: '',
-<<<<<<< HEAD
-      render: (id) =>
-        id !== folder.parentId && (
-          <Button style={{ float: 'right' }} type="text" onClick={showMobileMetaData}>
-            <InfoCircleOutlined />
-          </Button>
-        ),
-=======
       render: () => (
-        <Button
-          style={{ float: 'right' }}
-          type="text"
-          onClick={(e: any) => {
-            // e.stopPropagation()
-            e.proceedClickedInfoButton = true;
-            showMobileMetaData();
-          }}
-        >
+        <Button style={{ float: 'right' }} type="text" onClick={showMobileMetaData}>
           <InfoCircleOutlined />
         </Button>
       ),
->>>>>>> b084157a
       responsive: breakpoint.xl ? ['xs'] : ['xs', 'sm'],
     },
   ];
@@ -430,18 +380,12 @@
         },
         onDoubleClick: () =>
           router.push(
-<<<<<<< HEAD
-            record.type === 'folder'
-              ? `/${environmentId}/processes/folder/${record.id}`
-              : `/${environmentId}/processes/${record.id}`,
-=======
             spaceURL(
               environment,
               record.type === 'folder'
                 ? `/processes/folder/${record.id}`
                 : `/processes/${record.id}`,
             ),
->>>>>>> b084157a
           ),
         onMouseEnter: (e) => {
           if (dragInfo.dragging) {
@@ -452,13 +396,10 @@
           }
         },
         onMouseLeave: () => setHovered(undefined),
-<<<<<<< HEAD
         onContextMenu: () => {
           setSelectionElements([record]);
           setContextMenuItem(record.id);
         },
-=======
->>>>>>> b084157a
       })}
       components={{
         body: {
