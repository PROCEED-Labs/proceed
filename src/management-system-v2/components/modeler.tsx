--- conflicted
+++ resolved
@@ -47,7 +47,6 @@
   const setModeler = useModelerStateStore((state) => state.setModeler);
   const setSelectedElementId = useModelerStateStore((state) => state.setSelectedElementId);
   const selectedVersion = useModelerStateStore((state) => state.selectedVersion);
-  const setSelectedVersion = useModelerStateStore((state) => state.setSelectedVersion);
   const editingDisabled = useModelerStateStore((state) => state.editingDisabled);
 
   const { processId } = useParams();
@@ -114,7 +113,7 @@
     // only reset the modeler if we switch between editing being enabled or disabled
   }, [setModeler, editingDisabled, processId, updateProcessMutation]);
 
-  const { data: processBpmn } = useProcessBpmn(processId as string, selectedVersion);
+  const { data: processBpmn } = useProcessBpmn(processId as string);
 
   useEffect(() => {
     // only import the bpmn once (the effect will be retriggered when initialized is set to false at its end)
@@ -146,21 +145,24 @@
     setXmlEditorBpmn(undefined);
   };
 
-  const handleXmlEditorSave = (bpmn: string) => {
+  const handleXmlEditorSave = async (bpmn: string) => {
     if (modeler.current) {
       modeler.current.importXML(bpmn).then(() => {
         (modeler.current!.get('canvas') as any).zoom('fit-viewport', 'auto');
       });
-      updateProcess(processId, { bpmn });
+      await updateProcessMutation({
+        params: { path: { definitionId: processId as string } },
+        body: { bpmn },
+      });
     }
   };
 
   return (
     <div className="bpmn-js-modeler-with-toolbar" style={{ height: '100%' }}>
-<<<<<<< HEAD
       {!minimized && (
         <>
           <ModelerToolbar onOpenXmlEditor={handleOpenXmlEditor} />
+          {selectedVersion && <VersionToolbar />}
           <XmlEditor
             bpmn={xmlEditorBpmn}
             canSave={selectedVersion === null}
@@ -170,11 +172,6 @@
         </>
       )}
       <div className="modeler" {...props} ref={canvas} />;
-=======
-      {!minimized && <ModelerToolbar />}
-      {!minimized && selectedVersion && <VersionToolbar />}
-      <div className="modeler" {...props} ref={canvas} />
->>>>>>> 25f0b36e
     </div>
   );
 };
