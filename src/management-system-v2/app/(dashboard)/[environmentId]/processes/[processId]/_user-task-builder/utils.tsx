import { Editor, Frame } from '@craftjs/core';
import React from 'react';
import ReactDOMServer from 'react-dom/server';

import * as Elements from './elements';
<<<<<<< HEAD
import BuilderContext from './BuilderContext';
import { QueryClient, QueryClientProvider } from '@tanstack/react-query';
=======
>>>>>>> 42c37e2d

const styles = `
body {
  font-size: 16px;
  line-height: 1.5;
  font-family: Verdana, Arial, Helvetica, sans-serif;
}

.user-task-form-column {
  flex: 1 0 0;
  box-sizing: border-box;
  height: fit-content;
  border: 2px solid rgba(0,0,0,0);
  padding: 0 10px;
}

@media only screen and (max-width: 600px) {
  .user-task-form-column {
    flex: 0 0 100%;
  }
}

.user-task-form-row {
  box-sizing: border-box;
  width: 100%;
  padding: 5px;
  margin: 5px 0;
  display: flex;
  flex-wrap: wrap;
}

.user-task-form-container {
  min-height: 100%;
  border-radius: 8px;
}

.user-task-form-input {
  width: 100%;
}

.user-task-form-input > div {
  max-width: 100%;
  padding-bottom: 0.5rem;
  margin: 0;
  font-size: 1rem;
}

.user-task-form-input label span {
  white-space: nowrap !important;
}

.user-task-form-input input {
  box-sizing: border-box;
  width: 100%;
  height: fit-content;
  border: 1px solid #d9d9d9;
  padding: 4px 11px;
  font-size: 0.875em;
  line-height: 1.5714;
  border-radius: 0.375rem;
}

.user-task-form-table {
  text-align: left;
  width: 100%;
  border: 1px solid lightgrey;
  border-collapse: collapse;
  border-radius: 0.5rem 0.5rem 0 0;
}

.user-task-form-table .user-task-form-table-cell {
  padding: 0.75rem 0.5rem;
  border: 1px solid lightgrey;
  position: relative;
  font-weight: normal;
}

.user-task-form-input-group {
  position: relative;
  width: fit-content;
}

.user-task-form-input-group label, .user-task-form-input-group input {
  cursor: pointer;
}

.user-task-form-input-group-member {
  display: flex;
  align-items: center;
}

.user-task-form-input-group input[type="radio"] {
  width: 16px;
  height: 16px;
  margin: 3px 3px 6px 0;
}

.user-task-form-input-group input[type="checkbox"] {
  width: 16px;
  height: 16px;
  margin: 3px 3px 6px 0;
}

.user-task-form-button {
  background-color: #eee;
  box-shadow: rgba(0,0,0, 0.02) 0 2px 0 0;
  padding: 4px 15px;
  border-radius: 6px;
  border: 1px solid lightgrey;
}

.user-task-form-button.primary-button {
  box-shadow: rgba(5, 145, 255, 0.1) 0 2px 0 0;
  background-color: rgb(22, 119, 255);
  color: white;
  border-color: rgb(22, 119, 255);
}

.user-task-form-image {
  width: 100%;
  display: flex;
  justify-content: center;
}

.user-task-form-image img {
  max-width: 100%;
}

p, h1, h2, h3, h4, h5, th, td {
  cursor: default;
}

.text-style-bold {
  font-weight: 700;
}

.text-style-italic {
  font-style: italic;
}

.text-style-underline {
  text-decoration: underline;
}

.text-style-paragraph {
  margin: 0;
}

.text-style-heading {
  font-weight: normal;
}

.text-style-link {
  text-decoration: none;
}

`;

export function toHtml(json: string) {
  const markup = ReactDOMServer.renderToStaticMarkup(
<<<<<<< HEAD
    <BuilderContext.Provider value={{ editingEnabled: false }}>
      <Editor
        resolver={{
          ...Elements,
        }}
      >
        <QueryClientProvider client={queryClient}>
          <Frame data={json} />
        </QueryClientProvider>
      </Editor>
      ,
    </BuilderContext.Provider>,
=======
    <Editor
      enabled={false}
      resolver={{
        ...Elements,
        Image: Elements.ExportImage,
      }}
    >
      <Frame data={json} />
    </Editor>,
>>>>>>> 42c37e2d
  );

  return `
  <!DOCTYPE html>
<html>
  <head>
    <style>
      ${styles}
    </style>
    <script>
      {script}
    </script>
  </head>
  <body>
    <form class="form">
      ${markup}
    </form>
  </body>
</html>
  `;
}

export const iframeDocument = `
<!DOCTYPE html>
<html>
  <head>
    <style>
      html, body, #mountHere, .frame-content {
        height: 100%;
        width: 100%;
        overflow-x: hidden;
      }

      body {
        margin: 0;
      }

      .frame-content > div {
        box-sizing: border-box;
        padding: 0 10px;
      }

      .user-task-form-column {
        position: relative;
      }

      .user-task-form-container svg {
        height: 50px;
      }

      .user-task-form-image {
        position: relative;
      }

      .user-task-form-button {
        position: relative;
      }

      .user-task-form-image > div {
        position: absolute;
        background-color: rgba(0, 0, 0, 0.5);
        width: 100%;
        height: 100%;
        display: flex;
        justify-content: center;
        align-items: center;
      }

      .user-task-form-image > div > span {
        margin: 0 10px;
        cursor: pointer;
        color: white;
      }

      .overlay-mask {
        display: flex;
        justify-content: center;
        align-items: center;
        width: 100%;
        height: 100%;
        color: white;
        position: absolute;
        top: 0;
        left: 0;
        z-index: 10;
        background-color: rgba(0,0,0,0.5);
      }

      .overlay-control-icon {
        margin: 0 3px;
      }

      .overlay-control-icon > span {
        display: block;
        height: 16px;
      }

      .overlay-control-icon svg {
        height: fit-content;
      }

      .target-sub-element {
        background-color: rgba(255,255,0,0.33);
      }

      .sub-element-add-preview {
        background-color: rgba(0,255,0,0.33);
      }

      .sub-element-remove-preview {
        background-color: rgba(255,0,0,0.33);
      }

      ${styles}
    </style>
  </head>
  <body>
    <div id="mountHere">
    </div>
  </body>

</html>
`;

export const defaultForm = `
{
  "ROOT": {
    "type": { "resolvedName": "Container" },
    "isCanvas": true,
    "props": {
      "padding": 10,
      "background": "#fff",
      "borderThickness": 0,
      "borderColor": "#d3d3d3"
    },
    "displayName": "Container",
    "custom": {},
    "hidden": false,
    "nodes": [],
    "linkedNodes": {}
  }
}
`;<|MERGE_RESOLUTION|>--- conflicted
+++ resolved
@@ -3,11 +3,7 @@
 import ReactDOMServer from 'react-dom/server';
 
 import * as Elements from './elements';
-<<<<<<< HEAD
 import BuilderContext from './BuilderContext';
-import { QueryClient, QueryClientProvider } from '@tanstack/react-query';
-=======
->>>>>>> 42c37e2d
 
 const styles = `
 body {
@@ -168,30 +164,18 @@
 
 export function toHtml(json: string) {
   const markup = ReactDOMServer.renderToStaticMarkup(
-<<<<<<< HEAD
     <BuilderContext.Provider value={{ editingEnabled: false }}>
       <Editor
+        enabled={false}
         resolver={{
           ...Elements,
+          Image: Elements.ExportImage,
         }}
       >
-        <QueryClientProvider client={queryClient}>
-          <Frame data={json} />
-        </QueryClientProvider>
+        <Frame data={json} />
       </Editor>
       ,
     </BuilderContext.Provider>,
-=======
-    <Editor
-      enabled={false}
-      resolver={{
-        ...Elements,
-        Image: Elements.ExportImage,
-      }}
-    >
-      <Frame data={json} />
-    </Editor>,
->>>>>>> 42c37e2d
   );
 
   return `
