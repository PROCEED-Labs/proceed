--- conflicted
+++ resolved
@@ -2,12 +2,7 @@
 import { Button as AntButton } from 'antd';
 import React, { ReactNode } from 'react';
 
-<<<<<<< HEAD
-/* LuFormInput does not exist anymore (?) */
-import { LuTextCursorInput, LuImage, LuTable, LuText } from 'react-icons/lu';
-=======
 import { LuTextCursorInput, LuImage, LuTable, LuText, LuMilestone } from 'react-icons/lu';
->>>>>>> c3e88969
 import { MdCheckBox, MdRadioButtonChecked, MdTitle, MdOutlineCheck } from 'react-icons/md';
 import { RxGroup } from 'react-icons/rx';
 
