{
  "name": "proceed-v2",
  "version": "0.1.0",
  "private": true,
  "workspaces": {
    "packages": [
      "helper-modules/*"
    ]
  },
  "scripts": {
    "dev": "next dev",
    "build": "cross-env API_URL=https://localhost:33083/api next build",
    "start": "next start",
    "lint": "next lint",
    "predev": "ts-node --project ./tsconfig.node.json ./scripts/genAntdCss.tsx",
    "prebuild": "cross-env NODE_ENV=production ts-node --project ./tsconfig.node.json ./scripts/genAntdCss.tsx",
    "openapi:typescript-types": "openapi-typescript ../management-system/src/backend/openapi.json -o lib/openapiSchema.ts && prettier --trailing-comma all --write lib/openapiSchema.ts"
  },
  "prettier": {
    "singleQuote": true
  },
  "dependencies": {
<<<<<<< HEAD
    "@tanstack/react-query": "4.29.14",
=======
    "@tanstack/react-query": "4.35.0",
>>>>>>> 9030b223
    "antd": "5.8.6",
    "bpmn-js": "13.2.0",
    "bpmn-js-differ": "^2.0.2",
    "classnames": "2.3.2",
    "next": "13.4.19",
    "react": "18.2.0",
    "react-dom": "18.2.0",
    "zustand": "4.4.1",
    "immer": "10.0.2",
    "fuse.js": "6.6.2",
    "@casl/ability": "6.5.0",
    "openapi-fetch": "0.6.1",
    "@proceed/bpmn-helper": "1.0.0"
  },
  "devDependencies": {
    "@tanstack/eslint-plugin-query": "4.34.1",
    "@tanstack/react-query-devtools": "4.35.0",
    "@types/node": "20.5.9",
    "@types/react": "18.2.21",
    "@types/react-dom": "18.2.7",
    "cross-env": "7.0.3",
    "eslint": "8.48.0",
    "eslint-config-next": "13.4.19",
    "eslint-config-prettier": "9.0.0",
    "prettier": "3.0.3",
    "ts-node": "10.9.1",
    "typescript": "5.2.2",
    "openapi-typescript": "6.3.2",
    "sass": "1.66.1"
  }
}<|MERGE_RESOLUTION|>--- conflicted
+++ resolved
@@ -20,11 +20,7 @@
     "singleQuote": true
   },
   "dependencies": {
-<<<<<<< HEAD
-    "@tanstack/react-query": "4.29.14",
-=======
     "@tanstack/react-query": "4.35.0",
->>>>>>> 9030b223
     "antd": "5.8.6",
     "bpmn-js": "13.2.0",
     "bpmn-js-differ": "^2.0.2",
