--- conflicted
+++ resolved
@@ -1,4 +1,4 @@
-// This is your Prisma schema file,
+  // This is your Prisma schema file,
 // learn more about it in the docs: https://pris.ly/d/prisma-schema
 
 // Looking for ways to speed up your queries, or scale easily with your serverless or edge functions?
@@ -231,15 +231,6 @@
   @@map("engine")
 }
 
-<<<<<<< HEAD
-model GuestSignin {
-  userId      String   @id
-  user        User     @relation(fields: [userId], references: [id], onDelete: Cascade)
-  lastSigninAt DateTime @default(now())
-
-  @@map("guest_signin")
-}
-=======
 model Config {
   id                    String    @id @default(uuid())
   space                 Space     @relation(fields: [environmentId], references: [id], onDelete: Cascade)
@@ -282,4 +273,11 @@
 
   @@map("config_version")
 }
->>>>>>> bd5f3869
+
+model GuestSignin {
+  userId      String   @id
+  user        User     @relation(fields: [userId], references: [id], onDelete: Cascade)
+  lastSigninAt DateTime @default(now())
+
+  @@map("guest_signin")
+}