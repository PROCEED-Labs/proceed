'use server';

import { getCurrentEnvironment, getCurrentUser } from '@/components/auth';
import { toCaslResource } from '../ability/caslAbility';
<<<<<<< HEAD
// Workaround because top-level await is not supported in server action modules.
// The rest of the app can import from process.ts directly, where init is
// awaited. Since this will always run AFTER init was run and we cache with
// global, we can ignore init here.
import {
  removeProcess,
  getProcessMetaObjects,
  addProcess as _addProcess,
  getProcessBpmn as _getProcessBpmn,
  updateProcess as _updateProcess,
  getProcess as _getProcess,
  getProcessVersionBpmn,
  addProcessVersion,
  getProcessUserTaskJSON as _getProcessUserTaskJSON,
  saveProcessUserTask as _saveProcessUserTask,
  getProcessImage as _getProcessImage,
  updateProcessMetaData,
} from './legacy/_process';
=======
>>>>>>> ad9d49b9
import {
  addDocumentation,
  generateDefinitionsId,
  getDefinitionsVersionInformation,
  setDefinitionsName,
  setDefinitionsVersionInformation,
  toBpmnObject,
  toBpmnXml,
} from '@proceed/bpmn-helper';
import { createProcess, getFinalBpmn } from '../helpers/processHelpers';
import { UserErrorType, userError } from '../user-error';
import {
  areVersionsEqual,
  getLocalVersionBpmn,
  selectAsLatestVersion,
  updateProcessVersionBasedOn,
  versionUserTasks,
} from '../helpers/processVersioning';
// Antd uses barrel files, which next optimizes away. That requires us to import
// antd components directly from their files in this server actions file.
import { Process } from './process-schema';
import { revalidatePath } from 'next/cache';
import { getUsersFavourites } from './users';
import { enableUseDB } from 'FeatureFlags';
<<<<<<< HEAD
=======

// Declare variables to hold the process module functions
let removeProcess:
  | typeof import('./db/process').removeProcess
  | typeof import('./legacy/_process').removeProcess;
let getProcessMetaObjects: typeof import('./legacy/_process').getProcessMetaObjects;
let _addProcess:
  | typeof import('./db/process').addProcess
  | typeof import('./legacy/_process').addProcess;
let _getProcess:
  | typeof import('./db/process').getProcess
  | typeof import('./legacy/_process').getProcess;
let _updateProcess:
  | typeof import('./db/process').updateProcess
  | typeof import('./legacy/_process').updateProcess;
let getProcessVersionBpmn:
  | typeof import('./db/process').getProcessVersionBpmn
  | typeof import('./legacy/_process').getProcessVersionBpmn;
let addProcessVersion:
  | typeof import('./db/process').addProcessVersion
  | typeof import('./legacy/_process').addProcessVersion;
let _getProcessUserTaskJSON: //| typeof import('./db/process').getProcessUserTaskJSON
typeof import('./legacy/_process').getProcessUserTaskJSON;
let _saveProcessUserTask: //| typeof import('./db/process').saveProcessUserTask
typeof import('./legacy/_process').saveProcessUserTask;
let _getProcessImage: //| typeof import('./db/process').getProcessImage
typeof import('./legacy/_process').getProcessImage;
let updateProcessMetaData:
  | typeof import('./db/process').updateProcessMetaData
  | typeof import('./legacy/_process').updateProcessMetaData;
let _getProcessBpmn:
  | typeof import('./db/process').getProcessBpmn
  | typeof import('./legacy/_process').getProcessBpmn;

const loadModules = async () => {
  const moduleImport = await (enableUseDB ? import('./db/process') : import('./legacy/_process'));

  ({
    removeProcess,
    getProcessMetaObjects,
    addProcess: _addProcess,
    getProcess: _getProcess,
    updateProcess: _updateProcess,
    getProcessVersionBpmn,
    addProcessVersion,
    getProcessUserTaskJSON: _getProcessUserTaskJSON,
    saveProcessUserTask: _saveProcessUserTask,
    getProcessImage: _getProcessImage,
    updateProcessMetaData,
    getProcessBpmn: _getProcessBpmn,
  } = moduleImport as typeof import('./db/process') extends { getProcessMetaObjects: undefined }
    ? typeof import('./db/process')
    : typeof import('./legacy/_process'));
};

loadModules().catch(console.error);

// Import necessary functions from processModule
>>>>>>> ad9d49b9

const checkValidity = async (
  definitionId: string,
  operation: 'view' | 'update' | 'delete',
  spaceId: string,
) => {
  await loadModules();

<<<<<<< HEAD
  const processMetaObjects = getProcessMetaObjects();
  const process = enableUseDB ? await _getProcess(definitionId) : processMetaObjects[definitionId];
=======
  const { ability } = await getCurrentEnvironment(spaceId);
>>>>>>> ad9d49b9

  const process = await _getProcess(definitionId);
  if (!process) {
    return userError('A process with this id does not exist.', UserErrorType.NotFoundError);
  }

  /*if (!ability.can('view', toCaslResource('Process', process))) {
    return userError('Not allowed to delete this process', UserErrorType.PermissionError);
  }*/

  const errorMessages = {
    view: 'Not allowed to read this process',
    update: 'Not allowed to update this process',
    delete: 'Not allowed to delete this process',
  };

  if (
    !ability.can(operation, toCaslResource('Process', process), {
      environmentId: process.environmentId,
    })
  ) {
    return userError(errorMessages[operation], UserErrorType.PermissionError);
  }
};

const getBpmnVersion = async (definitionId: string, versionId?: number) => {
<<<<<<< HEAD
  const process = enableUseDB
    ? await _getProcess(definitionId)
    : getProcessMetaObjects()[definitionId];
=======
  await loadModules();

  const process = await _getProcess(definitionId);
>>>>>>> ad9d49b9

  if (versionId) {
    if (!process.versions.some((version: { version: number }) => version.version === versionId)) {
      return userError(
        `The requested version does not exist for the requested process.`,
        UserErrorType.NotFoundError,
      );
    }

    return await getProcessVersionBpmn(definitionId, versionId);
  } else {
    return await _getProcessBpmn(definitionId);
  }
};

export const getSharedProcessWithBpmn = async (definitionId: string, versionId?: number) => {
<<<<<<< HEAD
  const processMetaObj = enableUseDB
    ? await _getProcess(definitionId)
    : getProcessMetaObjects()[definitionId];
=======
  await loadModules();

  const processMetaObj = await _getProcess(definitionId);
>>>>>>> ad9d49b9

  if (!processMetaObj) {
    return userError(`Process does not exist `);
  }

  if (processMetaObj.shareTimestamp > 0 || processMetaObj.allowIframeTimestamp > 0) {
    const bpmn = await getBpmnVersion(definitionId, versionId);

    // check if getBpmnVersion returned an error that should be shown to the user instead of the bpmn
    if (typeof bpmn === 'object') {
      return bpmn;
    }

    const processWithBPMN = { ...processMetaObj, bpmn: bpmn };
    return processWithBPMN;
  }

  return userError(`Access Denied: Process is not shared`, UserErrorType.PermissionError);
};

export const getProcess = async (definitionId: string, spaceId: string) => {
  await loadModules();

  const error = await checkValidity(definitionId, 'view', spaceId);

  if (error) return error;
<<<<<<< HEAD
  const result = enableUseDB
    ? await _getProcess(definitionId)
    : getProcessMetaObjects()[definitionId];
=======
  const result = await _getProcess(definitionId);
>>>>>>> ad9d49b9
  return result as Process;
};

export const getProcessBPMN = async (definitionId: string, spaceId: string, versionId?: number) => {
  await loadModules();

  const error = await checkValidity(definitionId, 'view', spaceId);

  if (error) return error;

  return await getBpmnVersion(definitionId, versionId);
};

export const deleteProcesses = async (definitionIds: string[], spaceId: string) => {
  await loadModules();

  for (const definitionId of definitionIds) {
    const error = await checkValidity(definitionId, 'delete', spaceId);

    if (error) return error;

    await removeProcess(definitionId);
  }
};

export const addProcesses = async (
  values: { name: string; description: string; bpmn?: string; folderId?: string }[],
  spaceId: string,
) => {
  await loadModules();

  const { ability, activeEnvironment } = await getCurrentEnvironment(spaceId);
  const { userId } = await getCurrentUser();

  const newProcesses: Process[] = [];

  for (const value of values) {
    const { bpmn } = await createProcess({
      name: value.name,
      description: value.description,
      bpmn: value.bpmn,
    });

    const newProcess = {
      bpmn,
      ownerId: userId,
      environmentId: activeEnvironment.spaceId,
    };

    if (!ability.can('create', toCaslResource('Process', newProcess))) {
      return userError('Not allowed to create this process', UserErrorType.PermissionError);
    }

    // bpmn prop gets deleted in addProcess()
    const process = await _addProcess({ ...newProcess, folderId: value.folderId });

    if (typeof process !== 'object') {
      return userError('A process with this id does already exist');
    }

    newProcesses.push({ ...process, bpmn });
  }

  return newProcesses;
};

export const updateProcessShareInfo = async (
  definitionsId: string,
  sharedAs: 'public' | 'protected' | undefined,
  shareTimestamp: number | undefined,
  allowIframeTimestamp: number | undefined,
  spaceId: string,
) => {
  await loadModules();

  const error = await checkValidity(definitionsId, 'update', spaceId);

  if (error) return error;

  await updateProcessMetaData(definitionsId, {
    sharedAs: sharedAs,
    shareTimestamp: shareTimestamp,
    allowIframeTimestamp: allowIframeTimestamp,
  });
};

export const updateProcess = async (
  definitionsId: string,
  spaceId: string,
  bpmn?: string,
  description?: string,
  name?: string,
  invalidate = false,
) => {
  await loadModules();

  const error = await checkValidity(definitionsId, 'update', spaceId);

  if (error) return error;

  // Either replace or update the old BPMN.
  let newBpmn = bpmn ?? (await _getProcessBpmn(definitionsId));
  if (description !== undefined) {
    newBpmn = (await addDocumentation(newBpmn!, description)) as string;
  }
  if (name !== undefined) {
    newBpmn = (await setDefinitionsName(newBpmn!, name)) as string;
  }

  // This invalidates the client-side router cache. Since we don't call
  // router.refresh() in the modeler for every change, we need to invalidate the
  // cache here so that the old BPMN isn't reused within 30s. See:
  // https://nextjs.org/docs/app/building-your-application/caching#invalidation-1
  if (invalidate) {
    revalidatePath(`/processes/${definitionsId}`);
  }

  await _updateProcess(definitionsId, { bpmn: newBpmn });
};

export const updateProcesses = async (
  processes: {
    name?: string;
    description?: string;
    bpmn?: string;
    id: string;
  }[],
  spaceId: string,
) => {
  await loadModules();

  const res = await Promise.all(
    processes.map(async (process) => {
      return await updateProcess(
        process.id,
        spaceId,
        process.bpmn,
        process.description,
        process.name,
      );
    }),
  );

  const firstError = res.find((r) => r && 'error' in r);

  return firstError ?? res;
};

export const copyProcesses = async (
  processes: {
    name: string;
    description: string;
    originalId: string;
    originalVersion?: string;
    folderId?: string;
  }[],
  spaceId: string,
) => {
  await loadModules();

  const { ability, activeEnvironment } = await getCurrentEnvironment(spaceId);
  const { userId } = await getCurrentUser();
  const copiedProcesses: Process[] = [];

  for (const copyProcess of processes) {
    // Copy the original BPMN and update it for the new process.
    const newId = generateDefinitionsId();
    // Copy either a process or a specific version.
    const originalBpmn = copyProcess.originalVersion
      ? await getProcessVersionBpmn(copyProcess.originalId, +copyProcess.originalVersion)
      : await _getProcessBpmn(copyProcess.originalId);

    // TODO: Does createProcess() do the same as this function?
    const newBpmn = await getFinalBpmn({ ...copyProcess, id: newId, bpmn: originalBpmn! });

    // TODO: include variables in copy?
    const newProcess = {
      ownerId: userId,
      definitionId: newId,
      bpmn: newBpmn,
      environmentId: activeEnvironment.spaceId,
    };

    if (!ability.can('create', toCaslResource('Process', newProcess))) {
      return userError('Not allowed to create this process', UserErrorType.PermissionError);
    }
    const process = await _addProcess(newProcess);

    if (typeof process !== 'object') {
      return userError('A process with this id does already exist');
    }

    copiedProcesses.push({ ...process, bpmn: newBpmn });
  }

  return copiedProcesses;
};

export const createVersion = async (
  versionName: string,
  versionDescription: string,
  processId: string,
  spaceId: string,
) => {
  const error = await checkValidity(processId, 'update', spaceId);

  if (error) return error;

  const bpmn = await _getProcessBpmn(processId);
<<<<<<< HEAD
  const bpmnObj = await toBpmnObject(bpmn!);
=======
  if (!bpmn) {
    return null;
  }
  const bpmnObj = await toBpmnObject(bpmn);
>>>>>>> ad9d49b9

  const { versionBasedOn } = await getDefinitionsVersionInformation(bpmnObj);

  // add process version to bpmn
  const epochTime = +new Date();
  await setDefinitionsVersionInformation(bpmnObj, {
    version: epochTime,
    versionName,
    versionDescription,
    versionBasedOn,
  });

<<<<<<< HEAD
  const processMetaObjects: any = getProcessMetaObjects();
  const process = enableUseDB ? await _getProcess(processId, true) : processMetaObjects[processId];
=======
  const process = (await _getProcess(processId)) as Process;
>>>>>>> ad9d49b9

  await versionUserTasks(process, epochTime, bpmnObj);

  const versionedBpmn = await toBpmnXml(bpmnObj);

  // if the new version has no changes to the version it is based on don't create a new version and return the previous version
  const basedOnBPMN =
    versionBasedOn !== undefined ? await getLocalVersionBpmn(process, versionBasedOn) : undefined;

  if (basedOnBPMN && (await areVersionsEqual(versionedBpmn, basedOnBPMN))) {
    return versionBasedOn;
  }

  // send final process version bpmn to the backend
  addProcessVersion(processId, versionedBpmn);

  await updateProcessVersionBasedOn({ ...process, bpmn }, epochTime);

  return epochTime;
};

export const setVersionAsLatest = async (processId: string, version: number, spaceId: string) => {
  const error = await checkValidity(processId, 'update', spaceId);

  if (error) return error;

  await selectAsLatestVersion(processId, version);
};

export const getFavouritesProcessIds = async () => {
  const favs = await getUsersFavourites();

  return favs ?? [];
};

export const getProcessUserTaskData = async (
  definitionId: string,
  taskFileName: string,
  spaceId: string,
) => {
  const error = await checkValidity(definitionId, 'view', spaceId);

  if (error) return error;

  try {
    return await _getProcessUserTaskJSON(definitionId, taskFileName);
  } catch (err) {
    return userError('Unable to get the requested User Task data.', UserErrorType.NotFoundError);
  }
};

export const saveProcessUserTask = async (
  definitionId: string,
  taskFileName: string,
  json: string,
  spaceId: string,
) => {
  const error = await checkValidity(definitionId, 'update', spaceId);

  if (error) return error;

  if (/-\d+$/.test(taskFileName))
    return userError(
      'Illegal attempt to overwrite a user task version!',
      UserErrorType.ConstraintError,
    );

  await _saveProcessUserTask!(definitionId, taskFileName, json);
};

export const getProcessImage = async (
  definitionId: string,
  imageFileName: string,
  spaceId: string,
) => {
  const error = await checkValidity(definitionId, 'view', spaceId);

  if (error) return error;

  return _getProcessImage!(definitionId, imageFileName);
};<|MERGE_RESOLUTION|>--- conflicted
+++ resolved
@@ -2,27 +2,6 @@
 
 import { getCurrentEnvironment, getCurrentUser } from '@/components/auth';
 import { toCaslResource } from '../ability/caslAbility';
-<<<<<<< HEAD
-// Workaround because top-level await is not supported in server action modules.
-// The rest of the app can import from process.ts directly, where init is
-// awaited. Since this will always run AFTER init was run and we cache with
-// global, we can ignore init here.
-import {
-  removeProcess,
-  getProcessMetaObjects,
-  addProcess as _addProcess,
-  getProcessBpmn as _getProcessBpmn,
-  updateProcess as _updateProcess,
-  getProcess as _getProcess,
-  getProcessVersionBpmn,
-  addProcessVersion,
-  getProcessUserTaskJSON as _getProcessUserTaskJSON,
-  saveProcessUserTask as _saveProcessUserTask,
-  getProcessImage as _getProcessImage,
-  updateProcessMetaData,
-} from './legacy/_process';
-=======
->>>>>>> ad9d49b9
 import {
   addDocumentation,
   generateDefinitionsId,
@@ -47,8 +26,6 @@
 import { revalidatePath } from 'next/cache';
 import { getUsersFavourites } from './users';
 import { enableUseDB } from 'FeatureFlags';
-<<<<<<< HEAD
-=======
 
 // Declare variables to hold the process module functions
 let removeProcess:
@@ -107,7 +84,6 @@
 loadModules().catch(console.error);
 
 // Import necessary functions from processModule
->>>>>>> ad9d49b9
 
 const checkValidity = async (
   definitionId: string,
@@ -116,12 +92,7 @@
 ) => {
   await loadModules();
 
-<<<<<<< HEAD
-  const processMetaObjects = getProcessMetaObjects();
-  const process = enableUseDB ? await _getProcess(definitionId) : processMetaObjects[definitionId];
-=======
   const { ability } = await getCurrentEnvironment(spaceId);
->>>>>>> ad9d49b9
 
   const process = await _getProcess(definitionId);
   if (!process) {
@@ -148,15 +119,9 @@
 };
 
 const getBpmnVersion = async (definitionId: string, versionId?: number) => {
-<<<<<<< HEAD
-  const process = enableUseDB
-    ? await _getProcess(definitionId)
-    : getProcessMetaObjects()[definitionId];
-=======
   await loadModules();
 
   const process = await _getProcess(definitionId);
->>>>>>> ad9d49b9
 
   if (versionId) {
     if (!process.versions.some((version: { version: number }) => version.version === versionId)) {
@@ -173,15 +138,9 @@
 };
 
 export const getSharedProcessWithBpmn = async (definitionId: string, versionId?: number) => {
-<<<<<<< HEAD
-  const processMetaObj = enableUseDB
-    ? await _getProcess(definitionId)
-    : getProcessMetaObjects()[definitionId];
-=======
   await loadModules();
 
   const processMetaObj = await _getProcess(definitionId);
->>>>>>> ad9d49b9
 
   if (!processMetaObj) {
     return userError(`Process does not exist `);
@@ -208,13 +167,7 @@
   const error = await checkValidity(definitionId, 'view', spaceId);
 
   if (error) return error;
-<<<<<<< HEAD
-  const result = enableUseDB
-    ? await _getProcess(definitionId)
-    : getProcessMetaObjects()[definitionId];
-=======
   const result = await _getProcess(definitionId);
->>>>>>> ad9d49b9
   return result as Process;
 };
 
@@ -424,14 +377,10 @@
   if (error) return error;
 
   const bpmn = await _getProcessBpmn(processId);
-<<<<<<< HEAD
-  const bpmnObj = await toBpmnObject(bpmn!);
-=======
   if (!bpmn) {
     return null;
   }
   const bpmnObj = await toBpmnObject(bpmn);
->>>>>>> ad9d49b9
 
   const { versionBasedOn } = await getDefinitionsVersionInformation(bpmnObj);
 
@@ -444,12 +393,7 @@
     versionBasedOn,
   });
 
-<<<<<<< HEAD
-  const processMetaObjects: any = getProcessMetaObjects();
-  const process = enableUseDB ? await _getProcess(processId, true) : processMetaObjects[processId];
-=======
   const process = (await _getProcess(processId)) as Process;
->>>>>>> ad9d49b9
 
   await versionUserTasks(process, epochTime, bpmnObj);
 
