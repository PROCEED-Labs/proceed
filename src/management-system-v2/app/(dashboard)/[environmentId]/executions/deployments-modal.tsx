'use client';

import styles from '@/components/item-list-view.module.scss';
import { Space, Button, Grid, Modal, Switch, Dropdown, MenuProps, DropdownProps } from 'antd';
import { UnorderedListOutlined, AppstoreOutlined, DownOutlined } from '@ant-design/icons';
import Bar from '@/components/bar';
import { useUserPreferences } from '@/lib/user-preferences';
import useFuzySearch, { ReplaceKeysWithHighlighted } from '@/lib/useFuzySearch';
import { ProcessMetadata } from '@/lib/data/process-schema';
import { Folder } from '@/lib/data/folder-schema';

import { useInitialiseFavourites } from '@/lib/useFavouriteProcesses';
import ScrollBar from '@/components/scrollbar';
import ProcessIconView from './deployment-selection-icon-view';
import { useState } from 'react';
import { useEnvironment } from '@/components/auth-can';
import { getFolder, getFolderContents } from '@/lib/data/folders';
import { ProcessDeploymentList } from '@/components/process-list';

type InputItem = ProcessMetadata | (Folder & { type: 'folder' });
export type ProcessListProcess = ReplaceKeysWithHighlighted<InputItem, 'name' | 'description'>;

const DeploymentButtons = ({
  isAdvancedView,
  processId,
  onDeploy,
}: {
  isAdvancedView: boolean;
  processId: string;
  onDeploy: (processId: string, method?: 'static' | 'dynamic') => void;
}) => {
  return isAdvancedView ? (
    <Space style={{ float: 'right' }}>
      <Button
        type="primary"
        size="small"
        onClick={() => {
          onDeploy(processId);
        }}
      >
        Normal
      </Button>
      <Button
        type="primary"
        size="small"
        onClick={() => {
          onDeploy(processId, 'static');
        }}
      >
        Static
      </Button>
      <Button
        type="primary"
        size="small"
        onClick={() => {
          onDeploy(processId, 'dynamic');
        }}
      >
        Dynamic
      </Button>
    </Space>
  ) : (
    <Button
      style={{ float: 'right' }}
      type="primary"
      size="small"
      onClick={() => {
        onDeploy(processId);
      }}
    >
      Deploy Process
    </Button>
  );
};

const DeploymentsModal = ({
  open,
  close,
  processes: initialProcesses,
  favourites,
  folder: initialFolder,
  selectProcess,
}: {
  open: boolean;
  close: () => void;
  processes: InputItem[];
  favourites?: string[];
  folder: Folder;
  selectProcess: (id: string) => void;
}) => {
  const [isAdvancedView, setIsAdvancedView] = useState(false);
  const [isDropdownOpen, setIsDropdownOpen] = useState(false);

  const environment = useEnvironment();

  if (initialFolder.parentId)
    initialProcesses = [
      {
        name: '< Parent Folder >',
        parentId: null,
        type: 'folder',
        id: initialFolder.parentId,
<<<<<<< HEAD
        createdOn: new Date(),
        createdBy: '',
        lastEditedOn: new Date(),
=======
        createdOn: null,
        createdBy: '',
        lastEditedOn: null,
>>>>>>> ad9d49b9
        environmentId: '',
      },
      ...initialProcesses,
    ];

  const [processes, setProcesses] = useState(initialProcesses);

  const [folder, setFolder] = useState(initialFolder);

  const breakpoint = Grid.useBreakpoint();

  const favs = favourites ?? [];
  useInitialiseFavourites(favs);

  const addPreferences = useUserPreferences.use.addPreferences();
  const iconView = useUserPreferences.use['icon-view-in-process-list']();

  const { filteredData, setSearchQuery: setSearchTerm } = useFuzySearch({
    data: processes ?? [],
    keys: ['name', 'description'],
    highlightedKeys: ['name', 'description'],
    transformData: (matches) =>
      matches
        .map((match) => match.item)
        .sort((a, b) => {
          if (a.type === 'folder' && b.type == 'folder') return 0;
          if (a.type === 'folder') return -1;
          if (b.type === 'folder') return 1;

          return 0;
        }),
  });

  const openFolder = async (id: string) => {
    const folder = await getFolder(id);
    if ('error' in folder) {
      throw new Error('Failed to fetch folder');
    }

    const folderContents = await getFolderContents(environment.spaceId, folder.id);
    if ('error' in folderContents) {
      throw new Error('Failed to fetch folder children');
    }

    if (folder.parentId) {
      setProcesses([
        {
          name: '< Parent Folder >',
          parentId: null,
          type: 'folder',
          id: folder.parentId,
          createdOn: new Date(),
          createdBy: '',
          lastEditedOn: new Date(),
          environmentId: '',
        },
        ...folderContents,
      ]);
    } else {
      setProcesses(folderContents);
    }
    setFolder(folder);
  };

  const dropdownItems: MenuProps['items'] = [
    {
      key: 1,
      label: (
        <Space>
          <span>Advanced Deployment</span>
          <Switch
            size="small"
            value={isAdvancedView}
            onChange={(checked) => setIsAdvancedView(checked)}
          ></Switch>
        </Space>
      ),
    },
  ];

  const handleOpenChange: DropdownProps['onOpenChange'] = (nextOpen, info) => {
    if (info.source === 'trigger' || nextOpen) {
      setIsDropdownOpen(nextOpen);
    }
  };

  const handleMenuClick: MenuProps['onClick'] = (e) => {
    if (e.key === '3') {
      setIsDropdownOpen(false);
    }
  };

  return (
    <Modal
      width="90vw"
      open={open}
      onCancel={() => close()}
      title={
        <Space size="large">
          <span>Deployment Selection</span>
          <Dropdown
            open={isDropdownOpen}
            onOpenChange={handleOpenChange}
            menu={{ items: dropdownItems, onClick: handleMenuClick }}
          >
            <Button size="small" type="link" style={{ padding: 0 }}>
              <Space>
                Advanced Options
                <DownOutlined />
              </Space>
            </Button>
          </Dropdown>
        </Space>
      }
    >
      <div
        className={breakpoint.xs ? styles.MobileView : ''}
        style={{ display: 'flex', justifyContent: 'space-between', height: '100%' }}
      >
        {/* 73% for list / icon view, 27% for meta data panel (if active) */}
        <div style={{ flex: '1' }}>
          <Bar
            leftNode={
              <span style={{ display: 'flex', width: '100%', justifyContent: 'flex-end' }}>
                <span>
                  <Space.Compact className={breakpoint.xs ? styles.MobileToggleView : undefined}>
                    <Button
                      style={!iconView ? { color: '#3e93de', borderColor: '#3e93de' } : {}}
                      onClick={() => addPreferences({ 'icon-view-in-process-list': false })}
                    >
                      <UnorderedListOutlined />
                    </Button>
                    <Button
                      style={!iconView ? {} : { color: '#3e93de', borderColor: '#3e93de' }}
                      onClick={() => addPreferences({ 'icon-view-in-process-list': true })}
                    >
                      <AppstoreOutlined />
                    </Button>
                  </Space.Compact>
                </span>
              </span>
            }
            searchProps={{
              onChange: (e) => setSearchTerm(e.target.value),
              onPressEnter: (e) => setSearchTerm(e.currentTarget.value),
              placeholder: 'Search Processes ...',
            }}
          />

          {iconView ? (
            <ScrollBar width="12px">
              <ProcessIconView
                data={filteredData}
                openFolder={(id) => {
                  openFolder(id);
                }}
                selectProcess={(id) => {
                  selectProcess(id);
                }}
              ></ProcessIconView>
            </ScrollBar>
          ) : (
            <ProcessDeploymentList
              data={filteredData}
              folder={folder}
              openFolder={(id) => {
                openFolder(id);
              }}
              deploymentButtons={({ processId }: { processId: string }) => (
                <DeploymentButtons
                  isAdvancedView={isAdvancedView}
                  onDeploy={(processId, method) => {
                    console.log('deploy', processId, method);
                  }}
                  processId={processId}
                ></DeploymentButtons>
              )}
            ></ProcessDeploymentList>
          )}
        </div>
      </div>
    </Modal>
  );
};

export default DeploymentsModal;<|MERGE_RESOLUTION|>--- conflicted
+++ resolved
@@ -100,15 +100,9 @@
         parentId: null,
         type: 'folder',
         id: initialFolder.parentId,
-<<<<<<< HEAD
-        createdOn: new Date(),
-        createdBy: '',
-        lastEditedOn: new Date(),
-=======
         createdOn: null,
         createdBy: '',
         lastEditedOn: null,
->>>>>>> ad9d49b9
         environmentId: '',
       },
       ...initialProcesses,
