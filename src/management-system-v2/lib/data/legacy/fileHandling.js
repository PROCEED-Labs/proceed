import envPaths from 'env-paths';
import path from 'path';
import fse from 'fs-extra';
import eventHandler from './eventHandler.js';
import { getProcessInfo as parseProcessInfo } from '../../helpers/processHelpers';
import { asyncForEach, asyncMap } from '../../helpers/javascriptHelpers';

import bpmnHelperEx from '@proceed/bpmn-helper';
const { getDefinitionsVersionInformation } = bpmnHelperEx;

// Exposes functions to find directories and get or store data

/**
 * Returns the path where all the data for the MS is stored
 *
 * should be:
 *
 * Server:
 *  Production: same directory as server files
 *  Development: /path/to/appdata-directory/proceed-management-system-development
 * Electron:
 *  Production: /path/to/appdata-directory/proceed-management-system
 *  Development: /path/to/appdata-directory/proceed-management-system-development
 *
 * @returns {String}
 */
export function getAppDataPath() {
  let appDir;

  if (!process.env.IS_ELECTRON && process.env.NODE_ENV === 'production') {
    // TODO: make this environment variable configurable
<<<<<<< HEAD
    appDir = process.cwd();
=======
    appDir = path.join(process.cwd(), 'volume');
>>>>>>> 36a08406
  } else {
    appDir = envPaths('proceed-management-system').config;
    appDir = appDir.slice(0, appDir.search('-nodejs'));

    if (process.env.NODE_ENV === 'development') {
      appDir = path.join(appDir, 'development');
    }
  }

  return appDir;
}

/**
 * Find the path to the folder where the info about all Processes is stored
 * @returns {String}
 */
function getProcessesFolder() {
  return path.join(getAppDataPath(), 'Processes');
}
/**
 * Find the path to the folder where the info about all Environment Profiles is stored
 * @returns {String}
 */
function getEnvFolder() {
  return path.join(getAppDataPath(), 'EnvProfiles');
}
/**
 * Find the path to the file where the info about an environment profile is stored
 * @returns {String}
 */
function getEnvProfileName(id, type) {
  const envFolder = getEnvFolder();
  const ID = id.substring(0, 8);
  return path.join(envFolder, 'env-'.concat(type.toLowerCase(), '-', ID, '.json'));
}
/**
 * Get the json of an environment profile
 *
 * @returns {String} the environmentProfile json
 */
export async function getEnvProfileJSON(id, type) {
  const filePath = getEnvProfileName(id, type);
  return JSON.parse(fse.readFileSync(filePath));
}
/**
 * Find the path to the folder where the data of a specific process is stored
 *
 * @param id
 * @returns {String}
 */
function getFolder(id) {
  const processesFolder = getProcessesFolder();
  return path.join(processesFolder, id);
}

/**
 * Find the images directory for the given process
 *
 * @param {String} id
 */
function getImagesDir(id) {
  return path.join(getFolder(id), 'images');
}

/**
 * Find the user task directory for the given process
 *
 * @param {String} id
 */
function getUserTaskDir(id) {
  return path.join(getFolder(id), 'user-tasks');
}

/**
 * Get the bpmn of a specific process as a string
 * @param {String} processDefinitionsId
 * @returns {String} the process description
 */
export function getBPMN(processDefinitionsId) {
  const folder = getFolder(processDefinitionsId);
  const bpmnFilePath = path.join(folder, processDefinitionsId.concat('.bpmn'));
  return fse.readFileSync(bpmnFilePath, 'utf-8');
}

/**
 * Saves the json for a given environment profile
 *
 * @param {String} Id the id of the environment profile
 * @param {String} type the type of the environment profile
 * @param {String} environmentProfile the environment profile json
 */
export async function saveEnvProfile(id, type, environmentProfile) {
  const envFolder = getEnvFolder();

  // creates the directory if it doesn't exist
  fse.ensureDirSync(envFolder);

  const fileName = getEnvProfileName(id, type);

  fse.writeFileSync(fileName, environmentProfile);
}

/**
 * Removes the json file of the environment profile with the given id
 *
 * @param {String} id the id of the environment profile
 * @param {String} type the type of the environment profile
 */
export async function deleteEnvProfile(id, type) {
  const fileToRemove = getEnvProfileName(id, type);
  await fse.unlinkSync(fileToRemove);
}

/**
 * Saves the process bpmn of a process
 *
 * @param {String} id the id of the process
 * @param {String} bpmn the process description
 */
export async function saveProcess(id, bpmn) {
  const currentProcessFolder = getFolder(id);

  fse.ensureDirSync(currentProcessFolder);

  fse.writeFileSync(path.join(currentProcessFolder, id.concat('.bpmn')), bpmn);

  eventHandler.dispatch('files_changed_bpmn', { processDefinitionsId: id, bpmn });
}

function getVersionFileName(definitionId, version) {
  return `${definitionId}-${version}.bpmn`;
}

/**
 * Saves the bpmn of a specific process version
 *
 * @param {String} definitionId
 * @param {number} version the identifier of the version
 * @param {String} bpmn
 */
export async function saveProcessVersion(definitionId, version, bpmn) {
  const currentProcessFolder = getFolder(definitionId);

  fse.writeFileSync(
    path.join(currentProcessFolder, getVersionFileName(definitionId, version)),
    bpmn,
  );
}

/**
 * Will return the bpmn of a specific version of a process
 *
 * @param {String} definitionId
 * @param {number} version
 * @returns {String} the bpmn of the specific process version
 */
export function getProcessVersion(definitionId, version) {
  const folder = getFolder(definitionId);
  const bpmnFilePath = path.join(folder, getVersionFileName(definitionId, version));
  return fse.readFileSync(bpmnFilePath, 'utf-8');
}

/**
 * Deletes the directory for the process we want to remove
 *
 * @param {String} id
 */
export function deleteProcess(id) {
  const processDirectory = getFolder(id);
  fse.removeSync(processDirectory);
}

/**
 * Returns the ids of all user tasks of the process with the given id
 *
 * @param {String} processDefinitionsId
 */
export function getUserTaskIds(processDefinitionsId) {
  return new Promise((resolve, reject) => {
    const userTaskDir = getUserTaskDir(processDefinitionsId);

    if (!fse.existsSync(userTaskDir)) {
      resolve([]);
    }

    fse.readdir(userTaskDir, (err, files) => {
      if (err) {
        reject(err);
        return;
      }

      const userTaskIds = [];

      if (files) {
        files.forEach(async (file) => {
          const htmlFilePath = path.join(userTaskDir, file);
          const htmlFileContents = fse.readFileSync(htmlFilePath, 'utf-8');
          const [taskId] = file.split('.');

          userTaskIds.push(taskId);
        });
      }

      resolve(userTaskIds);
    });
  });
}

/**
 * Saves the html of the a user task
 *
 * @param {String} processDefinitionsId the id of the process that contains the user task
 * @param {String} taskId the id of the specific user task
 * @param {String} html the html data of the user task
 */
export async function saveUserTaskHTML(processDefinitionsId, taskId, html) {
  const userTaskDir = getUserTaskDir(processDefinitionsId);

  fse.ensureDirSync(userTaskDir);

  fse.writeFileSync(path.join(userTaskDir, `${taskId}.html`), html);

  eventHandler.dispatch('files_changed_html', { processDefinitionsId, taskId, html });
}

/**
 * Returns the image with the given filename in a process
 *
 * @param {String} processDefinitionsId
 * @param {String} imageFileName
 */
export async function getImage(processDefinitionsId, imageFileName) {
  const imagesDir = getImagesDir(processDefinitionsId);
  const imagePath = path.join(imagesDir, imageFileName);
  const image = fse.readFileSync(imagePath);
  return image;
}

/**
 * Returns all image filenames in a process
 *
 * @param {String} processDefinitionsId
 *
 * @returns {Promise<string[]>}
 *    @resolves {Array} Array containing all fileNames for images
 */
export function getImageFileNames(processDefinitionsId) {
  return new Promise((resolve, reject) => {
    const imagesDir = getImagesDir(processDefinitionsId);

    if (!fse.existsSync(imagesDir)) {
      resolve([]);
    }

    fse.readdir(imagesDir, (err, files) => {
      if (err) {
        reject(err);
        return;
      }

      resolve(files);
    });
  });
}

/**
 * Returns all images in a process
 *
 * @param {String} processDefinitionsId
 *
 * @returns {Promise}
 *    @resolves {Object} Object containing a fileName to image mapping
 */
export function getImages(processDefinitionsId) {
  return new Promise((resolve, reject) => {
    const imagesDir = getImagesDir(processDefinitionsId);

    if (!fse.existsSync(imagesDir)) {
      resolve({});
    }

    fse.readdir(imagesDir, (err, files) => {
      if (err) {
        reject(err);
        return;
      }

      const images = {};

      if (files) {
        files.forEach(async (file) => {
          const imageFilePath = path.join(imagesDir, file);
          const imageFileContent = fse.readFileSync(imageFilePath);

          images[file] = imageFileContent;
        });
      }

      resolve(images);
    });
  });
}

/**
 * Saves an image used in a process
 *
 * @param {String} processDefinitionsId the id of the process that contains the image
 * @param {String} imageId the id of the specific image
 * @param {String} image an image
 */
export async function saveImage(processDefinitionsId, imageFileName, image) {
  const imagesDir = getImagesDir(processDefinitionsId);

  fse.ensureDirSync(imagesDir);

  fse.writeFileSync(path.join(imagesDir, `${imageFileName}`), image);

  eventHandler.dispatch('image_changed', { processDefinitionsId, imageFileName, image });
}

/**
 * Deletes an image used in a process
 *
 * @param {String} processDefinitionsId the id of the process that contains the image
 * @param {String} imageId the id of the specific image
 */
export async function deleteImage(processDefinitionsId, imageFileName) {
  const imagesDir = getImagesDir(processDefinitionsId);
  const filePath = path.join(imagesDir, `${imageFileName}`);
  fse.unlinkSync(filePath);
}

/**
 * Returns the html for a user task with the given id in a process
 *
 * @param {String} processDefinitionsId
 * @param {String} taskId
 */
export function getUserTaskHTML(processDefinitionsId, taskId) {
  const userTaskDir = getUserTaskDir(processDefinitionsId);
  const userTaskFile = `${taskId}.html`;
  const userTaskPath = path.join(userTaskDir, userTaskFile);
  return fse.readFileSync(userTaskPath, 'utf-8');
}

/**
 * Returns the html for all user tasks in a process
 *
 * @param {String} processDefinitionsId
 *
 * @returns {Promise}
 *    @resolves {Object} Object containing a taskId to task html mapping
 */
export function getUserTasksHTML(processDefinitionsId) {
  return new Promise((resolve, reject) => {
    const userTaskDir = getUserTaskDir(processDefinitionsId);

    if (!fse.existsSync(userTaskDir)) {
      resolve({});
    }

    fse.readdir(userTaskDir, (err, files) => {
      if (err) {
        reject(err);
        return;
      }

      const userTasksHTML = {};

      if (files) {
        files.forEach(async (file) => {
          const htmlFilePath = path.join(userTaskDir, file);
          const htmlFileContents = fse.readFileSync(htmlFilePath, 'utf-8');
          const [taskId] = file.split('.');

          userTasksHTML[taskId] = htmlFileContents;
        });
      }

      resolve(userTasksHTML);
    });
  });
}

export async function deleteUserTaskHTML(processDefinitionsId, taskId) {
  const userTaskDir = getUserTaskDir(processDefinitionsId);
  const taskFile = `${taskId}.html`;
  const filePath = path.join(userTaskDir, taskFile);

  fse.unlinkSync(filePath);
}

/**
 * Saves the script for a scriptTask
 *
 * @param {String} processDefinitionsId
 * @param {String} taskId
 * @param {String} js
 */
export async function saveScriptTaskJS(processDefinitionsId, taskId, js) {
  const currentProcessFolder = getFolder(processDefinitionsId);
  const folder = path.join(currentProcessFolder, 'Script-Tasks');

  fse.ensureDirSync(folder);

  fse.writeFileSync(path.join(folder, `${taskId}.js`), js);
}

/**
 * Saves new process bpmn for an existing process and changes the file and directory name if the process name changed
 *
 * @param {String} id
 * @param {String} bpmn
 * @param {String} newName optional
 */
export async function updateProcess(id, bpmn) {
  // Save new bpmn into existing bpmn file
  const currentProcessFolderPath = getFolder(id);
  const currentBpmnFile = path.join(currentProcessFolderPath, id.concat('.bpmn'));
  fse.writeFileSync(currentBpmnFile, bpmn);

  eventHandler.dispatch('files_changed_bpmn', { processDefinitionsId: id, bpmn });
}

/**
 * Will execute the given callback for every entry of a directory under the given path
 *
 * @param {String} directoryPath the path to the directory to iterate
 * @param {Function} cb the function to execute for every entry inside the directory
 */
async function iterateDirectoryContent(directoryPath, cb) {
  // get directory entries
  let dirEntries;
  try {
    dirEntries = await fse.readdir(directoryPath, { withFileTypes: true });
  } catch (error) {
    //logger is not yet possible to include here
    console.error('Error during the attempt to read the directory: \n' + error);
    throw new Error('Failed to read directory');
  }

  // execute the callback for each entry
  await asyncForEach(dirEntries, cb);
}

/**
 * Returns the contents of the processes in the processes directory
 * (will skip the ones were no valid bpmn was found)
 *
 * @returns {String[]} the bpmn for every process found in the processes directory
 */
export async function getAllProcessesBpmn() {
  let bpmnFiles = {};

  const processesFolder = getProcessesFolder();
  // create the processes directory if it doesn't exist yet
  fse.ensureDirSync(processesFolder);

  // get the bpmn of every valid process directory
  await iterateDirectoryContent(processesFolder, async (dirEntry) => {
    if (dirEntry.isDirectory()) {
      const bpmnFilePath = path.join(processesFolder, dirEntry.name, `${dirEntry.name}.bpmn`);
      try {
        const bpmnFileContents = await fse.readFile(bpmnFilePath, 'utf-8');
        bpmnFiles[dirEntry.name] = bpmnFileContents;
      } catch (error) {
        //logger is not yet possible to include here
        console.info(
          'A BPMN process file does not exists in a process folder. Process is skipped.\n' + error,
        );
      }
    }
  });

  return bpmnFiles;
}

/**
 * Will create a process meta object for every process in the processes directory
 *
 * process meta-data that is passed into this function is used for the creation of the meta object
 *
 * @param {Object[]} processes an array containing known meta information about processes
 * @returns {Object[]} an array containing the meta information for all processes in the processes directory
 */
export async function getUpdatedProcessesJSON(processes) {
  const processesMapping = await getAllProcessesBpmn();

  return await asyncMap(Object.keys(processesMapping), async (definitionId) => {
    // check for previously known information about the process
    const existingProcess = processes.find((p) => p.id === definitionId);
    // merge the information with the one in the bpmn
    const newProcess = await getProcessInfo(processesMapping[definitionId], existingProcess || {});

    // get all existing versions of the process
    const processDirectory = getFolder(definitionId);
    const versionFileRegex = new RegExp(`${definitionId}-([0-9]+)\.bpmn`, 'g');
    await iterateDirectoryContent(processDirectory, async (dirEntry) => {
      if (dirEntry.isFile() && dirEntry.name.match(versionFileRegex)) {
        const filePath = path.join(processDirectory, dirEntry.name);
        const bpmn = await fse.readFile(filePath, 'utf-8');
        const versionInformation = await getDefinitionsVersionInformation(bpmn);
        newProcess.versions.push(versionInformation);
      }
    });
    // sort the versions (by their creation date)
    newProcess.versions.sort((a, b) => b.version - a.version);

    return newProcess;
  });
}

/**
 * Combines the information from the bpmn of a process with already known meta information
 *
 * @param {String} bpmn
 * @param {Object} process the meta information about the process
 * @returns {Object} the complete meta information
 */
async function getProcessInfo(bpmn, process) {
  const { id, originalId, name, processIds, description } = await parseProcessInfo(bpmn);

  const currentDate = new Date().toUTCString();
  let newProcess = {
    id,
    originalId,
    name,
    description,
    departments: process.departments || [],
    variables: process.variables || [],
    createdOn: process.createdOn || currentDate,
    lastEdited: process.lastEdited || currentDate,
    type: process.type || (process.isProject ? 'project' : 'process'),
    processIds,
    versions: [],
    owner: process.owner,
    environmentId: process.environmentId,
  };
  if (newProcess.type === 'project') {
    newProcess = {
      ...newProcess,
      scheduleStatus: process.scheduleStatus || '',
      planningStatus: process.planningStatus || '',
      plannedEndDate: process.plannedEndDate || '',
    };
  }
  return newProcess;
}<|MERGE_RESOLUTION|>--- conflicted
+++ resolved
@@ -29,11 +29,7 @@
 
   if (!process.env.IS_ELECTRON && process.env.NODE_ENV === 'production') {
     // TODO: make this environment variable configurable
-<<<<<<< HEAD
-    appDir = process.cwd();
-=======
     appDir = path.join(process.cwd(), 'volume');
->>>>>>> 36a08406
   } else {
     appDir = envPaths('proceed-management-system').config;
     appDir = appDir.slice(0, appDir.search('-nodejs'));
