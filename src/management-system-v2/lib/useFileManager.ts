import { use, useState } from 'react';
import { useMutation, useQueryClient } from '@tanstack/react-query';
import { useEnvironment } from '@/components/auth-can';
import {
  cleanUpFailedUploadEntry,
  deleteEntityFile,
  retrieveEntityFile,
  saveEntityFile,
  updateFileDeletableStatus,
} from './data/file-manager-facade';
import { EntityType } from '@/lib/helpers/fileManagerHelpers';
import { message } from 'antd';
import { EnvVarsContext } from '@/components/env-vars-context';

const MAX_CONTENT_LENGTH = 10 * 1024 * 1024; // 10MB

interface FileManagerHookProps {
  entityType: EntityType;
  errorToasts?: boolean;
}

interface FileOperationResult {
  ok: boolean;
  filePath?: string;
  fileUrl?: string;
}

export function useFileManager({ entityType, errorToasts = true }: FileManagerHookProps) {
  const queryClient = useQueryClient();
  const { spaceId } = useEnvironment();
  const [fileUrl, setFileUrl] = useState<string | null>(null);
  const env = use(EnvVarsContext);
  const DEPLOYMENT_ENV = env.PROCEED_PUBLIC_STORAGE_DEPLOYMENT_ENV;

  // Upload Mutation
  const uploadMutation = useMutation<
    { filePath?: string },
    Error,
    {
      file: File | Blob;
      entityId: string;
      filePath?: string;
      onSuccess?: (data: { filePath?: string }) => void;
      onError?: (error: Error) => void;
    }
  >({
    mutationFn: async ({ file, entityId, filePath }) => {
      if (DEPLOYMENT_ENV === 'cloud') {
        const response = await saveEntityFile(
          entityType,
          entityId,
          file.type,
          filePath || (file instanceof File ? file.name : ''),
        );

        if ('error' in response) {
          throw new Error((response.error as Error).message);
        }

        if (!response.presignedUrl) {
          throw new Error('Failed to get presignedUrl');
        }

        try {
          await uploadToCloud(file, response.presignedUrl);
        } catch (e) {
          //if upload fails, delete the artifact from the database
          console.error('Failed to upload file to cloud', e);
          await cleanUpFailedUploadEntry(spaceId, entityId, entityType, filePath!);
        }

        return { filePath: response.filePath };
      } else {
        return await handleLocalUpload(
          entityId,
          file,
          filePath || (file instanceof File ? file.name : undefined),
        );
      }
    },
    onSuccess: (data, variables) => {
      queryClient.invalidateQueries({
        queryKey: ['entityFiles', entityType],
      });

      if (variables.onSuccess) {
        variables.onSuccess(data);
      }
    },
    onError: (error, variables) => {
      if (errorToasts) message.error(error.message || 'Upload failed');
      if (variables.onError) {
        variables.onError(error);
      }
    },
  });

  // Download Mutation
  const downloadMutation = useMutation<
    { fileUrl?: string },
    Error,
    {
      entityId: string;
      filePath: string;
      shareToken?: string | null;
      onSuccess?: (data: { fileUrl?: string }) => void;
      onError?: (error: Error) => void;
    }
  >({
    mutationFn: async ({ entityId, filePath, shareToken }) => {
      if (DEPLOYMENT_ENV === 'cloud') {
<<<<<<< HEAD
        const presignedUrl = await retrieveEntityFile(entityType, entityId, filePath);
        return { fileUrl: presignedUrl as string };
=======
        try {
          const presignedUrl = await retrieveEntityFile(entityType, entityId, filePath);
          return { fileUrl: presignedUrl as string };
        } catch (error) {
          console.error(
            `Failed to retrieve file: ${error instanceof Error ? error.message : 'Unknown error'}`,
          );
          return { fileUrl: undefined };
        }
>>>>>>> ddd0403e
      } else {
        const fileUrl = `/api/private/file-manager?${new URLSearchParams({
          environmentId: spaceId,
          entityId: entityId,
          entityType: entityType,
          filePath,
          ...(shareToken ? { shareToken } : {}),
        })}`;

        return { fileUrl };
      }
    },
    onSuccess: (data, variables) => {
      if (data.fileUrl) setFileUrl(data.fileUrl);
      if (variables.onSuccess) {
        variables.onSuccess(data);
      }
    },
    onError: (error, variables) => {
      if (errorToasts) message.error(error.message || 'Download failed');
      if (variables.onError) {
        variables.onError(error);
      }
    },
  });

  // Remove Mutation
  const removeMutation = useMutation<boolean, Error, { entityId: string; filePath?: string }>({
    mutationFn: async ({ entityId, filePath }) => {
      if (entityType === EntityType.PROCESS) {
        if (!filePath) throw new Error('File name is required when deleting process entity type');
        await updateFileDeletableStatus(filePath, true, entityId);
      } else {
        await deleteEntityFile(entityType, entityId, filePath);
      }
      return true;
    },
    onSuccess: () => {
      queryClient.invalidateQueries({
        queryKey: ['entityFiles', entityType],
      });
    },
    onError: (error) => {
      if (errorToasts) message.error(error.message || 'Delete failed');
    },
  });

  // Replace Mutation
  const replaceMutation = useMutation<
    FileOperationResult,
    Error,
    {
      file: File | Blob;
      entityId: string;
      oldFilePath?: string;
      newFilePath?: string;
      onSuccess?: (data: { filePath?: string }) => void;
      onError?: (error: Error) => void;
    }
  >({
    mutationFn: async ({ file, entityId, oldFilePath, newFilePath }) => {
      // First remove the old file
      await removeMutation.mutateAsync({ entityId, filePath: oldFilePath });

      // Then upload the new file
      const uploadResult = await uploadMutation.mutateAsync({
        file,
        entityId,
        filePath: newFilePath,
      });

      return {
        ok: true,
        filePath: uploadResult.filePath,
      };
    },
    onSuccess(data, variables) {
      queryClient.invalidateQueries({
        queryKey: ['entityFiles', entityType],
      });

      if (variables.onSuccess) {
        variables.onSuccess(data);
      }
    },
    onError: (error) => {
      if (errorToasts) message.error(error.message || 'Replace failed');
    },
  });

  // Cloud upload helper
  const uploadToCloud = async (file: File | Blob, presignedUrl: string) => {
    const response = await fetch(presignedUrl, {
      method: 'PUT',
      body: file,
      headers: {
        'Content-Type': file.type,
        'x-goog-content-length-range': `0,${MAX_CONTENT_LENGTH}`,
      },
    });

    if (!response.ok) {
      throw new Error(`Upload failed! Status: ${response.status}`);
    }
  };

  // Local upload helper
  const handleLocalUpload = async (entityId: string, file: File | Blob, filePath?: string) => {
    const url = `/api/private/file-manager?${new URLSearchParams({
      environmentId: spaceId,
      entityId,
      entityType,
      ...(filePath ? { filePath } : {}),
    })}`;

    const response = await fetch(url, {
      method: 'PUT',
      body: file,
    });

    if (response.status === 200) {
      return { filePath: await response.text() };
    } else {
      throw new Error('Local upload failed');
    }
  };

  return {
    upload: uploadMutation.mutateAsync,
    download: downloadMutation.mutateAsync,
    remove: removeMutation.mutateAsync,
    replace: replaceMutation.mutateAsync,
    isLoading:
      uploadMutation.isPending ||
      downloadMutation.isPending ||
      removeMutation.isPending ||
      replaceMutation.isPending,
    error:
      uploadMutation.error ||
      downloadMutation.error ||
      removeMutation.error ||
      removeMutation.error,
    fileUrl,
  };
}<|MERGE_RESOLUTION|>--- conflicted
+++ resolved
@@ -109,20 +109,8 @@
   >({
     mutationFn: async ({ entityId, filePath, shareToken }) => {
       if (DEPLOYMENT_ENV === 'cloud') {
-<<<<<<< HEAD
         const presignedUrl = await retrieveEntityFile(entityType, entityId, filePath);
         return { fileUrl: presignedUrl as string };
-=======
-        try {
-          const presignedUrl = await retrieveEntityFile(entityType, entityId, filePath);
-          return { fileUrl: presignedUrl as string };
-        } catch (error) {
-          console.error(
-            `Failed to retrieve file: ${error instanceof Error ? error.message : 'Unknown error'}`,
-          );
-          return { fileUrl: undefined };
-        }
->>>>>>> ddd0403e
       } else {
         const fileUrl = `/api/private/file-manager?${new URLSearchParams({
           environmentId: spaceId,
