--- conflicted
+++ resolved
@@ -7,13 +7,8 @@
 import CredentialsProvider from 'next-auth/providers/credentials';
 import {
   addUser,
-<<<<<<< HEAD
-  getUserById,
-  getUserByUsername,
-=======
   deleteUser,
   getUserById,
->>>>>>> a392fa49
   updateUser,
   usersMetaObject,
 } from '@/lib/data/legacy/iam/users';
