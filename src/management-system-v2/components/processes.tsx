'use client';

import styles from './processes.module.scss';
import React, { useCallback, useEffect, useRef, useState, useTransition } from 'react';
import { Space, Button, Tooltip, Grid, App, Drawer, FloatButton } from 'antd';
<<<<<<< HEAD
import { ApiData, usePostAsset } from '@/lib/fetch-data';
import cn from 'classnames';
=======
>>>>>>> 3564db27
import {
  ExportOutlined,
  DeleteOutlined,
  UnorderedListOutlined,
  AppstoreOutlined,
  CloseOutlined,
  InfoCircleOutlined,
  PlusOutlined,
  ImportOutlined,
} from '@ant-design/icons';
import IconView from './process-icon-list';
import ProcessList from './process-list';
import MetaData, { MetaPanelRefType } from './process-info-card';
import ProcessExportModal from './process-export';
import Bar from './bar';
import ProcessCreationButton from './process-creation-button';
import { useUserPreferences } from '@/lib/user-preferences';
import {
  setDefinitionsId,
  setDefinitionsName,
  generateDefinitionsId,
  setTargetNamespace,
  setDefinitionsVersionInformation,
} from '@proceed/bpmn-helper';
import { useAbilityStore } from '@/lib/abilityStore';
import useFuzySearch, { ReplaceKeysWithHighlighted } from '@/lib/useFuzySearch';
import { useRouter } from 'next/navigation';
import { copyProcesses, deleteProcesses, updateProcesses } from '@/lib/data/processes';
import ProcessModal from './process-modal';
import ConfirmationButton from './confirmation-button';
import ProcessImportButton from './process-import';
import { Process } from '@/lib/data/process-schema';
import MetaDataContent from './process-info-card-content';
import ResizableElement, { ResizableElementRefType } from './ResizableElement';

//TODO stop using external process
export type ProcessListProcess = ReplaceKeysWithHighlighted<
  Omit<Process, 'bpmn'>,
  'name' | 'description'
>;

type CopyProcessType = {
  bpmn: string;
  newName?: string;
};

const copyProcess = async ({ bpmn, newName }: CopyProcessType) => {
  const newDefinitionsId = await generateDefinitionsId();
  let newBPMN = await setDefinitionsId(bpmn, newDefinitionsId);
  newBPMN = await setDefinitionsName(newBPMN, newName || 'Copy of Process');
  newBPMN = await setTargetNamespace(newBPMN, newDefinitionsId);

  newBPMN = await setDefinitionsVersionInformation(newBPMN, {
    version: undefined,
    versionName: undefined,
    versionDescription: undefined,
    versionBasedOn: undefined,
  });
  // newBPMN = await manipulateElementsByTagName(newBPMN, 'bpmn:Definitions', (definitions: any) => {
  //   delete definitions.version;
  //   delete definitions.versionName;
  //   delete definitions.versionDescription;
  //   delete definitions.versionBasedOn;
  // });

  return newBPMN;
};

type ProcessesProps = {
  processes: Omit<Process, 'bpmn'>[];
};

const Processes = ({ processes }: ProcessesProps) => {
  const ability = useAbilityStore((state) => state.ability);

  const [selectedRowElements, setSelectedRowElements] = useState<ProcessListProcess[]>([]);
  const selectedRowKeys = selectedRowElements.map((element) => element.id);
  const canDeleteSelected = selectedRowElements.every((element) => ability.can('delete', element));

  const router = useRouter();
  const { message } = App.useApp();

  const addPreferences = useUserPreferences.use.addPreferences();
  const iconView = useUserPreferences.use['icon-view-in-process-list']();
  const showInfo = useUserPreferences((store) => store.preferences['process-meta-data'].open);
  const getWidth = () => useUserPreferences.getState().preferences['process-meta-data'].width;

  const deleteSelectedProcesses = useCallback(async () => {
    try {
      const res = await deleteProcesses(selectedRowKeys as string[]);
      // UserError
      if (res && 'error' in res) {
        return message.open({
          type: 'error',
          content: res.error.message,
        });
      }
    } catch (e) {
      // Unkown server error or was not sent from server (e.g. network error)
      return message.open({
        type: 'error',
        content: 'Someting went wrong while submitting the data',
      });
    }
    setSelectedRowElements([]);
    router.refresh();
  }, [message, router, selectedRowKeys]);

  const breakpoint = Grid.useBreakpoint();
  const [openExportModal, setOpenExportModal] = useState(false);
  const [openCopyModal, setOpenCopyModal] = useState(false);
  const [openEditModal, setOpenEditModal] = useState(false);
  const [openDeleteModal, setOpenDeleteModal] = useState(false);
  const [showMobileMetaData, setShowMobileMetaData] = useState(false);

  const closeMobileMetaData = () => {
    setShowMobileMetaData(false);
  };

  const actionBar = (
    <>
      <Tooltip placement="top" title={'Export'}>
        <ExportOutlined
          className={styles.Icon}
          onClick={() => {
            setOpenExportModal(true);
          }}
        />
      </Tooltip>

      {canDeleteSelected && (
        <Tooltip placement="top" title={'Delete'}>
          <ConfirmationButton
            title="Delete Processes"
            externalOpen={openDeleteModal}
            onExternalClose={() => setOpenDeleteModal(false)}
            description="Are you sure you want to delete the selected processes?"
            onConfirm={() => deleteSelectedProcesses()}
            buttonProps={{
              icon: <DeleteOutlined />,
              type: 'text',
            }}
          />
        </Tooltip>
      )}
    </>
  );

  const {
    filteredData,
    searchQuery: searchTerm,
    setSearchQuery: setSearchTerm,
  } = useFuzySearch({
    data: processes ?? [],
    keys: ['name', 'description'],
    highlightedKeys: ['name', 'description'],
    transformData: (matches) => matches.map((match) => match.item),
  });

  const CollapsePannelRef = useRef<MetaPanelRefType>(null);

  const collapseCard = CollapsePannelRef.current;
  // () => {
  //   addPreferences({
  //     'process-meta-data': {
  //       open: !showInfo,
  //       width: getWidth(),
  //     },
  //   });
  // };

  const deselectAll = () => {
    setSelectedRowElements([]);
  };
  const [copySelection, setCopySelection] = useState<React.Key[]>(selectedRowKeys);

  useEffect(() => {
    const handleKeyDown = (e: KeyboardEvent) => {
      if (openCopyModal || openExportModal || openEditModal) {
        return;
      }

      /* CTRL + A */
      if (e.ctrlKey && e.key === 'a') {
        e.preventDefault();
        setSelectedRowElements(filteredData ?? []);
        /* DEL */
      } else if (e.key === 'Delete' && selectedRowKeys.length) {
        if (ability.can('delete', 'Process')) {
          setOpenDeleteModal(true);
        }
        /* ESC */
      } else if (e.key === 'Escape') {
        deselectAll();
        /* CTRL + C */
      } else if (e.ctrlKey && e.key === 'c') {
        if (ability.can('create', 'Process')) {
          setCopySelection(selectedRowKeys);
        }
        /* CTRL + V */
      } else if (e.ctrlKey && e.key === 'v' && copySelection.length) {
        if (ability.can('create', 'Process')) {
          setOpenCopyModal(true);
        }
      }
    };
    // Add event listener
    window.addEventListener('keydown', handleKeyDown);

    // Remove event listener on cleanup
    return () => window.removeEventListener('keydown', handleKeyDown);
  }, [
    copySelection,
    filteredData,
    selectedRowKeys,
    ability,
    openCopyModal,
    openExportModal,
    openEditModal,
  ]);

  return (
    <>
      <div
        className={breakpoint.xs ? styles.MobileView : ''}
        style={{ display: 'flex', justifyContent: 'space-between', height: '100%' }}
      >
        {/* 73% for list / icon view, 27% for meta data panel (if active) */}
        <div style={{ flex: '1' }}>
          <Bar
            leftNode={
              <span
                style={{ display: 'flex', width: '100%', justifyContent: 'space-between' }}
              >
                <span style={{ display: 'flex', justifyContent: 'flex-start' }}>
                  {breakpoint.xs ? null : (
                    <>
                      <ProcessCreationButton style={{ marginRight: '10px' }} type="primary">
                        {breakpoint.xl ? 'New Process' : 'New'}
                      </ProcessCreationButton>
                      <ProcessImportButton style={{ marginRight: '10px' }} type="default">
                        {breakpoint.xl ? 'Import Process' : 'Import'}
                      </ProcessImportButton>
                    </>
                  )}

                  {selectedRowKeys.length ? (
                    <span className={styles.SelectedRow}>
                      {selectedRowKeys.length} selected:
                      <span className={styles.Icons}>{actionBar}</span>
                    </span>
                  ) : undefined}
                </span>

                {
                  <span>
                    <Space.Compact className={cn(breakpoint.xs ? styles.MobileToggleView : '')}>
                      <Button
                        style={!iconView ? { color: '#3e93de', borderColor: '#3e93de' } : {}}
                        onClick={() => {
                          addPreferences({ 'icon-view-in-process-list': false });
                        }}
                      >
                        <UnorderedListOutlined />
                      </Button>
                      <Button
                        style={!iconView ? {} : { color: '#3e93de', borderColor: '#3e93de' }}
                        onClick={() => {
                          addPreferences({ 'icon-view-in-process-list': true });
                        }}
                      >
                        <AppstoreOutlined />
                      </Button>
                    </Space.Compact>
                    {breakpoint.xl ? (
                      <Button
                        type="text"
                        onClick={() => {
                          if (collapseCard) collapseCard();
                        }}
                      >
                        <InfoCircleOutlined />
                      </Button>
                    ) : undefined}
                  </span>
                }

                {/* <!-- FloatButtonGroup needs a z-index of 101
              since BPMN Logo of the viewer has an z-index of 100 --> */}
                {breakpoint.xl ? undefined : (
                  <FloatButton.Group
                    className={styles.FloatButton}
                    trigger="click"
                    type="primary"
                    style={{ marginBottom: '60px', marginRight: '10px', zIndex: '101' }}
                    icon={<PlusOutlined />}
                  >
                    <Tooltip trigger="hover" placement="left" title="Create a process">
                      <FloatButton
                        icon={
                          <ProcessCreationButton
                            type="text"
                            icon={<PlusOutlined style={{ marginLeft: '-0.81rem' }} />}
                          />
                        }
                      />
                    </Tooltip>
                    <Tooltip trigger="hover" placement="left" title="Import a process">
                      <FloatButton
                        icon={
                          <ProcessImportButton
                            type="text"
                            icon={<ImportOutlined style={{ marginLeft: '-0.81rem' }} />}
                          />
                        }
                      />
                    </Tooltip>
                  </FloatButton.Group>
                )}
              </span>
            }
            searchProps={{
              onChange: (e) => setSearchTerm(e.target.value),
              onPressEnter: (e) => setSearchTerm(e.currentTarget.value),
              placeholder: 'Search Processes ...',
            }}
          />

          {iconView ? (
            <IconView
              data={filteredData}
              selection={selectedRowKeys}
              setSelectionElements={setSelectedRowElements}
              setShowMobileMetaData={setShowMobileMetaData}
            />
          ) : (
            <ProcessList
              data={filteredData}
              setSelectionElements={setSelectedRowElements}
              selection={selectedRowKeys}
              // TODO: Replace with server component loading state
              //isLoading={isLoading}
              onExportProcess={(id) => {
                setOpenExportModal(true);
              }}
              onDeleteProcess={async ({ id }) => {
                await deleteProcesses([id]);
                setSelectedRowElements([]);
                router.refresh();
              }}
              onCopyProcess={(process) => {
                setOpenCopyModal(true);
                setSelectedRowElements([process]);
              }}
              onEditProcess={(process) => {
                setOpenEditModal(true);
                setSelectedRowElements([process]);
              }}
              setShowMobileMetaData={setShowMobileMetaData}
            />
          )}
        </div>

        {/*Meta Data Panel*/}
        {breakpoint.xl ? (
          <MetaData data={filteredData} selection={selectedRowKeys} ref={CollapsePannelRef} />
        ) : (
          <Drawer
            onClose={closeMobileMetaData}
            title={
              <span>
                {filteredData?.find((item) => item.id === selectedRowKeys[0])?.name.value!}
              </span>
            }
            open={showMobileMetaData}
          >
            <MetaDataContent data={filteredData} selection={selectedRowKeys} />
          </Drawer>
        )}
      </div>
      <ProcessExportModal
        processes={selectedRowKeys.map((definitionId) => ({
          definitionId: definitionId as string,
        }))}
        open={openExportModal}
        onClose={() => setOpenExportModal(false)}
      />
      <ProcessModal
        open={openCopyModal}
        title={`Copy Process${selectedRowKeys.length > 1 ? 'es' : ''}`}
        onCancel={() => setOpenCopyModal(false)}
        initialData={filteredData
          .filter((process) => selectedRowKeys.includes(process.id))
          .map((process) => ({
            name: `${process.name.value} (Copy)`,
            description: process.description.value,
            originalId: process.id,
          }))}
        onSubmit={async (values) => {
          const res = await copyProcesses(values);
          // Errors are handled in the modal.
          if ('error' in res) {
            return res;
          }
          setOpenCopyModal(false);
          router.refresh();
        }}
      />
      <ProcessModal
        open={openEditModal}
        title={`Edit Process${selectedRowKeys.length > 1 ? 'es' : ''}`}
        onCancel={() => setOpenEditModal(false)}
        initialData={filteredData
          .filter((process) => selectedRowKeys.includes(process.id))
          .map((process) => ({
            id: process.id,
            name: process.name.value,
            description: process.description.value,
          }))}
        onSubmit={async (values) => {
          const res = await updateProcesses(values);
          // Errors are handled in the modal.
          if (res && 'error' in res) {
            return res;
          }
          setOpenEditModal(false);
          router.refresh();
        }}
      />
    </>
  );
};

export default Processes;<|MERGE_RESOLUTION|>--- conflicted
+++ resolved
@@ -3,11 +3,8 @@
 import styles from './processes.module.scss';
 import React, { useCallback, useEffect, useRef, useState, useTransition } from 'react';
 import { Space, Button, Tooltip, Grid, App, Drawer, FloatButton } from 'antd';
-<<<<<<< HEAD
 import { ApiData, usePostAsset } from '@/lib/fetch-data';
 import cn from 'classnames';
-=======
->>>>>>> 3564db27
 import {
   ExportOutlined,
   DeleteOutlined,
