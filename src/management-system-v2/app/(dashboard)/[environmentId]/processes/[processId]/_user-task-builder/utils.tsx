import { Editor, Frame } from '@craftjs/core';
import React from 'react';
import ReactDOMServer from 'react-dom/server';

import * as Elements from './elements';
import { CanEditContext } from '../modeler';

const styles = `
body {
  font-size: 16px;
  line-height: 1.5;
  font-family: Verdana, Arial, Helvetica, sans-serif;
}

.user-task-form-column {
  flex: 1 0 0;
  box-sizing: border-box;
  height: fit-content;
  border: 2px solid rgba(0,0,0,0);
  padding: 0 10px;
}

@media only screen and (max-width: 600px) {
  .user-task-form-column {
    flex: 0 0 100%;
  }
}

.user-task-form-row {
  box-sizing: border-box;
  width: 100%;
  padding: 5px;
  margin: 5px 0;
  display: flex;
  flex-wrap: wrap;
}

.user-task-form-container {
  min-height: 100%;
  border-radius: 8px;
}

.user-task-form-input {
  width: 100%;
}

.user-task-form-input > div {
  max-width: 100%;
  padding-bottom: 0.5rem;
  margin: 0;
  font-size: 1rem;
}

.user-task-form-input label span {
  white-space: nowrap !important;
}

.user-task-form-input input {
  box-sizing: border-box;
  width: 100%;
  height: fit-content;
  border: 1px solid #d9d9d9;
  padding: 4px 11px;
  font-size: 0.875em;
  line-height: 1.5714;
  border-radius: 0.375rem;
}

.user-task-form-table {
  text-align: left;
  width: 100%;
  border: 1px solid lightgrey;
  border-collapse: collapse;
  border-radius: 0.5rem 0.5rem 0 0;
}

.user-task-form-table .user-task-form-table-cell {
  padding: 0.75rem 0.5rem;
  border: 1px solid lightgrey;
  position: relative;
  font-weight: normal;
}

.user-task-form-input-group {
  position: relative;
  width: fit-content;
}

.user-task-form-input-group label, .user-task-form-input-group input {
  cursor: pointer;
}

.user-task-form-input-group-member {
  display: flex;
  align-items: center;
}

.user-task-form-input-group input[type="radio"] {
  width: 16px;
  height: 16px;
  margin: 3px 3px 6px 0;
}

.user-task-form-input-group input[type="checkbox"] {
  width: 16px;
  height: 16px;
  margin: 3px 3px 6px 0;
}

.user-task-form-milestone label {
  display: flex;
  align-items: center;
}
<<<<<<< HEAD

=======
  
>>>>>>> 6b5df4d6
.user-task-form-milestone input[type="range"] {
  margin: 5px 10px;
}

.user-task-form-button {
  background-color: #eee;
  box-shadow: rgba(0,0,0, 0.02) 0 2px 0 0;
  padding: 4px 15px;
  border-radius: 6px;
  border: 1px solid lightgrey;
}

.user-task-form-button.primary-button {
  box-shadow: rgba(5, 145, 255, 0.1) 0 2px 0 0;
  background-color: rgb(22, 119, 255);
  color: white;
  border-color: rgb(22, 119, 255);
}

.user-task-form-image {
  width: 100%;
  display: flex;
  justify-content: center;
}

.user-task-form-image img {
  max-width: 100%;
}

p, h1, h2, h3, h4, h5, th, td {
  cursor: default;
}

.text-style-bold {
  font-weight: 700;
}

.text-style-italic {
  font-style: italic;
}

.text-style-underline {
  text-decoration: underline;
}

.text-style-paragraph {
  margin: 0;
}

.text-style-heading {
  font-weight: normal;
}

.text-style-link {
  text-decoration: none;
}

`;

export function toHtml(json: string) {
  const markup = ReactDOMServer.renderToStaticMarkup(
    <CanEditContext.Provider value={true}>
      <Editor
        enabled={false}
        resolver={{
          ...Elements,
          Image: Elements.ExportImage,
          Input: Elements.ExportInput,
          Milestones: Elements.ExportMilestones,
        }}
      >
        <Frame data={json} />
      </Editor>
      ,
    </CanEditContext.Provider>,
  );

  return `
  <!DOCTYPE html>
<html>
  <head>
    <style>
      ${styles}
    </style>
    <script>
      {script}
    </script>
  </head>
  <body>
    <form class="form">
      ${markup}
    </form>
  </body>
</html>
  `;
}

export const iframeDocument = `
<!DOCTYPE html>
<html>
  <head>
    <style>
      html, body, #mountHere, .frame-content {
        height: 100%;
        width: 100%;
        overflow-x: hidden;
      }

      body {
        margin: 0;
      }

      .frame-content > div {
        box-sizing: border-box;
        padding: 0 10px;
      }

      .user-task-form-column {
        position: relative;
      }

      .user-task-form-container svg {
        height: 50px;
      }

      .user-task-form-image {
        position: relative;
      }

      .user-task-form-button {
        position: relative;
      }

      .user-task-form-image > div {
        position: absolute;
        background-color: rgba(0, 0, 0, 0.5);
        width: 100%;
        height: 100%;
        display: flex;
        justify-content: center;
        align-items: center;
      }

      .user-task-form-image > div > span {
        margin: 0 10px;
        cursor: pointer;
        color: white;
      }

      .overlay-mask {
        display: flex;
        justify-content: center;
        align-items: center;
        width: 100%;
        height: 100%;
        color: white;
        position: absolute;
        top: 0;
        left: 0;
        z-index: 10;
        background-color: rgba(0,0,0,0.5);
      }

      .overlay-control-icon {
        margin: 0 3px;
      }

      .overlay-control-icon > span {
        display: block;
        height: 16px;
      }

      .overlay-control-icon svg {
        height: fit-content;
      }

      .target-sub-element {
        background-color: rgba(255,255,0,0.33);
      }

      .sub-element-add-preview {
        background-color: rgba(0,255,0,0.33);
      }

      .sub-element-remove-preview {
        background-color: rgba(255,0,0,0.33);
      }

      ${styles}
    </style>
  </head>
  <body>
    <div id="mountHere">
    </div>
  </body>

</html>
`;

export const defaultForm = `
{
  "ROOT": {
    "type": { "resolvedName": "Container" },
    "isCanvas": true,
    "props": {
      "padding": 10,
      "background": "#fff",
      "borderThickness": 0,
      "borderColor": "#d3d3d3"
    },
    "displayName": "Container",
    "custom": {},
    "hidden": false,
    "nodes": [],
    "linkedNodes": {}
  }
}
`;<|MERGE_RESOLUTION|>--- conflicted
+++ resolved
@@ -111,11 +111,7 @@
   display: flex;
   align-items: center;
 }
-<<<<<<< HEAD
-
-=======
   
->>>>>>> 6b5df4d6
 .user-task-form-milestone input[type="range"] {
   margin: 5px 10px;
 }
