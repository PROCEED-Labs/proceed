--- conflicted
+++ resolved
@@ -234,18 +234,6 @@
   };
 
   mergeIntoObject(newMetaData, metaChanges, true, true, true);
-<<<<<<< HEAD
-  /* // add shared_with if process is shared
-  if (metaChanges.shared_with) {
-    newMetaData.shared_with = metaChanges.shared_with;
-  }
-
-  // remove shared_with if not shared anymore
-  if (newMetaData.shared_with && metaChanges.shared_with && metaChanges.shared_with.length === 0) {
-    delete newMetaData.shared_with;
-  } */
-=======
->>>>>>> 641d2d9a
 
   processMetaObjects[processDefinitionsId] = newMetaData;
 
