--- conflicted
+++ resolved
@@ -36,13 +36,10 @@
 import cn from 'classnames';
 import Content from '@/components/content';
 import HeaderMenu from '@/components/content-based-header';
-<<<<<<< HEAD
-import Link from 'next/link';
-=======
 import HeaderActions from '@/components/header-actions';
 import { useAuthStore } from '@/lib/iam';
 import { AuthCan } from '@/lib/iamComponents';
->>>>>>> 9030b223
+import Link from 'next/link';
 
 type AuthLayoutProps = PropsWithChildren<{
   headerContent: React.ReactNode | undefined;
@@ -273,7 +270,7 @@
               />
             </>
           ) : (
-            // Logout and User Profile for desktop view
+            // Logout and User Profile in header for screens larger than 412px
             <>
               <HeaderActions />
             </>
@@ -282,43 +279,6 @@
       </AntLayout.Header>
 
       <AntLayout>
-<<<<<<< HEAD
-        {screenSize.width <= 412 ? (
-          <Menu
-            //don't display menu if sider is closed
-            className={siderOpened ? '' : styles.NoDisplay}
-            theme="light"
-            mode="inline"
-            selectedKeys={[activeSegment]}
-            onClick={({ key }) => {
-              router.push(`/${key}`);
-              setSiderOpened(false);
-            }}
-          >
-            <ItemGroup key="menu" title="Menu">
-              <Item key="processes" icon={<EditOutlined />}>
-                Process List
-              </Item>
-              <Item key="templates" icon={<ProfileOutlined />}>
-                Templates
-              </Item>
-              <Item key="profile" icon={<UserOutlined />}>
-                Profile
-              </Item>
-              <Item key="generalSettings" icon={<SettingOutlined />}>
-                Settings (Admin)
-              </Item>
-              <Item key="logout" icon={<LogoutOutlined />}>
-                Lougout
-              </Item>
-            </ItemGroup>
-          </Menu>
-        ) : (
-          <AntLayout.Sider
-            style={{
-              backgroundColor: '#fff',
-              borderRight: '1px solid #eee',
-=======
         {/* //TODO: sider's border is 1 px too far right */}
         <AntLayout.Sider
           style={{
@@ -416,88 +376,22 @@
             items={items}
             onClick={({ key }) => {
               router.push(`/${key}`);
->>>>>>> 9030b223
             }}
-            className={styles.Sider}
-            collapsible
-            collapsed={collapsed}
-            onCollapse={(collapsed) => setCollapsed(collapsed)}
-            trigger={null}
-            breakpoint="md"
-          >
-            <Menu
-              theme="light"
-              mode="inline"
-              selectedKeys={[activeSegment]}
-              onClick={({ key }) => {
-                router.push(`/${key}`);
-              }}
+          /> */}
+        </AntLayout.Sider>
+        <AntLayout>
+          <Content>
+            <Space
+              direction="vertical"
+              size="large"
+              style={{ display: 'flex' /* , height: '100%' */ }}
+              /* TODO: */
+              className="Content"
             >
-              <ItemGroup key="processes" title="Processes">
-                <SubMenu
-                  key="processes"
-                  title={
-                    <span
-                      onClick={() => {
-                        router.push(`/processes`);
-                      }}
-                    >
-                      Process List
-                    </span>
-                  }
-                  className={activeSegment === 'processes' ? 'SelectedSegment' : ''}
-                  icon={
-                    <EditOutlined
-                      onClick={() => {
-                        router.push(`/processes`);
-                      }}
-                    />
-                  }
-                >
-                  <Item key="newProcess" icon={<FileAddOutlined />}>
-                    New Process
-                  </Item>
-                  <Item key="processFavorites" icon={<StarOutlined />}>
-                    Favorites
-                  </Item>
-                </SubMenu>
-                <SubMenu key="templates" title="Templates" icon={<ProfileOutlined />}>
-                  <Item key="newTemplate" icon={<FileAddOutlined />}>
-                    New Template
-                  </Item>
-                  <Item key="templateFavorites" icon={<StarOutlined />}>
-                    Favorites
-                  </Item>
-                </SubMenu>
-              </ItemGroup>
-              <Divider />
-              <ItemGroup key="settings" title="Settings">
-                <Item key="generalSettings" icon={<SettingOutlined />}>
-                  General Settings
-                </Item>
-                {/* <Item key="plugins" icon={<ApiOutlined />}>
-                  Plugins
-                </Item> */}
-              </ItemGroup>
-            </Menu>
-          </AntLayout.Sider>
-        )}
-
-        {/* TODO: instead of un-rendering, make menu overlap the content */}
-        <div className={screenSize.width <= 412 && siderOpened ? styles.NoDisplay : ''}>
-          <AntLayout className={cn(styles.Content)}>
-            <Content>
-              <Space
-                direction="vertical"
-                size="large"
-                style={{ display: 'flex' /* , height: '100%' */ }}
-                className="Content"
-              >
-                <div className={cn(styles.Main, { [styles.collapsed]: collapsed })}>{children}</div>
-              </Space>
-            </Content>
-          </AntLayout>
-        </div>
+              <div className={cn(styles.Main, { [styles.collapsed]: collapsed })}>{children}</div>
+            </Space>
+          </Content>
+        </AntLayout>
       </AntLayout>
       <AntLayout.Footer className={cn(styles.Footer)}>
         <Space direction="vertical" align="center" style={{ width: '100%' }}>
