--- conflicted
+++ resolved
@@ -38,11 +38,7 @@
 // Antd uses barrel files, which next optimizes away. That requires us to import
 // antd components directly from their files in this server actions file.
 import Button from 'antd/es/button';
-<<<<<<< HEAD
 import { ExternalProcess } from './process-schema';
-
-type a = ApiData<'/process/{definitionId}', 'get'>;
-=======
 import { revalidatePath } from 'next/cache';
 
 export const getProcessBPMN = async (definitionId: string) => {
@@ -57,7 +53,7 @@
 
   return bpmn;
 };
->>>>>>> afddd051
+
 
 export const deleteProcesses = async (definitionIds: string[]) => {
   const processMetaObjects: any = getProcessMetaObjects();
