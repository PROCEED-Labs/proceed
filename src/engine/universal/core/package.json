{
  "name": "@proceed/core",
  "version": "1.0.0",
  "main": "./src/module.js",
  "author": "PROCEED Project",
  "license": "MIT",
  "scripts": {
    "start": "echo 'Do not start the engine module directly!\nInstead do yarn dev.'"
  },
  "dependencies": {
    "@proceed/capabilities": "^1.0.0",
    "@proceed/decider": "^1.0.0",
    "@proceed/distribution": "^1.0.0",
    "@proceed/machine": "^1.0.0",
    "@proceed/monitoring": "^1.0.0",
    "@proceed/system": "^1.0.0",
    "@proceed/ui": "^1.0.0",
    "bpmn-moddle": "^5.1.6",
<<<<<<< HEAD
    "neo-bpmn-engine": "^8.2.2"
=======
    "neo-bpmn-engine": "^8.2.3"
>>>>>>> 08281aee
  },
  "devDependencies": {
    "esm": "^3.2.1"
  }
}<|MERGE_RESOLUTION|>--- conflicted
+++ resolved
@@ -16,11 +16,7 @@
     "@proceed/system": "^1.0.0",
     "@proceed/ui": "^1.0.0",
     "bpmn-moddle": "^5.1.6",
-<<<<<<< HEAD
-    "neo-bpmn-engine": "^8.2.2"
-=======
     "neo-bpmn-engine": "^8.2.3"
->>>>>>> 08281aee
   },
   "devDependencies": {
     "esm": "^3.2.1"
