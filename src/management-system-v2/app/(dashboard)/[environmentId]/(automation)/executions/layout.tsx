--- conflicted
+++ resolved
@@ -13,11 +13,7 @@
 
   if (!msConfig.PROCEED_PUBLIC_ENABLE_EXECUTION) return notFound();
 
-<<<<<<< HEAD
-  const { activeEnvironment, ability } = await getCurrentEnvironment(params.environmentId);
-=======
   const { activeEnvironment } = await getCurrentEnvironment(params.environmentId);
->>>>>>> f460d56f
 
   const exeuctionsSettings = await getSpaceSettingsValues(
     activeEnvironment.spaceId,
