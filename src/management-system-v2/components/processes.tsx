--- conflicted
+++ resolved
@@ -1,14 +1,8 @@
 'use client';
 
 import styles from './processes.module.scss';
-<<<<<<< HEAD
-import React, { useCallback, useEffect, useState } from 'react';
-import { Space, Button, Tooltip, Grid, App } from 'antd';
-=======
 import React, { useCallback, useEffect, useState, useTransition } from 'react';
 import { Space, Button, Tooltip, Grid, App, Drawer, FloatButton } from 'antd';
-import { ApiData } from '@/lib/fetch-data';
->>>>>>> afddd051
 import {
   ExportOutlined,
   DeleteOutlined,
@@ -40,11 +34,8 @@
 import ProcessModal from './process-modal';
 import ConfirmationButton from './confirmation-button';
 import ProcessImportButton from './process-import';
-<<<<<<< HEAD
 import { ExternalProcess } from '@/lib/data/process-schema';
-=======
 import MetaDataContent from './process-info-card-content';
->>>>>>> afddd051
 
 //TODO stop using external process
 export type ProcessListProcess = ReplaceKeysWithHighlighted<
@@ -339,12 +330,8 @@
             <IconView
               data={filteredData}
               selection={selectedRowKeys}
-<<<<<<< HEAD
               setSelectionElements={setSelectedRowElements}
-=======
-              setSelection={setSelectedRowKeys}
               setShowMobileMetaData={setShowMobileMetaData}
->>>>>>> afddd051
             />
           ) : (
             <ProcessList
