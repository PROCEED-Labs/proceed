import { PackedRulesForUser, computeRulesForUser } from './caslRules';
import Ability from '../ability/abilityHelper';
import { LRUCache } from 'lru-cache';

type PackedRules = PackedRulesForUser['rules'];

const rulesCache =
  // @ts-ignore
  (global.rulesCache as LRUCache<string, PackedRules>) ||
  // @ts-ignore
  (global.rulesCache = new LRUCache<string, PackedRules>({
    max: 500,
    allowStale: false,
    updateAgeOnGet: true,
    updateAgeOnHas: true,
  }));

export function deleteCachedRulesForUser(userId: string, environmentId?: string) {
  const cacheId = `${userId}:${environmentId}` as const;

  rulesCache.delete(cacheId);
}

export function rulesCacheDeleteAll() {
  rulesCache.clear();
}

export function cacheRulesForUser(
  userId: string,
  environmentId: string,
  rules: PackedRules,
  expiration?: PackedRulesForUser['expiration'],
) {
  const cacheId = `${userId}:${environmentId}` as const;

  if (expiration) {
    // TODO ttl is reset on get, it isn't a security issue since abilities check themselves if they're expired
    // but it still should be fixed
    const ttl = Math.round(+expiration - Date.now());
    rulesCache.set(cacheId, rules, { ttl });
  } else {
    rulesCache.set(cacheId, rules);
  }
}

function getCachedRulesForUser(userId: string, environmentId: string) {
  const cacheId = `${userId}:${environmentId}` as const;

  return rulesCache.get(cacheId);
}

/**
 * Get a user's applied rules for a given environment.
 * If no environmentId is specified, the user's personal environment is used.
 * */
export async function getUserRules(userId: string, environmentId: string) {
<<<<<<< HEAD
  let userRules = getCachedRulesForUser(userId, environmentId);
=======
  // let userRules = getCachedRulesForUser(userId, environmentId);

  // TODO remove this line
  // cached rules aren't being correctly removed after roles are updated
  let userRules = undefined;
>>>>>>> 36a08406

  if (userRules === undefined) {
    const { rules, expiration } = await computeRulesForUser(userId, environmentId);
    cacheRulesForUser(userId, environmentId, rules, expiration);
    userRules = rules;
  }

  return userRules;
}

export async function getAbilityForUser(userId: string, environmentId: string) {
  const userRules = await getUserRules(userId, environmentId);
  const userAbility = new Ability(userRules, environmentId);
  return userAbility;
}<|MERGE_RESOLUTION|>--- conflicted
+++ resolved
@@ -54,15 +54,11 @@
  * If no environmentId is specified, the user's personal environment is used.
  * */
 export async function getUserRules(userId: string, environmentId: string) {
-<<<<<<< HEAD
-  let userRules = getCachedRulesForUser(userId, environmentId);
-=======
   // let userRules = getCachedRulesForUser(userId, environmentId);
 
   // TODO remove this line
   // cached rules aren't being correctly removed after roles are updated
   let userRules = undefined;
->>>>>>> 36a08406
 
   if (userRules === undefined) {
     const { rules, expiration } = await computeRulesForUser(userId, environmentId);
