--- conflicted
+++ resolved
@@ -167,29 +167,6 @@
   };
 
   return (
-<<<<<<< HEAD
-    <>
-      <div
-        style={{
-          position: 'absolute',
-          zIndex: 10,
-          padding: '12px',
-          top: '50%',
-          transform: 'translateY(-50%)',
-        }}
-      >
-        <Space.Compact size="large" direction="vertical">
-          <AuthCan action="create" resource="Process">
-            <Tooltip title="Create a new Process using this Version">
-              <ProcessCreationButton
-                icon={<PlusOutlined />}
-                createProcess={createNewProcess}
-              ></ProcessCreationButton>
-            </Tooltip>
-          </AuthCan>
-          <Tooltip title="Set as latest Version and enable editing">
-            <Button icon={<FormOutlined />} onClick={openConfirmationModal}></Button>
-=======
     <div style={{ position: 'absolute', zIndex: 10, padding: '12px', top: '80px' }}>
       <Space.Compact size="large" direction="vertical">
         <AuthCan action="create" resource="Process">
@@ -198,7 +175,6 @@
               icon={<PlusOutlined />}
               createProcess={createNewProcess}
             ></ProcessCreationButton>
->>>>>>> a0969e7b
           </Tooltip>
         </AuthCan>
 
