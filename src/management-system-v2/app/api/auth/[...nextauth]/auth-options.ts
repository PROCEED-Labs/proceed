import { AuthOptions, getServerSession } from 'next-auth';
import Auth0Provider from 'next-auth/providers/auth0';
import EmailProvider from 'next-auth/providers/email';
import GoogleProvider from 'next-auth/providers/google';
import DiscordProvider from 'next-auth/providers/discord';
import TwitterProvider from 'next-auth/providers/twitter';
import CredentialsProvider from 'next-auth/providers/credentials';
import {
  addUser,
  deleteUser,
  getUserById,
  updateUser,
  usersMetaObject,
} from '@/lib/data/legacy/iam/users';
import { CredentialInput, OAuthProviderButtonStyles } from 'next-auth/providers';
import Adapter from './adapter';
import { AuthenticatedUser, User } from '@/lib/data/user-schema';
import { sendEmail } from '@/lib/email/mailer';
import renderSigninLinkEmail from './signin-link-email';
import { env } from '@/lib/env-vars';

const nextAuthOptions: AuthOptions = {
  secret: env.NEXTAUTH_SECRET,
  adapter: Adapter,
  session: {
    strategy: 'jwt',
  },
  providers: [
    CredentialsProvider({
<<<<<<< HEAD
      name: 'Continue as guest',
=======
      name: 'Continue as Guest',
>>>>>>> cacc74b0
      id: 'guest-signin',
      credentials: {},
      async authorize() {
        return addUser({ guest: true });
      },
    }),
    EmailProvider({
      sendVerificationRequest(params) {
        const signinMail = renderSigninLinkEmail(params.url, params.expires);

        sendEmail({
          to: params.identifier,
          subject: 'Sign in to PROCEED',
          html: signinMail.html,
          text: signinMail.text,
        });
      },
      maxAge: 24 * 60 * 60, // one day
    }),
  ],
  callbacks: {
    async jwt({ token, user: _user, trigger }) {
      let user = _user as User | undefined;

      if (trigger === 'update') user = getUserById(token.user.id);

      if (user) token.user = user;

      return token;
    },
    session({ session, token }) {
      if (token.user) session.user = token.user;
      if (token.csrfToken) session.csrfToken = token.csrfToken;

      return session;
    },
    signIn: async ({ account, user: _user }) => {
      const session = await getServerSession(nextAuthOptions);
      const sessionUser = session?.user;

      if (sessionUser?.guest && account?.provider !== 'guest-loguin') {
        const user = _user as Partial<AuthenticatedUser>;
        const guestUser = getUserById(sessionUser.id);

        if (guestUser.guest) {
          updateUser(guestUser.id, {
            firstName: user.firstName ?? undefined,
            lastName: user.lastName ?? undefined,
            username: user.username ?? undefined,
            image: user.image ?? undefined,
            email: user.email ?? undefined,
            guest: false,
          });
        }
      }

      return true;
    },
  },
  events: {
    signOut({ token }) {
      if (!token.user.guest) return;

      const user = getUserById(token.user.id);
      if (!user.guest) {
        console.warn('User with invalid session');
        return;
      }

      deleteUser(user.id);
    },
  },
  pages: {
    signIn: '/signin',
  },
};

if (env.NODE_ENV === 'production') {
  nextAuthOptions.providers.push(
    Auth0Provider({
      clientId: env.AUTH0_CLIENT_ID,
      clientSecret: env.AUTH0_CLIENT_SECRET,
      issuer: env.AUTH0_ISSUER,
      authorization: {
        params: {
          scope: env.AUTH0_SCOPE,
        },
      },
      profile(profile) {
        return {
          id: profile.sub,
          email: profile.email,
          image: profile.picture,
          firstName: profile.given_name,
          lastName: profile.family_name,
          username: profile.preferred_username,
        };
      },
    }),
    GoogleProvider({
      clientId: env.GOOGLE_CLIENT_ID,
      clientSecret: env.GOOGLE_CLIENT_SECRET,
      profile(profile) {
        return {
          id: profile.sub,
          name: profile.name,
          firstName: profile.given_name,
          lastName: profile.family_name,
          email: profile.email,
          image: profile.picture,
        };
      },
    }),
    DiscordProvider({
      clientId: env.DISCORD_CLIENT_ID,
      clientSecret: env.DISCORD_CLIENT_SECRET,
      profile(profile) {
        const image = profile.avatar
          ? `https://cdn.discordapp.com/avatars/${profile.id}/${profile.avatar}.png`
          : null;

        return { ...profile, image };
      },
    }),
    TwitterProvider({
      clientId: env.TWITTER_CLIENT_ID,
      clientSecret: env.TWITTER_CLIENT_SECRET,
      version: '2.0',
      profile({ data, email }) {
        const nameParts = data.name.split(' ');
        const fistName = nameParts[0];
        const lastName = nameParts.slice(1).join(' ');

        return {
          email,
          username: data.username,
          id: data.id,
          image: data.profile_image_url,
          firstName: fistName.length > 0 ? fistName : undefined,
          lastName: lastName.length > 0 ? lastName : undefined,
        };
      },
    }),
  );
}

if (env.NODE_ENV === 'development') {
  const developmentUsers = [
    {
      username: 'johndoe',
      firstName: 'John',
      lastName: 'Doe',
      email: 'johndoe@proceed-labs.org',
      id: 'development-id|johndoe',
      guest: false,
      emailVerified: null,
      image: null,
    },
    {
      username: 'admin',
      firstName: 'Admin',
      lastName: 'Admin',
      email: 'admin@proceed-labs.org',
      id: 'development-id|admin',
      guest: false,
      emailVerified: null,
      image: null,
    },
  ] satisfies User[];

  nextAuthOptions.providers.push(
    CredentialsProvider({
      id: 'development-users',
      name: 'Continue with Development User',
      credentials: {
        username: { label: 'Username', type: 'text', placeholder: 'johndoe | admin' },
      },
      async authorize(credentials) {
        const userTemplate = developmentUsers.find(
          (user) => user.username === credentials?.username,
        );

        if (!userTemplate) return null;

        let user = usersMetaObject[userTemplate.id];

        if (!user) user = addUser(userTemplate);

        return user;
      },
    }),
  );
}

export type ExtractedProvider =
  | {
      id: string;
      type: 'email';
      name: string;
    }
  | {
      id: string;
      type: 'oauth';
      name: string;
      style?: OAuthProviderButtonStyles;
    }
  | {
      id: string;
      type: 'credentials';
      name: string;
      credentials: Record<string, CredentialInput>;
    };

// Unfortunately, next-auth's getProviders() function does not return enough information to render the signin page.
// So we need to manually map the providers
// NOTE be careful not to leak any sensitive information
export const getProviders = () =>
  nextAuthOptions.providers.map((provider) => ({
    id: provider.options?.id ?? provider.id,
    type: provider.type,
    name: provider.options?.name ?? provider.name,
    style: provider.type === 'oauth' ? provider.style : undefined,
    credentials: provider.type === 'credentials' ? provider.options.credentials : undefined,
  })) as ExtractedProvider[];

export default nextAuthOptions;<|MERGE_RESOLUTION|>--- conflicted
+++ resolved
@@ -27,11 +27,7 @@
   },
   providers: [
     CredentialsProvider({
-<<<<<<< HEAD
-      name: 'Continue as guest',
-=======
       name: 'Continue as Guest',
->>>>>>> cacc74b0
       id: 'guest-signin',
       credentials: {},
       async authorize() {
