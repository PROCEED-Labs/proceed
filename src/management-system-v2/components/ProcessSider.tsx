--- conflicted
+++ resolved
@@ -5,10 +5,7 @@
 const { SubMenu, Item, ItemGroup } = Menu;
 import {
   EditOutlined,
-<<<<<<< HEAD
-=======
   FileOutlined,
->>>>>>> f476e0c9
   ProfileOutlined,
   FileAddOutlined,
   StarOutlined,
@@ -39,24 +36,6 @@
                 router.push(`/processes`);
               }}
             >
-<<<<<<< HEAD
-              <ProcessCreationButton
-                wrapperElement={<span>New Process</span>}
-              ></ProcessCreationButton>
-            </Item>
-            <Item
-              key="processImport"
-              icon={<UploadOutlined />}
-              hidden={!ability.can('create', 'Process')}
-            >
-              <ProcessImportButton />
-            </Item>
-            <Item key="processFavorites" icon={<StarOutlined />}>
-              Favorites
-            </Item>
-          </SubMenu>
-        ) : null}
-=======
               Process List
             </span>
           </Item>
@@ -101,7 +80,6 @@
         //   </Item>
         // </SubMenu>
         null}
->>>>>>> f476e0c9
 
         {ability.can('view', 'Template') ? (
           <Item key="template" icon={<ProfileOutlined />}>
