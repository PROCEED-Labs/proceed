--- conflicted
+++ resolved
@@ -70,7 +70,6 @@
   return `${space.isOrganization ? '/' + space.spaceId : ''}${path}`;
 };
 
-<<<<<<< HEAD
 type ObjectSetArrayType = Array<JSONObject> & {
   add(elements: JSONObject[] | JSONObject): void;
   toArray(): JSONObject[];
@@ -422,7 +421,8 @@
   - Correct type on class itself rather than helper function
   - after using an array method that returns an array (returned array is wrapped in ObjectSetArray) - e.g. .map / .filter / ... - the proxy wraps it, so the return type should not be array but ObjectSetArray
   */
-=======
+}
+
 /** Returns a string representation for a user */
 export function userRepresentation(
   member: Pick<AuthenticatedUser, 'firstName' | 'lastName' | 'username'>,
@@ -432,5 +432,4 @@
   if (!!member.firstName !== !!member.lastName) return member.firstName || member.lastName;
 
   return member.username || 'unknown';
->>>>>>> 02a563e9
 }