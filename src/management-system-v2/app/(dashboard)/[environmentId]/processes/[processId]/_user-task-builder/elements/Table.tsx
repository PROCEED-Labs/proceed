--- conflicted
+++ resolved
@@ -7,8 +7,8 @@
 import React, { useState } from 'react';
 
 const defaultHeaderContent =
-  '<b><strong class="text-style-bold" style="white-space: pre-wrap;">Double Click Me</strong></b>';
-const defaultContent = 'Double Click Me';
+  '<b><strong class="text-style-bold" style="white-space: pre-wrap;">Double Click Me To Edit</strong></b>';
+const defaultContent = 'Double Click Me To Edit';
 
 type TableProps = {
   tableData?: string[][];
@@ -132,13 +132,8 @@
 
 const Table: UserComponent<TableProps> = ({
   tableData = [
-<<<<<<< HEAD
     [defaultHeaderContent, defaultHeaderContent],
     [defaultContent, defaultContent],
-=======
-    ['Double Click Me To Edit', 'Double Click Me To Edit'],
-    ['Double Click Me To Edit', 'Double Click Me To Edit'],
->>>>>>> 97a6ba54
   ],
 }) => {
   const { query, editingEnabled } = useEditor((state) => ({
@@ -163,11 +158,7 @@
     setProp((props: TableProps) => {
       props.tableData = [
         ...tableData.slice(0, index),
-<<<<<<< HEAD
         Array.from({ length: tableData[0].length }, () => defaultContent),
-=======
-        Array.from({ length: tableData[0].length }, () => 'Double Click Me To Edit'),
->>>>>>> 97a6ba54
         ...tableData.slice(index),
       ];
     });
@@ -184,11 +175,7 @@
     setProp((props: TableProps) => {
       props.tableData = tableData.map((row, rowIndex) => [
         ...row.slice(0, index),
-<<<<<<< HEAD
         rowIndex ? defaultContent : defaultHeaderContent,
-=======
-        'Double Click Me To Edit',
->>>>>>> 97a6ba54
         ...row.slice(index),
       ]);
     });
@@ -341,17 +328,10 @@
     tableData: [
       [
         // setting the th elements font weight to normal and giving lexical this as the default to enable changing the font weight in the editor
-<<<<<<< HEAD
         defaultHeaderContent,
         defaultHeaderContent,
       ],
       [defaultContent, defaultContent],
-=======
-        '<b><strong class="text-style-bold" style="white-space: pre-wrap;">Double Click Me To Edit</strong></b>',
-        '<b><strong class="text-style-bold" style="white-space: pre-wrap;">Double Click Me To Edit</strong></b>',
-      ],
-      ['Double Click Me To Edit', 'Double Click Me To Edit'],
->>>>>>> 97a6ba54
     ],
   },
 };
