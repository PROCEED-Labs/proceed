import { Element } from '@craftjs/core';
import { Button as AntButton } from 'antd';
import React, { ReactNode } from 'react';

<<<<<<< HEAD
import { LuTextCursorInput, LuImage, LuTable, LuText } from 'react-icons/lu';
=======
import { LuTextCursorInput, LuImage, LuTable, LuText, LuMilestone } from 'react-icons/lu';
>>>>>>> 75fd8fe2
import { MdCheckBox, MdRadioButtonChecked, MdTitle, MdOutlineCheck } from 'react-icons/md';
import { RxGroup } from 'react-icons/rx';

import { useDraggable } from '@dnd-kit/core';

import styles from './index.module.scss';

import {
  Text,
  Container,
  Input,
  CheckBoxOrRadioGroup,
  Column,
  Table,
  EditImage as Image,
  SubmitButton,
  Milestones,
} from '../elements';

import { createPortal } from 'react-dom';
import { useCanEdit } from '../../modeler';

type CreationButtonProps = React.PropsWithChildren<{
  title: string;
  icon: ReactNode;
}>;

const CreationButton: React.FC<CreationButtonProps> = ({ children, title, icon }) => {
  const editingEnabled = useCanEdit();

  const id = `create-${title}-button`;

  const { attributes, listeners, setNodeRef, isDragging } = useDraggable({
    id,
    data: {
      element: <Column>{children}</Column>,
    },
  });

  return (
    <>
      <AntButton
        id={id}
        className={styles.CreationButton}
        disabled={!editingEnabled}
        ref={setNodeRef}
        icon={icon}
        {...attributes}
        {...listeners}
      >
        {title}
      </AntButton>
      {isDragging &&
        /** We want to render the indicator into the overlay that is set up in the CustomDnD component */
        document.getElementById('dnd-drag-overlay') &&
        createPortal(
          <AntButton className={styles.DraggedCreationButton} icon={icon}>
            {title}
          </AntButton>,
          document.getElementById('dnd-drag-overlay')!,
        )}
    </>
  );
};

const Toolbox = () => {
  return (
    <div className={styles.Toolbox}>
      <CreationButton title="Header" icon={<MdTitle />}>
        <Text text='<h1 class="text-style-heading" dir="ltr"><b><strong class="text-style-bold" style="white-space: pre-wrap;">New Title Element</strong></b></h1>' />
      </CreationButton>
      <CreationButton title="Text" icon={<LuText />}>
        <Text />
      </CreationButton>
      <CreationButton title="Input" icon={<LuTextCursorInput />}>
        <Input />
      </CreationButton>
      <CreationButton title="Radio" icon={<MdRadioButtonChecked />}>
        <CheckBoxOrRadioGroup
          type="radio"
          data={[{ label: 'New Radio Button', value: '', checked: false }]}
        />
      </CreationButton>
      <CreationButton title="Checkbox" icon={<MdCheckBox />}>
        <CheckBoxOrRadioGroup
          type="checkbox"
          data={[{ label: 'New Checkbox', value: '', checked: false }]}
        />
      </CreationButton>
      <CreationButton title="Table" icon={<LuTable />}>
        <Table />
      </CreationButton>
      <CreationButton title="Container" icon={<RxGroup />}>
        <Element is={Container} padding={20} canvas />
      </CreationButton>
      <CreationButton title="Image" icon={<LuImage />}>
        <Image />
      </CreationButton>
      <CreationButton title="Milestones" icon={<LuMilestone />}>
        <Milestones />
      </CreationButton>
      <CreationButton title="Submit" icon={<MdOutlineCheck />}>
        <SubmitButton />
      </CreationButton>
    </div>
  );
};

export default Toolbox;<|MERGE_RESOLUTION|>--- conflicted
+++ resolved
@@ -2,11 +2,7 @@
 import { Button as AntButton } from 'antd';
 import React, { ReactNode } from 'react';
 
-<<<<<<< HEAD
-import { LuTextCursorInput, LuImage, LuTable, LuText } from 'react-icons/lu';
-=======
 import { LuTextCursorInput, LuImage, LuTable, LuText, LuMilestone } from 'react-icons/lu';
->>>>>>> 75fd8fe2
 import { MdCheckBox, MdRadioButtonChecked, MdTitle, MdOutlineCheck } from 'react-icons/md';
 import { RxGroup } from 'react-icons/rx';
 
