'use client';

import styles from './processes.module.scss';
import React, { FC, useEffect, useMemo, useState } from 'react';
import { Input, Space, Button, Col, Row, Tooltip } from 'antd';
import { ApiData, useGetAsset } from '@/lib/fetch-data';
import {
  CopyOutlined,
  ExportOutlined,
  DeleteOutlined,
  UnorderedListOutlined,
  AppstoreOutlined,
  CloseOutlined,
} from '@ant-design/icons';
import cn from 'classnames';
import Fuse from 'fuse.js';
import IconView from './process-icon-list';
import ProcessList from './process-list';
import { Preferences, getPreferences, addUserPreference } from '@/lib/utils';
import MetaData from './process-info-card';
import ProcessExportModal from './process-export';
<<<<<<< HEAD
=======
import Bar from './bar';
>>>>>>> fc491d49

type Processes = ApiData<'/process', 'get'>;
type Process = Processes[number];

const fuseOptions = {
  /* Option for Fuzzy-Search for Processlistfilter */
  /* https://www.fusejs.io/api/options.html#useextendedsearch */
  // isCaseSensitive: false,
  // includeScore: false,
  // shouldSort: true,
  // includeMatches: false,
  findAllMatches: true,
  // minMatchCharLength: 1,
  // location: 0,
  threshold: 0.75,
  // distance: 100,
  useExtendedSearch: true,
  ignoreLocation: true,
  // ignoreFieldNorm: false,
  // fieldNormWeight: 1,
  keys: ['definitionName', 'description'],
};

const Processes: FC = () => {
  const { data, isLoading, isError, isSuccess } = useGetAsset('/process', {
    params: {
      query: { noBpmn: true },
    },
  });

  const [selectedRowKeys, setSelectedRowKeys] = useState<React.Key[]>([]);

  const prefs: Preferences = getPreferences();
  if (!prefs['icon-view-in-process-list']) {
    prefs['icon-view-in-process-list'] = false;
  }

  const [iconView, setIconView] = useState(prefs['icon-view-in-process-list']);

<<<<<<< HEAD
  const [exportProcessIds, setExportProcessIds] = useState<string[]>([]);
=======
  const [exportProcessId, setExportProcessId] = useState<string | undefined>();
>>>>>>> fc491d49

  const actionBar = (
    <>
      {/* <Tooltip placement="top" title={'Preview'}>
        <EyeOutlined />
      </Tooltip> */}
      <Tooltip placement="top" title={'Copy'}>
        <CopyOutlined />
      </Tooltip>
      <Tooltip placement="top" title={'Export'}>
        <ExportOutlined
          onClick={() => {
<<<<<<< HEAD
            setExportProcessIds(selectedRowKeys as string[]);
=======
            setExportProcessId(selectedRowKeys[0].toString());
>>>>>>> fc491d49
          }}
        />
      </Tooltip>
      <Tooltip placement="top" title={'Delete'}>
        <DeleteOutlined />
      </Tooltip>
    </>
  );

  const [searchTerm, setSearchTerm] = useState('');

  const rerenderLists = () => {
    //setFilteredData(filteredData);
  };

  const filteredData = useMemo(() => {
    if (data && searchTerm !== '') {
      const fuse = new Fuse(data, fuseOptions);
      return fuse.search(searchTerm).map((item) => item.item);
    }
    return data;
  }, [data, searchTerm]);

  const deselectAll = () => {
    setSelectedRowKeys([]);
  };

  useEffect(() => {
    const handleKeyDown = (e: KeyboardEvent) => {
      /* CTRL + A */
      if (e.ctrlKey && e.key === 'a') {
        e.preventDefault();
        setSelectedRowKeys(filteredData ? filteredData.map((item) => item.definitionId) : []);
      }
      /* TODO: */
      /* CTRL + C */
      /* CTRL + V */
      /* DEL */
    };
    // Add event listener
    window.addEventListener('keydown', handleKeyDown);

    // Remove event listener on cleanup
    return () => window.removeEventListener('keydown', handleKeyDown);
  }, [filteredData]);

  if (isError) {
    return <div>Error</div>;
  }

  return (
    <>
      <div style={{ display: 'flex', height: '100%' }}>
        {/* 73% for list / icon view, 27% for meta data panel (if active) */}
        <div style={{ /* width: '75%', */ flex: 3 }}>
          <Bar
            leftNode={
              selectedRowKeys.length ? (
                <Space size={20}>
                  <Button onClick={deselectAll} type="text">
                    <CloseOutlined />
                  </Button>
                  {selectedRowKeys.length} selected:{' '}
                  <span className={styles.Icons}>{actionBar}</span>
                </Space>
              ) : undefined
            }
            searchProps={{
              onChange: (e) => setSearchTerm(e.target.value),
              onPressEnter: (e) => setSearchTerm(e.currentTarget.value),
              placeholder: 'Search Processes ...',
            }}
            rightNode={
              <Space.Compact>
                <Button
                  style={!iconView ? { color: '#3e93de', borderColor: '#3e93de' } : {}}
                  onClick={() => {
                    addUserPreference({ 'icon-view-in-process-list': false });
                    setIconView(false);
                  }}
                >
                  <UnorderedListOutlined />
                </Button>
                <Button
                  style={!iconView ? {} : { color: '#3e93de', borderColor: '#3e93de' }}
                  onClick={() => {
                    addUserPreference({ 'icon-view-in-process-list': true });
                    setIconView(true);
                  }}
                >
                  <AppstoreOutlined />
                </Button>
              </Space.Compact>
            }
          />
          {iconView ? (
            <IconView
              data={filteredData}
              selection={selectedRowKeys}
              setSelection={setSelectedRowKeys}
<<<<<<< HEAD
              isLoading={isLoading}
              onExportProcess={setExportProcessIds}
=======
>>>>>>> fc491d49
            />
          ) : (
            <ProcessList
              data={filteredData}
              selection={selectedRowKeys}
              setSelection={setSelectedRowKeys}
              isLoading={isLoading}
              onExportProcess={setExportProcessId}
            />
          )}
        </div>
        {/* Meta Data Panel */}
        <MetaData data={filteredData} selection={selectedRowKeys} triggerRerender={rerenderLists} />
      </div>
      <ProcessExportModal
<<<<<<< HEAD
        processes={exportProcessIds.map((definitionId) => ({ definitionId }))}
        onClose={() => setExportProcessIds([])}
=======
        processId={exportProcessId}
        onClose={() => setExportProcessId(undefined)}
>>>>>>> fc491d49
      />
    </>
  );
};

export default Processes;<|MERGE_RESOLUTION|>--- conflicted
+++ resolved
@@ -19,10 +19,7 @@
 import { Preferences, getPreferences, addUserPreference } from '@/lib/utils';
 import MetaData from './process-info-card';
 import ProcessExportModal from './process-export';
-<<<<<<< HEAD
-=======
 import Bar from './bar';
->>>>>>> fc491d49
 
 type Processes = ApiData<'/process', 'get'>;
 type Process = Processes[number];
@@ -62,11 +59,7 @@
 
   const [iconView, setIconView] = useState(prefs['icon-view-in-process-list']);
 
-<<<<<<< HEAD
   const [exportProcessIds, setExportProcessIds] = useState<string[]>([]);
-=======
-  const [exportProcessId, setExportProcessId] = useState<string | undefined>();
->>>>>>> fc491d49
 
   const actionBar = (
     <>
@@ -79,11 +72,7 @@
       <Tooltip placement="top" title={'Export'}>
         <ExportOutlined
           onClick={() => {
-<<<<<<< HEAD
             setExportProcessIds(selectedRowKeys as string[]);
-=======
-            setExportProcessId(selectedRowKeys[0].toString());
->>>>>>> fc491d49
           }}
         />
       </Tooltip>
@@ -184,11 +173,6 @@
               data={filteredData}
               selection={selectedRowKeys}
               setSelection={setSelectedRowKeys}
-<<<<<<< HEAD
-              isLoading={isLoading}
-              onExportProcess={setExportProcessIds}
-=======
->>>>>>> fc491d49
             />
           ) : (
             <ProcessList
@@ -196,7 +180,7 @@
               selection={selectedRowKeys}
               setSelection={setSelectedRowKeys}
               isLoading={isLoading}
-              onExportProcess={setExportProcessId}
+              onExportProcess={setExportProcessIds}
             />
           )}
         </div>
@@ -204,13 +188,8 @@
         <MetaData data={filteredData} selection={selectedRowKeys} triggerRerender={rerenderLists} />
       </div>
       <ProcessExportModal
-<<<<<<< HEAD
         processes={exportProcessIds.map((definitionId) => ({ definitionId }))}
         onClose={() => setExportProcessIds([])}
-=======
-        processId={exportProcessId}
-        onClose={() => setExportProcessId(undefined)}
->>>>>>> fc491d49
       />
     </>
   );
