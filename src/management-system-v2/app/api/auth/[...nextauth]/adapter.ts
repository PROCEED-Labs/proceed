import {
  getUserById,
  addUser,
  getUserByEmail,
  updateUser,
  addOauthAccount,
  getOauthAccountByProviderId,
<<<<<<< HEAD
} from '@/lib/data/legacy/iam/users';
import {
  createVerificationToken,
=======
} from '@/lib/data/DTOs';
import {
  saveVerificationToken,
>>>>>>> 344583ca
  deleteVerificationToken,
  getVerificationToken,
} from '@/lib/data/legacy/verification-tokens';
import { AuthenticatedUser } from '@/lib/data/user-schema';
import { type Adapter, AdapterAccount, VerificationToken } from 'next-auth/adapters';

const Adapter = {
  createUser: async (
    user: Omit<AuthenticatedUser, 'id'> | { email: string; emailVerified: Date },
  ) => {
    return addUser({
      image: null,
      ...user,
      isGuest: false,
      emailVerifiedOn: null,
    });
  },
  getUser: async (id: string) => {
    return getUserById(id);
  },
  updateUser: async (user: AuthenticatedUser) => {
    return updateUser(user.id, { ...user, guest: false });
  },
  getUserByEmail: async (email: string) => {
    return getUserByEmail(email) ?? null;
  },
  createVerificationToken: async (token: VerificationToken) => {
<<<<<<< HEAD
    return createVerificationToken(token);
=======
    return saveVerificationToken(token);
>>>>>>> 344583ca
  },
  useVerificationToken: async (params: { identifier: string; token: string }) => {
    // next-auth checks if the token is expired
    const token = getVerificationToken(params);
    if (token) deleteVerificationToken(params);

    return token ?? null;
  },
  linkAccount: async (account: AdapterAccount) => {
    return addOauthAccount({
      userId: account.userId,
      type: account.type,
      provider: account.provider,
      providerAccountId: account.providerAccountId,
    });
  },
  getUserByAccount: async (account: AdapterAccount) => {
    const userAccount = await getOauthAccountByProviderId(
      account.provider,
      account.providerAccountId,
    );

    if (!userAccount) return null;

    return getUserById(userAccount.userId) as unknown as AdapterAccount;
  },
};

export default Adapter as unknown as Adapter;<|MERGE_RESOLUTION|>--- conflicted
+++ resolved
@@ -5,15 +5,9 @@
   updateUser,
   addOauthAccount,
   getOauthAccountByProviderId,
-<<<<<<< HEAD
-} from '@/lib/data/legacy/iam/users';
-import {
-  createVerificationToken,
-=======
 } from '@/lib/data/DTOs';
 import {
   saveVerificationToken,
->>>>>>> 344583ca
   deleteVerificationToken,
   getVerificationToken,
 } from '@/lib/data/legacy/verification-tokens';
@@ -35,17 +29,13 @@
     return getUserById(id);
   },
   updateUser: async (user: AuthenticatedUser) => {
-    return updateUser(user.id, { ...user, guest: false });
+    return updateUser(user.id, { ...user, isGuest: false });
   },
   getUserByEmail: async (email: string) => {
     return getUserByEmail(email) ?? null;
   },
   createVerificationToken: async (token: VerificationToken) => {
-<<<<<<< HEAD
-    return createVerificationToken(token);
-=======
     return saveVerificationToken(token);
->>>>>>> 344583ca
   },
   useVerificationToken: async (params: { identifier: string; token: string }) => {
     // next-auth checks if the token is expired
