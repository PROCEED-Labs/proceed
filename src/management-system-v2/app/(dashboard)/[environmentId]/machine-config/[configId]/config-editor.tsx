--- conflicted
+++ resolved
@@ -52,22 +52,16 @@
   addMachineConfig,
   addParentConfigVersion,
   addTargetConfig,
-<<<<<<< HEAD
+  removeTargetConfig,
   setParentConfigVersionAsLatest,
-=======
-  removeTargetConfig,
->>>>>>> da58ee22
   updateMachineConfig,
   updateParentConfig,
   updateTargetConfig,
 } from '@/lib/data/legacy/machine-config';
-<<<<<<< HEAD
+import ActionButtons from './action-buttons';
 import ConfirmationButton from '@/components/confirmation-button';
 import { v4 } from 'uuid';
 import { wrapServerCall } from '@/lib/wrap-server-call';
-=======
-import ActionButtons from './action-buttons';
->>>>>>> da58ee22
 type MachineDataViewProps = {
   selectedConfig: AbstractConfig;
   parentConfig: ParentConfig;
