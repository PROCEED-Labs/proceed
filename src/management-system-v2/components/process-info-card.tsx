--- conflicted
+++ resolved
@@ -60,15 +60,10 @@
 
   return (
     <ResizableElement
-<<<<<<< HEAD
       initialWidth={
         showInfo ? useUserPreferences.getState().preferences['process-meta-data'].width : 30
       }
       minWidth={showInfo ? 300 : 30}
-=======
-      initialWidth={showInfo ? getWidth() : 30}
-      minWidth={300}
->>>>>>> 3564db27
       maxWidth={600}
       style={{
         // position: 'relative',
