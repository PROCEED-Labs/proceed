import { v4 } from 'uuid';
import store from '../store.js';
import {
  User,
  UserSchema,
  OauthAccountSchema,
  OauthAccount,
  AuthenticatedUser,
  AuthenticatedUserSchema,
} from '../../user-schema';
import { addEnvironment, deleteEnvironment } from './environments';
import { OptionalKeys } from '@/lib/typescript-utils.js';
import { getUserOrganizationEnvironments, removeMember } from './memberships';
import { getRoleMappingByUserId } from './role-mappings';
import { getRoles } from './roles';
import { addSystemAdmin, getSystemAdmins } from './system-admins';
import { enableUseDB } from 'FeatureFlags';
import db from '@/lib/data';

// @ts-ignore
let firstInit = !global.usersMetaObject || !global.accountsMetaObject;

export let usersMetaObject: { [Id: string]: User } =
  // @ts-ignore
  global.usersMetaObject || (global.usersMetaObject = {});

export let accountsMetaObject: { [Id: string]: OauthAccount } =
  // @ts-ignore
  global.accountsMetaObject || (global.accountsMetaObject = {});

export function getUsers() {
  return Object.values(usersMetaObject);
}

export async function getUserById(id: string, opts?: { throwIfNotFound?: boolean }) {
  let user;
  if (enableUseDB) {
    user = await db.user.findUnique({ where: { id: id } });
  } else {
    user = usersMetaObject[id];
  }
  if (!user && opts && opts.throwIfNotFound) throw new Error('User not found');

  return user;
}

export async function getUserByEmail(email: string, opts?: { throwIfNotFound?: boolean }) {
  let user;
  if (enableUseDB) {
    user = await db.user.findUnique({ where: { email: email } });
  } else {
    user = Object.values(usersMetaObject).find((user) => !user.isGuest && email === user.email);
  }

  if (!user && opts?.throwIfNotFound) throw new Error('User not found');

  return user;
}

export async function getUserByUsername(username: string, opts?: { throwIfNotFound?: boolean }) {
  const user = enableUseDB
    ? await db.user.findUnique({ where: { username } })
    : Object.values(usersMetaObject).find((user) => !user.isGuest && user.username === username);

  if (!user && opts?.throwIfNotFound) throw new Error('User not found');

  return user;
}

export async function addUser(inputUser: OptionalKeys<User, 'id'>) {
  const user = UserSchema.parse(inputUser);

<<<<<<< HEAD
  if (
    !user.isGuest &&
    ((user.username && (await getUserByUsername(user.username))) ||
      (await getUserByEmail(user.email)))
  )
    throw new Error('User with this email or username already exists');
=======
  if (!user.guest) {
    if (user.username && getUserByUsername(user.username))
      throw new Error('User with this username already exists');

    if (user.email && getUserByEmail(user.email))
      throw new Error('User with this email already exists');
  }
>>>>>>> c319c587

  if (!user.id) user.id = v4();

  if (enableUseDB) {
    try {
      const userExists = await db.user.findUnique({ where: { id: user.id } });
      if (userExists) throw new Error('User already exists');
      await db.user.create({
        data: {
          ...user,
          isGuest: user.isGuest,
        },
      });
      await addEnvironment({ ownerId: user.id, isOrganization: false });
    } catch (error) {
      console.error('Error adding new user: ', error);
    }
  } else {
    if (usersMetaObject[user.id]) throw new Error('User already exists');

    addEnvironment({
      ownerId: user.id,
      isOrganization: false,
    });

    usersMetaObject[user.id as string] = user as User;
    store.add('users', user);
  }

  // TODO: change this to a more efficient query when the
  // persistence layer is implemented
<<<<<<< HEAD
  if ((await getSystemAdmins()).length === 0)
=======
  if (!user.guest && getSystemAdmins().length === 0)
>>>>>>> c319c587
    addSystemAdmin({
      role: 'admin',
      userId: user.id,
    });

  return user as User;
}

export class UserHasToDeleteOrganizationsError extends Error {
  conflictingOrgs: string[];

  constructor(conflictingOrgs: string[], message?: string) {
    super(message ?? 'User has to delete organizations before being deleted');
    this.name = 'UserHasToDeleteOrganizationsError';
    this.conflictingOrgs = conflictingOrgs;
  }
}
export async function deleteUser(userId: string) {
  let user;
  if (enableUseDB) {
    user = await db.user.findUnique({ where: { id: userId } });
    if (!user) throw new Error("User doesn't exist");

    const userOrganizations = await getUserOrganizationEnvironments(userId);
    const orgsWithNoNextAdmin: string[] = [];
    for (const environmentId of userOrganizations) {
      const userRoles = await getRoleMappingByUserId(userId, environmentId);

      if (!userRoles.find((role) => role.roleName === '@admin')) continue;

      const adminRole = await db.role.findFirst({
        where: { name: '@admin', environmentId: environmentId },
        include: { members: true },
      });
      if (!adminRole)
        throw new Error(`Consistency error: admin role of environment ${environmentId} not found`);

      if (adminRole.members.length === 1) orgsWithNoNextAdmin.push(environmentId);
    }

    if (orgsWithNoNextAdmin.length > 0)
      throw new UserHasToDeleteOrganizationsError(orgsWithNoNextAdmin);

    await db.space.deleteMany({ where: { ownerId: userId } });
    await db.user.delete({ where: { id: userId } });
  } else {
    user = usersMetaObject[userId];
    if (!user) throw new Error("User doesn't exist");

    const userOrganizations = await getUserOrganizationEnvironments(userId);
    const orgsWithNoNextAdmin: string[] = [];
    for (const environmentId of userOrganizations) {
      const userRoles = await getRoleMappingByUserId(userId, environmentId);
      if (!userRoles.find((role) => role.roleName === '@admin')) continue;

      const adminRole = (await getRoles(environmentId)).find((role) => role.name === '@admin');
      if (!adminRole)
        throw new Error(`Consistency error: admin role of environment ${environmentId} not found`);

      if (adminRole.members.length === 1) orgsWithNoNextAdmin.push(environmentId);
    }

    if (orgsWithNoNextAdmin.length > 0)
      throw new UserHasToDeleteOrganizationsError(orgsWithNoNextAdmin);

    for (const org of userOrganizations) {
      removeMember(org, userId);
    }

    deleteEnvironment(userId);
    delete usersMetaObject[userId];
    store.remove('users', userId);
  }

  return user;
}

export async function updateUser(userId: string, inputUser: Partial<AuthenticatedUser>) {
  const user = await getUserById(userId, { throwIfNotFound: true });
  if (enableUseDB) {
    const isGoingToBeGuest = inputUser.isGuest !== undefined ? inputUser.isGuest : user?.isGuest;

    let updatedUser;
    if (isGoingToBeGuest) {
      updatedUser = { isGuest: true };
    } else {
      const newUserData = AuthenticatedUserSchema.partial().parse(inputUser);

      if (newUserData.email) {
        const existingUser = await db.user.findUnique({ where: { email: newUserData.email } });

        if (existingUser && existingUser.id !== userId)
          throw new Error('User with this email or username already exists');
      }

      updatedUser = { ...user, ...newUserData };
    }

    await db.user.update({ where: { id: userId }, data: updatedUser });
  } else {
    const isGoingToBeGuest = inputUser.isGuest !== undefined ? inputUser.isGuest : user!.isGuest;

    let updatedUser: User;
    if (isGoingToBeGuest) {
      updatedUser = {
        id: user!.id,
        isGuest: true,
      };
    } else {
      const newUserData = AuthenticatedUserSchema.partial().parse(inputUser);

      if (newUserData.email) {
        const existingUser = await getUserByEmail(newUserData.email);

        if (existingUser && existingUser.id !== userId)
          throw new Error('User with this email or username already exists');
      }

      updatedUser = { ...(user as AuthenticatedUser), ...newUserData };
    }

<<<<<<< HEAD
    usersMetaObject[user!.id] = updatedUser;
    store.update('users', userId, updatedUser);
=======
    updatedUser = { ...(user as AuthenticatedUser), ...newUserData };

    // TODO: change this to a more efficient query when the
    // persistence layer is implemented
    if (!inputUser.guest && getSystemAdmins().length === 0)
      addSystemAdmin({
        role: 'admin',
        userId: user.id,
      });
>>>>>>> c319c587
  }

  return user;
}

export async function addOauthAccount(accountInput: Omit<OauthAccount, 'id'>) {
  const newAccount = OauthAccountSchema.parse(accountInput);

  const user = await getUserById(newAccount.userId);
  if (!user) throw new Error('User not found');
  if (user.isGuest) throw new Error('Guest users cannot have oauth accounts');

  const id = v4();

  const account = { ...newAccount, id };

  if (enableUseDB) {
    await db.oauthAccount.create({ data: account });
  } else {
    store.add('accounts', account);
    accountsMetaObject[id] = account;
  }
}

export async function deleteOauthAccount(id: string) {
  if (enableUseDB) {
    const account = await db.oauthAccount.findUnique({
      where: {
        id: id,
      },
    });

    if (!account) throw new Error('Account not found');

    await db.oauthAccount.delete({
      where: {
        id: id,
      },
    });
  } else {
    if (!accountsMetaObject[id]) throw new Error('Account not found');

    store.remove('accounts', id);
    delete accountsMetaObject[id];
  }
}

export async function getOauthAccountByProviderId(provider: string, providerAccountId: string) {
  if (enableUseDB) {
    return await db.oauthAccount.findUnique({
      where: {
        provider: provider,
        providerAccountId: providerAccountId,
      },
    });
  }
  for (const account of Object.values(accountsMetaObject)) {
    if (account.provider === provider && account.providerAccountId === providerAccountId)
      return account;
  }
}

/**
 * initializes the environments meta information objects
 */
export function init() {
  if (!firstInit) return;

  const storedUsers = store.get('users');

  // set roles store cache for quick access
  storedUsers.forEach((user: User) => (usersMetaObject[user.id] = user));

  const storedAccounts = store.get('accounts');
  storedAccounts.forEach((account: OauthAccount) => (accountsMetaObject[account.id] = account));
}
init();<|MERGE_RESOLUTION|>--- conflicted
+++ resolved
@@ -70,22 +70,11 @@
 export async function addUser(inputUser: OptionalKeys<User, 'id'>) {
   const user = UserSchema.parse(inputUser);
 
-<<<<<<< HEAD
   if (
     !user.isGuest &&
-    ((user.username && (await getUserByUsername(user.username))) ||
-      (await getUserByEmail(user.email)))
+    ((user.username && getUserByUsername(user.username)) || getUserByEmail(user.email))
   )
     throw new Error('User with this email or username already exists');
-=======
-  if (!user.guest) {
-    if (user.username && getUserByUsername(user.username))
-      throw new Error('User with this username already exists');
-
-    if (user.email && getUserByEmail(user.email))
-      throw new Error('User with this email already exists');
-  }
->>>>>>> c319c587
 
   if (!user.id) user.id = v4();
 
@@ -117,11 +106,7 @@
 
   // TODO: change this to a more efficient query when the
   // persistence layer is implemented
-<<<<<<< HEAD
   if ((await getSystemAdmins()).length === 0)
-=======
-  if (!user.guest && getSystemAdmins().length === 0)
->>>>>>> c319c587
     addSystemAdmin({
       role: 'admin',
       userId: user.id,
@@ -241,22 +226,18 @@
       }
 
       updatedUser = { ...(user as AuthenticatedUser), ...newUserData };
-    }
-
-<<<<<<< HEAD
+
+      // TODO: change this to a more efficient query when the
+      // persistence layer is implemented
+      if (!inputUser.isGuest && (await getSystemAdmins()).length === 0)
+        addSystemAdmin({
+          role: 'admin',
+          userId: user.id,
+        });
+    }
+
     usersMetaObject[user!.id] = updatedUser;
     store.update('users', userId, updatedUser);
-=======
-    updatedUser = { ...(user as AuthenticatedUser), ...newUserData };
-
-    // TODO: change this to a more efficient query when the
-    // persistence layer is implemented
-    if (!inputUser.guest && getSystemAdmins().length === 0)
-      addSystemAdmin({
-        role: 'admin',
-        userId: user.id,
-      });
->>>>>>> c319c587
   }
 
   return user;
