--- conflicted
+++ resolved
@@ -1,15 +1,12 @@
 'use client';
 
-import { generateDateString, getPreferences, addUserPreference } from '@/lib/utils';
+import { generateDateString } from '@/lib/utils';
 import { Divider } from 'antd';
 import React, { FC, Key, useEffect, useState } from 'react';
 import Viewer from './bpmn-viewer';
 import { ApiData } from '@/lib/fetch-data';
-<<<<<<< HEAD
 import CollapsibleCard from './collapsible-card';
-=======
 import { useUserPreferences } from '@/lib/user-preferences';
->>>>>>> 8ae762f1
 
 type Processes = ApiData<'/process', 'get'>;
 
@@ -21,11 +18,6 @@
 
 const MetaData: FC<MetaDataType> = ({ data, selection, triggerRerender }) => {
   /* NEEDS TO BE PLACED IN A FLEX CONTAINER */
-<<<<<<< HEAD
-  const prefs = getPreferences();
-  const [showInfo, setShowInfo] = useState((prefs['show-process-meta-data'] || false) as boolean);
-=======
->>>>>>> 8ae762f1
 
   const { preferences, addPreferences } = useUserPreferences();
 
@@ -57,76 +49,27 @@
       style={{
         justifySelf: 'flex-end',
         position: 'relative',
-        flex: !showInfo ? 'none' : 1,
+        flex: !showViewer ? 'none' : 1,
         transition: 'flex 0.3s ease-in-out',
         marginLeft: '20px',
       }}
     >
       <CollapsibleCard
         title="How to PROCEED?"
-        show={showInfo}
+        show={showViewer}
         onCollapse={() => {
-          addUserPreference({ 'show-process-meta-data': !showInfo });
+          addPreferences({ 'show-process-meta-data': !showViewer });
           if (triggerRerender) triggerRerender();
-          setShowInfo(!showInfo);
         }}
       >
-<<<<<<< HEAD
         {/* Viewer */}
         <div
-=======
-        {!showInfo && (
-          <Button
-            type="text"
-            style={{
-              padding: '2px 2px',
-              position: 'absolute',
-              right: '-16px',
-              top: '10px',
-              zIndex: 100,
-            }}
-            onClick={() => {
-              addPreferences({ 'show-process-meta-data': !showInfo });
-              if (triggerRerender) triggerRerender();
-            }}
-          >
-            <DoubleLeftOutlined />
-          </Button>
-        )}
-        <Card
-          className={classNames({ 'Hide-Scroll-Bar': !showInfo })}
->>>>>>> 8ae762f1
           style={{
             height: '200px',
             width: '100%',
           }}
-<<<<<<< HEAD
-=======
-          title={
-            <>
-              <Button
-                type="text"
-                style={{
-                  padding: '2px',
-                  marginRight: '4px',
-                }}
-                onClick={() => {
-                  addPreferences({
-                    'show-process-meta-data': !showInfo,
-                  });
-                  if (triggerRerender) triggerRerender();
-                }}
-              >
-                <DoubleRightOutlined />
-              </Button>
-              {selection.length
-                ? data?.find((item) => item.definitionId === selection[0])?.definitionName
-                : 'How to PROCEED?'}
-            </>
-          }
->>>>>>> 8ae762f1
         >
-          {Boolean(selection.length) && showInfo ? (
+          {Boolean(selection.length) && showViewer ? (
             <>
               {showViewer && (
                 <Viewer
@@ -173,7 +116,7 @@
               <p>Test</p>
             </>
           ) : (
-            showInfo && <div>Please select a process.</div>
+            showViewer && <div>Please select a process.</div>
           )}
         </div>
       </CollapsibleCard>
