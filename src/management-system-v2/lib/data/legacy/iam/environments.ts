import { v4 } from 'uuid';
import store from '../store.js';
import Ability, { UnauthorizedError } from '@/lib/ability/abilityHelper';
import { addRole, deleteRole, getRoleByName, getRoles, roleMetaObjects } from './roles';
import { adminPermissions } from '@/lib/authorization/permissionHelpers';
import { addRoleMappings } from './role-mappings';
import { addMember, membershipMetaObject, removeMember } from './memberships';
<<<<<<< HEAD
import { Environment, EnvironmentInput, environmentSchema } from '../../environment-schema';
import { createFolder, deleteFolder, getRootFolder } from '../folders';
=======
import {
  Environment,
  EnvironmentInput,
  UserOrganizationEnvironmentInput,
  UserOrganizationEnvironmentInputSchema,
  environmentSchema,
} from '../../environment-schema';
import { getProcessMetaObjects, removeProcess } from '../_process';
import { createFolder } from '../folders';
import { deleteLogo, getLogo, hasLogo, saveLogo } from '../fileHandling.js';
import { toCaslResource } from '@/lib/ability/caslAbility';
import { env } from '@/lib/env-vars.js';
>>>>>>> 344583ca

// @ts-ignore
let firstInit = !global.environmentMetaObject;

export let environmentsMetaObject: { [Id: string]: Environment } =
  // @ts-ignore
  global.environmentsMetaObject || (global.environmentsMetaObject = {});

export function getEnvironments(ability?: Ability) {
  const environments = Object.values(environmentsMetaObject);

  //TODO: filter environments by ability
  return environments;
}

export async function getEnvironmentById(
  id: string,
  ability?: Ability,
  opts?: { throwOnNotFound?: boolean },
) {
  const environment = environmentsMetaObject[id];

  if (!environment && opts && opts.throwOnNotFound) throw new Error('Environment not found');

  return environment as Environment;
}

/** Sets an environment to active, and adds the given user as an admin */
export async function activateEnvrionment(environmentId: string, userId: string) {
  const environment = await getEnvironmentById(environmentId);
  if (!environment) throw new Error("Environment doesn't exist");
  if (!environment.isOrganization) throw new Error('Environment is a personal environment');
  if (environment.isActive) throw new Error('Environment is already active');

  const adminRole = await getRoleByName(environmentId, '@admin');
  if (!adminRole) throw new Error(`Consistency error: admin role of ${environmentId} not found`);

  addMember(environmentId, userId);

  addRoleMappings([
    {
      environmentId,
      roleId: adminRole.id,
      userId,
    },
  ]);
}

export async function addEnvironment(environmentInput: EnvironmentInput, ability?: Ability) {
  const newEnvironment = environmentSchema.parse(environmentInput);
  const id = newEnvironment.isOrganization ? v4() : newEnvironment.ownerId;

  if (await getEnvironmentById(id)) throw new Error('Environment id already exists');

  const newEnvironmentWithId = { ...newEnvironment, id };
  environmentsMetaObject[id] = newEnvironmentWithId;
  store.add('environments', newEnvironmentWithId);

  if (newEnvironment.isOrganization) {
    const adminRole = await addRole({
      environmentId: id,
      name: '@admin',
      default: true,
      permissions: { All: adminPermissions },
    });
    addRole({
      environmentId: id,
      name: '@guest',
      default: true,
      permissions: {},
    });
    addRole({
      environmentId: id,
      name: '@everyone',
      default: true,
      permissions: {},
    });

    if (newEnvironment.isActive) {
      await addMember(id, newEnvironment.ownerId);

      await addRoleMappings([
        {
          environmentId: id,
          roleId: adminRole.id,
          userId: newEnvironment.ownerId,
        },
      ]);
    }
  }

  // add root folder
  await createFolder({
    environmentId: id,
    name: '',
    parentId: null,
    createdBy: null,
  });

  return newEnvironmentWithId;
}

export async function deleteEnvironment(environmentId: string, ability?: Ability) {
  const environment = await getEnvironmentById(environmentId);
  if (!environment) throw new Error('Environment not found');

  if (ability && !ability.can('delete', 'Environment')) throw new UnauthorizedError();

  // NOTE: when using a db I think it would be faster to just delete processes and folders where de
  // environmentId matches
  const rootFolder = getRootFolder(environmentId);
  if (!rootFolder) throw new Error('Root folder not found');
  deleteFolder(rootFolder.id);

  if (environment.organization) {
    const roles = Object.values(roleMetaObjects);
    for (const role of roles) {
      if (role.environmentId === environmentId) {
        deleteRole(role.id); // also deletes role mappings
      }
    }

<<<<<<< HEAD
=======
  if (environment.isOrganization) {
>>>>>>> 344583ca
    const environmentMemberships = membershipMetaObject[environmentId];
    if (environmentMemberships) {
      for (const { userId } of environmentMemberships) {
        removeMember(environmentId, userId);
      }
      delete membershipMetaObject[environmentId];
    }
  }

  delete environmentsMetaObject[environmentId];
  store.remove('environments', environmentId);
}

export async function saveOrganizationLogo(
  organizationId: string,
  image: Buffer,
  ability?: Ability,
) {
  const organization = await getEnvironmentById(organizationId, undefined, {
    throwOnNotFound: true,
  });
  if (!organization?.isOrganization)
    throw new Error("You can't save a logo for a personal environment");

  if (ability && ability.can('update', 'Environment', { environmentId: organizationId }))
    throw new UnauthorizedError();

  try {
    saveLogo(organizationId, image);
  } catch (err) {
    throw new Error('Failed to store image');
  }
}

export async function getOrganizationLogo(organizationId: string) {
  const organization = await getEnvironmentById(organizationId, undefined, {
    throwOnNotFound: true,
  });
  if (!organization?.isOrganization) throw new Error("Personal spaces don' support logos");

  try {
    return getLogo(organizationId);
  } catch (err) {
    return undefined;
  }
}

export async function organizationHasLogo(organizationId: string) {
  const organization = await getEnvironmentById(organizationId, undefined, {
    throwOnNotFound: true,
  });
  if (!organization?.isOrganization) throw new Error("Personal spaces don' support logos");

  return hasLogo(organizationId);
}

export async function deleteOrganizationLogo(organizationId: string) {
  const organization = await getEnvironmentById(organizationId, undefined, {
    throwOnNotFound: true,
  });
  if (!organization?.isOrganization) throw new Error("Personal spaces don' support logos");

  if (!hasLogo(organizationId)) throw new Error("Organization doesn't have a logo");

  deleteLogo(organizationId);
}

export async function updateOrganization(
  environmentId: string,
  environmentInput: Partial<UserOrganizationEnvironmentInput>,
  ability?: Ability,
) {
  const environment = await getEnvironmentById(environmentId, ability, { throwOnNotFound: true });

  if (!environment) {
    throw new Error('Environment not found');
  }

  if (
    ability &&
    !ability.can('update', toCaslResource('Environment', environment), { environmentId })
  )
    throw new UnauthorizedError();

  if (!environment.isOrganization) throw new Error('Environment is not an organization');

  const update = UserOrganizationEnvironmentInputSchema.partial().parse(environmentInput);
  const newEnvironmentData: Environment = { ...environment, ...update } as Environment;

  environmentsMetaObject[environmentId] = newEnvironmentData;
  store.update('environments', environmentId, newEnvironmentData);

  return newEnvironmentData;
}

let inited = false;
/**
 * initializes the environments meta information objects
 */
export function init() {
  if (!firstInit || inited) return;
  inited = true;

  const storedEnvironemnts = store.get('environments') as any[];

  // set roles store cache for quick access
  storedEnvironemnts.forEach(
    (environments) => (environmentsMetaObject[environments.id] = environments),
  );
}
init();<|MERGE_RESOLUTION|>--- conflicted
+++ resolved
@@ -5,10 +5,6 @@
 import { adminPermissions } from '@/lib/authorization/permissionHelpers';
 import { addRoleMappings } from './role-mappings';
 import { addMember, membershipMetaObject, removeMember } from './memberships';
-<<<<<<< HEAD
-import { Environment, EnvironmentInput, environmentSchema } from '../../environment-schema';
-import { createFolder, deleteFolder, getRootFolder } from '../folders';
-=======
 import {
   Environment,
   EnvironmentInput,
@@ -17,11 +13,10 @@
   environmentSchema,
 } from '../../environment-schema';
 import { getProcessMetaObjects, removeProcess } from '../_process';
-import { createFolder } from '../folders';
+import { createFolder, deleteFolder, getRootFolder } from '../folders';
 import { deleteLogo, getLogo, hasLogo, saveLogo } from '../fileHandling.js';
 import { toCaslResource } from '@/lib/ability/caslAbility';
 import { env } from '@/lib/env-vars.js';
->>>>>>> 344583ca
 
 // @ts-ignore
 let firstInit = !global.environmentMetaObject;
@@ -132,28 +127,24 @@
 
   // NOTE: when using a db I think it would be faster to just delete processes and folders where de
   // environmentId matches
-  const rootFolder = getRootFolder(environmentId);
+  const rootFolder = await getRootFolder(environmentId);
   if (!rootFolder) throw new Error('Root folder not found');
-  deleteFolder(rootFolder.id);
-
-  if (environment.organization) {
+  await deleteFolder(rootFolder.id);
+
+  if (environment.isOrganization) {
+    const environmentMemberships = membershipMetaObject[environmentId];
+    if (environmentMemberships) {
+      for (const { userId } of environmentMemberships) {
+        await removeMember(environmentId, userId);
+      }
+      delete membershipMetaObject[environmentId];
+    }
+
     const roles = Object.values(roleMetaObjects);
     for (const role of roles) {
       if (role.environmentId === environmentId) {
-        deleteRole(role.id); // also deletes role mappings
+        await deleteRole(role.id); // also deletes role mappings
       }
-    }
-
-<<<<<<< HEAD
-=======
-  if (environment.isOrganization) {
->>>>>>> 344583ca
-    const environmentMemberships = membershipMetaObject[environmentId];
-    if (environmentMemberships) {
-      for (const { userId } of environmentMemberships) {
-        removeMember(environmentId, userId);
-      }
-      delete membershipMetaObject[environmentId];
     }
   }
 
