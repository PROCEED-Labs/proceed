--- conflicted
+++ resolved
@@ -181,53 +181,6 @@
     }
   }, [processHierarchy, defaultSettings]);
 
-<<<<<<< HEAD
-  const redirectToLoginPage = () => {
-    const callbackUrl = `${window.location.origin}${pathname}?token=${searchParams.get(
-      'token',
-    )}&redirected=true`;
-    const loginPath = `/api/auth/signin?callbackUrl=${encodeURIComponent(callbackUrl)}`;
-    router.push(loginPath);
-  };
-
-  const copyToWorkspace = async (workspace: Environment) => {
-    const processesToCopy = [
-      {
-        name: processData.name,
-        description: processData.description,
-        originalId: processData.id,
-        originalVersion: typeof versionInfo.id === 'number' ? `${versionInfo.id}` : undefined,
-      },
-    ];
-
-    const copiedProcesses = await copyProcesses(processesToCopy, workspace.id);
-
-    if ('error' in copiedProcesses) {
-      message.error(copiedProcesses.error.message);
-    } else {
-      message.success('Diagram has been successfully copied to your workspace');
-      if (copiedProcesses.length === 1) {
-        router.push(
-          `${workspace.isOrganization ? workspace.id : ''}/processes/${copiedProcesses[0].id}`,
-        );
-      }
-    }
-  };
-
-  const userWorkspaces = workspaces.map((workspace, index) => ({
-    label: workspace.isOrganization ? workspace.name : 'My Space',
-    key: `${workspace.id}-${index}`,
-    logo:
-      workspace.isOrganization && workspace.logoUrl ? (
-        <Avatar size={'large'} src={workspace.logoUrl} />
-      ) : (
-        <Avatar size={50} icon={<LaptopOutlined style={{ color: 'black' }} />} />
-      ),
-    optionOnClick: () => copyToWorkspace(workspace),
-  }));
-
-=======
->>>>>>> 805976d6
   const activeSettings: Partial<{ [key in (typeof checkedSettings)[number]]: boolean }> =
     Object.fromEntries(checkedSettings.map((key) => [key, true]));
 
