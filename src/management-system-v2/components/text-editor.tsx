import { Editor, EditorProps } from '@toast-ui/react-editor';
import { Tabs } from 'antd';
import React, { RefObject, useEffect } from 'react';
import styles from './text-editor.module.scss';

<<<<<<< HEAD
// Editor uses `navigator` in top level scope, which is not available in server side rendering.
const ToastUIEditor = dynamic(() => import('./toastui-editor').then((res) => res.ToastUIEditor), {
  ssr: false,
});
=======
// IMPORTANT: This component is a wrapper around the Viewer component from
// @toast-ui/react-editor, which cannot be used directly since it uses
// `navigator` at the top-level module scope. Using next/dynamic to import the
// viewer doesn't work as expected because next/dynamic doesn't support refs.
// This component is a workaround to this issue by using the viewer component
// directly (with working refs) and optionally exposing that ref with a custom
// prop name. Then, other components can use this component through next/dynamic
// instead of the viewer directly, and pass the ref prop to it as needed.
>>>>>>> e0b0b724

// This component cannot receive a ref named "ref", it has to be called
// "editorRef" or similar because next/dynamic doesn't support "ref".
const TextEditor = ({
  initialValue,
  editorRef,
  ...editorProps
}: EditorProps & { editorRef: RefObject<Editor> }) => {
  useEffect(() => {
    if (editorRef.current) {
      const editor = editorRef.current;
      const editorInstance = editor.getInstance();

      if (initialValue && initialValue.length > 0) {
        editorInstance.setMarkdown(initialValue);
      } else {
        editorInstance.reset();
      }
    }
  }, [initialValue]);

  return (
    <div className={styles.EditorContainer}>
<<<<<<< HEAD
      <ToastUIEditor
        editorRef={editorRef}
=======
      <Editor
        ref={editorRef}
        initialValue={initialValue}
>>>>>>> e0b0b724
        previewStyle="tab"
        autofocus={true}
        viewer={true}
        initialEditType="wysiwyg"
        toolbarItems={[
          ['heading', 'bold', 'italic'],
          ['hr', 'quote'],
          ['ul', 'ol', 'indent', 'outdent'],
          ['table', 'link'],
          ['code', 'codeblock'],
          ['scrollSync'],
        ]}
        usageStatistics={false}
        {...editorProps}
      />
      <div style={{ display: 'flex', justifyContent: 'start' }}>
        <Tabs
          tabPosition="bottom"
          tabBarStyle={{ marginTop: 0 }}
          tabBarGutter={0}
          defaultActiveKey="editor"
          size="small"
          type="card"
          onChange={(value) => {
            const editor = editorRef.current!;
            const editorInstance = editor.getInstance();
            if (value === 'source') {
              editorInstance.changeMode('markdown');
            } else if (value === 'editor') {
              editorInstance.changeMode('wysiwyg');
            }
          }}
          items={[
            { label: 'Source', key: 'source' },
            { label: 'Editor', key: 'editor' },
          ]}
        ></Tabs>
      </div>
    </div>
  );
<<<<<<< HEAD
}) as FC<RefAttributes<EditorClass> & EditorProps>;
=======
};
>>>>>>> e0b0b724

export default TextEditor;<|MERGE_RESOLUTION|>--- conflicted
+++ resolved
@@ -3,12 +3,6 @@
 import React, { RefObject, useEffect } from 'react';
 import styles from './text-editor.module.scss';
 
-<<<<<<< HEAD
-// Editor uses `navigator` in top level scope, which is not available in server side rendering.
-const ToastUIEditor = dynamic(() => import('./toastui-editor').then((res) => res.ToastUIEditor), {
-  ssr: false,
-});
-=======
 // IMPORTANT: This component is a wrapper around the Viewer component from
 // @toast-ui/react-editor, which cannot be used directly since it uses
 // `navigator` at the top-level module scope. Using next/dynamic to import the
@@ -17,7 +11,6 @@
 // directly (with working refs) and optionally exposing that ref with a custom
 // prop name. Then, other components can use this component through next/dynamic
 // instead of the viewer directly, and pass the ref prop to it as needed.
->>>>>>> e0b0b724
 
 // This component cannot receive a ref named "ref", it has to be called
 // "editorRef" or similar because next/dynamic doesn't support "ref".
@@ -41,14 +34,9 @@
 
   return (
     <div className={styles.EditorContainer}>
-<<<<<<< HEAD
-      <ToastUIEditor
-        editorRef={editorRef}
-=======
       <Editor
         ref={editorRef}
         initialValue={initialValue}
->>>>>>> e0b0b724
         previewStyle="tab"
         autofocus={true}
         viewer={true}
@@ -89,10 +77,6 @@
       </div>
     </div>
   );
-<<<<<<< HEAD
-}) as FC<RefAttributes<EditorClass> & EditorProps>;
-=======
 };
->>>>>>> e0b0b724
 
 export default TextEditor;