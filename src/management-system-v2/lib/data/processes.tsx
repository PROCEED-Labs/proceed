--- conflicted
+++ resolved
@@ -13,7 +13,12 @@
   toBpmnObject,
   toBpmnXml,
 } from '@proceed/bpmn-helper';
-import { createProcess, getFinalBpmn, updateUserTaskFileName } from '../helpers/processHelpers';
+import {
+  createProcess,
+  getFinalBpmn,
+  updateScriptTaskFileName,
+  updateUserTaskFileName,
+} from '../helpers/processHelpers';
 import { UserErrorType, userError } from '../user-error';
 import {
   areVersionsEqual,
@@ -35,11 +40,6 @@
   copyProcessArtifactReferences,
   copyProcessFiles,
 } from './db/process';
-import {
-  getProcessScriptTaskScript as _getProcessScriptTaskScript,
-  saveProcessScriptTask as _saveProcessScriptTask,
-  deleteProcessScriptTask as _deleteProcessScriptTask,
-} from './legacy/_process';
 import { v4 } from 'uuid';
 import { toCustomUTCString } from '../helpers/timeHelper';
 
@@ -58,6 +58,9 @@
 let _saveProcessUserTask: TProcessModule['saveProcessUserTask'];
 let _getProcessUserTaskJSON: TProcessModule['getProcessUserTaskJSON'];
 let _getProcessUserTaskHtml: TProcessModule['getProcessUserTaskHtml'];
+let _saveProcessScriptTask: TProcessModule['saveProcessScriptTask'];
+let _deleteProcessScriptTask: TProcessModule['deleteProcessScriptTask'];
+let _getProcessScriptTaskScript: TProcessModule['getProcessScriptTaskScript'];
 
 const loadModules = async () => {
   const moduleImport = await (enableUseDB ? import('./db/process') : import('./legacy/_process'));
@@ -75,6 +78,9 @@
     getProcessUserTaskJSON: _getProcessUserTaskJSON,
     getProcessImage: _getProcessImage,
     getProcessUserTaskHtml: _getProcessUserTaskHtml,
+    saveProcessScriptTask: _saveProcessScriptTask,
+    deleteProcessScriptTask: _deleteProcessScriptTask,
+    getProcessScriptTaskScript: _getProcessScriptTaskScript,
   } = moduleImport);
 };
 
@@ -342,7 +348,7 @@
       : await _getProcessBpmn(copyProcess.originalId);
 
     // TODO: Does createProcess() do the same as this function?
-    const newBpmn = await getFinalBpmn({ ...copyProcess, id: newId, bpmn: originalBpmn! });
+    let newBpmn = await getFinalBpmn({ ...copyProcess, id: newId, bpmn: originalBpmn! });
 
     // TODO: include variables in copy?
     const newProcess = {
@@ -367,23 +373,28 @@
 
       const copiedFiles = await copyProcessFiles(copyProcess.originalId, newProcess.definitionId);
       if (copiedFiles) {
-        const res = await Promise.all(
-          copiedFiles.map((e) => {
-            switch (e?.artifactType) {
-              case 'user-tasks': {
-                return updateUserTaskFileName(
-                  newBpmn,
-                  e.mapping.oldFilename,
-                  e.mapping.newFilename,
-                );
-              }
-              // TODO extend for other artifacts like script task
+        // TODO: check if this works
+        // TODO: possibly optimize this by parsing and serializing the bpmn once instead of on every invocation of the updateXTaskFileName functions
+        for (const file of copiedFiles) {
+          switch (file?.artifactType) {
+            case 'user-tasks': {
+              ({ bpmn: newBpmn } = await updateUserTaskFileName(
+                newBpmn,
+                file.mapping.oldFilename,
+                file.mapping.newFilename,
+              ));
             }
-          }),
-        );
-
-        const updatedBpmn = res[res.length - 1]?.bpmn;
-        await _updateProcess(newProcess.definitionId, { bpmn: updatedBpmn });
+            case 'script-tasks': {
+              ({ bpmn: newBpmn } = await updateScriptTaskFileName(
+                newBpmn,
+                file.mapping.oldFilename,
+                file.mapping.newFilename,
+              ));
+            }
+          }
+        }
+
+        await _updateProcess(newProcess.definitionId, { bpmn: newBpmn });
       }
     }
     copiedProcesses.push({ ...process, bpmn: newBpmn });
@@ -408,7 +419,7 @@
   // if the new version has no changes to the version it is based on don't create a new version and return the previous version
   const basedOnBPMN =
     versionBasedOn !== undefined
-      ? await getLocalVersionBpmn(process as Process, versionCreatedOn)
+      ? await getLocalVersionBpmn(process as Process, versionBasedOn)
       : undefined;
 
   const versionsAreEqual = basedOnBPMN && (await areVersionsEqual(versionedBpmn, basedOnBPMN));
@@ -445,13 +456,9 @@
 
   const process = (await _getProcess(processId)) as Process;
 
-<<<<<<< HEAD
-  await versionUserTasks(process, epochTime, bpmnObj);
-  await versionScriptTasks(process, epochTime, bpmnObj);
-
-=======
   const versionedUserTaskFilenames = await versionUserTasks(process, versionId, bpmnObj);
->>>>>>> 42c37e2d
+  const versionedScriptTaskFilenames = await versionScriptTasks(process, versionId, bpmnObj);
+
   const versionedBpmn = await toBpmnXml(bpmnObj);
 
   // if the new version has no changes to the version it is based on don't create a new version and return the previous version
@@ -463,7 +470,12 @@
   }
 
   // send final process version bpmn to the backend
-  addProcessVersion(processId, versionedBpmn, versionedUserTaskFilenames);
+  addProcessVersion(
+    processId,
+    versionedBpmn,
+    versionedUserTaskFilenames,
+    versionedScriptTaskFilenames,
+  );
 
   await updateProcessVersionBasedOn({ ...process, bpmn }, versionId);
 
