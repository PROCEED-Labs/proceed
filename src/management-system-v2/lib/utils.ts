--- conflicted
+++ resolved
@@ -15,40 +15,7 @@
 }
 type JSONValue = string | number | boolean | null | JSONObject | JSONArray;
 type JSONObject = { [key: string]: JSONValue };
-<<<<<<< HEAD
 type JSONArray = JSONValue[];
-
-export type Preferences = JSONObject;
-
-export const getPreferences = (): Preferences => {
-  const res =
-    typeof document !== 'undefined'
-      ? document?.cookie.split('; ').find((cookie) => cookie.startsWith('userpreferences='))
-      : undefined;
-  if (!res) return {};
-  return JSON.parse(res?.split('=')[1]);
-};
-
-/**
- * Adds a preference to the user's preferences.
- * If the preference already exists, it will be overwritten.
- * @param prefs - Object of preferences to add to the user's preferences
- * @returns void
- **/
-export const addUserPreference = (prefs: Preferences) => {
-  const oldPrefs = getPreferences();
-  document.cookie = `userpreferences=${JSON.stringify({
-    ...oldPrefs,
-    ...prefs,
-  })}; SameSite=None; Secure; Max-Age=31536000;`;
-};
-
-/* Values and defaults:
-{
-  'show-process-meta-data': true
-  'icon-view-in-process-list': false
-}
-*/
 
 /**
  * Allows to create a function that will only run its logic if it has not been called for a specified amount of time
@@ -67,7 +34,4 @@
     clearTimeout(timer);
     timer = setTimeout(() => func(...args), timeout);
   };
-}
-=======
-type JSONArray = JSONValue[];
->>>>>>> 437c849d
+}