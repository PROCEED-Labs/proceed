--- conflicted
+++ resolved
@@ -3,7 +3,6 @@
 import { Prettify, WithRequired } from '../typescript-utils';
 import { LocalizationZod } from './locale';
 
-<<<<<<< HEAD
 export const CategoriesZod = z.enum([
   'Robotics',
   'Logistics',
@@ -18,9 +17,7 @@
 ]);
 export type ConfigCategories = z.infer<typeof CategoriesZod>;
 
-=======
 // =============== schemas ===============
->>>>>>> da58ee22
 const ParameterContentZod = z.object({
   value: z.string(),
   displayName: z.string(),
