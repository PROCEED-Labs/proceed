{
  "name": "proceed-v2",
  "version": "0.1.0",
  "private": true,
  "scripts": {
    "dev": "next dev",
    "build": "cross-env NEXT_TELEMETRY_DISABLED=1 next build",
    "docker:build": "docker build -t proceed .",
    "docker:run": "docker run -p 33081:33081 -v ${PWD}/volume:/app/volume --env-file .env.development proceed",
    "start": "next start",
    "lint": "next lint",
    "predev": "ts-node --project ./tsconfig.node.json ./scripts/genAntdCss.tsx",
    "prebuild": "cross-env NODE_ENV=production ts-node --project ./tsconfig.node.json ./scripts/genAntdCss.tsx",
    "test:unit": "jest"
  },
  "prettier": {
    "singleQuote": true
  },
  "dependencies": {
    "@casl/ability": "6.7.1",
    "@craftjs/core": "^0.2.7",
    "@dnd-kit/core": "6.1.0",
    "@dnd-kit/modifiers": "7.0.0",
    "@dnd-kit/utilities": "^3.2.2",
    "@google-cloud/storage": "^7.12.0",
    "@lexical/html": "^0.17.0",
    "@lexical/react": "^0.17.0",
    "@monaco-editor/react": "4.6.0",
    "@prisma/client": "^6.2.1",
    "@proceed/bpmn-helper": "1.0.0",
    "@react-email/components": "^0.0.15",
    "@tanstack/react-query": "5.29.2",
    "@toast-ui/react-editor": "3.2.3",
    "@types/jsonwebtoken": "^9.0.6",
<<<<<<< HEAD
    "antd": "5.17.0",
=======
    "antd": "5.23.2",
>>>>>>> fbfbbc6b
    "bcryptjs": "^2.4.3",
    "boring-avatars": "^1.10.2",
    "bpmn-js": "17.2.1",
    "bpmn-js-differ": "2.0.2",
    "classnames": "2.5.1",
    "conf": "6.2.4",
    "dotenv": "^16.4.5",
    "env-paths": "^2.2.0",
    "file-type": "19.0.0",
    "fs-extra": "^10.1.0",
    "fuse.js": "7.0.0",
    "immer": "10.0.4",
    "install": "^0.13.0",
    "js-md5": "^0.7.3",
    "jsonwebtoken": "^8.5.1",
    "jspdf": "2.5.1",
    "jszip": "3.10.1",
    "libphonenumber-js": "^1.11.1",
    "lru-cache": "^10.1.0",
    "monaco-editor": "0.47.0",
    "next": "14.2.3",
    "next-auth": "4.24.7",
    "node-cron": "^3.0.3",
    "nodemailer": "6.9.13",
    "openapi-fetch": "0.8.2",
    "react": "18.2.0",
    "react-blockly": "9.0.0",
    "react-contenteditable": "^3.3.7",
    "react-dom": "18.2.0",
    "react-frame-component": "^5.2.6",
    "react-icons": "5.1.0",
    "server-only": "0.0.1",
    "svg2pdf.js": "2.2.3",
    "uuid": "9.0.1",
    "winston": "^3.3.3",
    "yup": "^0.32.9",
    "zod": "3.22.4",
    "zustand": "4.5.2",
    "react-resizable": "^3.0.5",
    "mqtt": "^5.10.1"
  },
  "devDependencies": {
    "@tanstack/eslint-plugin-query": "5.28.11",
    "@tanstack/react-query-devtools": "5.29.2",
    "@types/node": "20.12.7",
    "@types/nodemailer": "6.4.15",
    "@types/react": "18.2.77",
    "@types/react-dom": "18.2.25",
    "@types/uuid": "9.0.8",
    "cross-env": "7.0.3",
    "eslint": "9.0.0",
    "eslint-config-next": "14.2.3",
    "eslint-config-prettier": "9.1.0",
    "openapi-typescript": "6.7.4",
    "prettier": "3.2.5",
    "prisma": "^6.2.1",
    "sass": "1.75.0",
    "ts-node": "10.9.2",
    "typescript": "5.4.5",
    "@types/react-resizable": "^3.0.7",
    "execa": "9.5.2"
  }
}<|MERGE_RESOLUTION|>--- conflicted
+++ resolved
@@ -32,11 +32,7 @@
     "@tanstack/react-query": "5.29.2",
     "@toast-ui/react-editor": "3.2.3",
     "@types/jsonwebtoken": "^9.0.6",
-<<<<<<< HEAD
-    "antd": "5.17.0",
-=======
     "antd": "5.23.2",
->>>>>>> fbfbbc6b
     "bcryptjs": "^2.4.3",
     "boring-avatars": "^1.10.2",
     "bpmn-js": "17.2.1",
