.Main {
<<<<<<< HEAD
  height: 100%;
=======
  max-height: 100vh !important;
  min-height: calc(100vh - 70px) !important;
>>>>>>> 8ae762f1

  .Header {
    display: flex;
    justify-content: space-between;
    padding: 0;
    align-items: center;
    border-bottom: 1px solid #eee;
    margin-left: -1px;
    padding-left: 21px;

    .Title {
      letter-spacing: 0.2px;
      font-size: 18px;
      color: #5f5f5f;
      font-weight: 300;
    }
  }

  .Content {
    overflow-x: initial;
    overflow-y: auto;
    padding: 10px 10px;
    max-width: 100%;
    background-color: white;
    height: calc(100vh - 150px);

    &.compact {
      padding: 0;
    }
  }
}<|MERGE_RESOLUTION|>--- conflicted
+++ resolved
@@ -1,10 +1,5 @@
 .Main {
-<<<<<<< HEAD
   height: 100%;
-=======
-  max-height: 100vh !important;
-  min-height: calc(100vh - 70px) !important;
->>>>>>> 8ae762f1
 
   .Header {
     display: flex;
