import { Button, Checkbox, Dropdown, MenuProps, Row, Table, TableColumnsType, Tooltip } from 'antd';
import React, {
  useCallback,
  useState,
  FC,
  PropsWithChildren,
  Key,
  Dispatch,
  SetStateAction,
} from 'react';
import {
  CopyOutlined,
  ExportOutlined,
  DeleteOutlined,
  StarOutlined,
  EyeOutlined,
  MoreOutlined,
} from '@ant-design/icons';
import { useRouter } from 'next/navigation';
import { ColumnType, TableRowSelection } from 'antd/es/table/interface';
import styles from './process-list.module.scss';
import { CheckboxChangeEvent } from 'antd/es/checkbox';
import Preview from './previewProcess';
import useLastClickedStore from '@/lib/use-last-clicked-process-store';
import classNames from 'classnames';
import { generateDateString } from '@/lib/utils';
import { ApiData, useDeleteAsset, usePostAsset } from '@/lib/fetch-data';
import { QueryClient } from '@tanstack/react-query';

type Processes = ApiData<'/process', 'get'>;
type Process = Processes[number];

type ProcessListProps = PropsWithChildren<{
  data?: Processes;
  selection: Key[];
  setSelection: Dispatch<SetStateAction<Key[]>>;
  isLoading?: boolean;
  onExportProcess: Dispatch<SetStateAction<string[]>>;
}>;

const ColumnHeader = [
  'Process Name',
  'Description',
  'Last Edited',
  'Created On',
  'File Size',
  'Owner',
];

const clipText: ColumnType<Process>['render'] = (dataIndexElement, record, index) => {
  return (
    <div
      style={{
        width: '10vw',
        overflow: 'hidden',
        whiteSpace: 'nowrap',
        textOverflow: 'ellipsis',
      }}
    >
      {dataIndexElement}
    </div>
  );
};

const numberOfRows =
  typeof window !== 'undefined' ? Math.floor((window?.innerHeight - 340) / 47) : 10;

const queryClient = new QueryClient();

const ProcessList: FC<ProcessListProps> = ({
  data,
  selection,
  setSelection,
  isLoading,
  onExportProcess,
}) => {
  const router = useRouter();

  const [previewerOpen, setPreviewerOpen] = useState(false);

  const [hovered, setHovered] = useState<Process | undefined>(undefined);

  const [dropdownOpen, setDropdownOpen] = useState(false);

  const favourites = [0];

  const [previewProcess, setPreviewProcess] = useState<Process>();

  const lastProcessId = useLastClickedStore((state) => state.processId);
  const setLastProcessId = useLastClickedStore((state) => state.setProcessId);

  const [rerender, setRerender] = useState(false);

  const triggerRerender = () => {
    /*  Timeout necessary for animation and table resize */
    setTimeout(() => {
      setRerender(!rerender);
    }, 200);
  };

  const { mutateAsync: deleteProcess } = useDeleteAsset('/process/{definitionId}');
  const { mutateAsync: createProcess } = usePostAsset('/process');

  const actionBarGenerator = useCallback((record: Process) => {
    return (
      <>
        <Tooltip placement="top" title={'Preview'}>
          <EyeOutlined
            onClick={() => {
              setPreviewProcess(record);
              setPreviewerOpen(true);
            }}
          />
        </Tooltip>
        <Tooltip placement="top" title={'Copy'}>
          <CopyOutlined
            onClick={() => {
              // fetch(`localhost:33080/api/process/${record.definitionId}`)
              //   .then((res) => res.json())
              //   .then((data) => {
              createProcess({
                /* TODO: 
                    Causes 500
                  */
                body: {
                  ...record,
                  // description: record.description,
                  // departments: record.departments,
                  bpmn: /* data */ record.bpmn || '',
                  variables: [
                    {
                      name: `${record.definitionName} Copy`,
                      type: '',
                    },
                  ],
                },
              });
              // });
            }}
          />
        </Tooltip>
        <Tooltip placement="top" title={'Export'}>
          <ExportOutlined
            onClick={() => {
              onExportProcess([record.definitionId]);
            }}
          />
        </Tooltip>
        <Tooltip placement="top" title={'Delete'}>
          <DeleteOutlined
            onClick={() => {
              deleteProcess({
                params: {
                  path: {
                    definitionId: record.definitionId,
                  },
                },
              });
              /* TODO: Invalidate query for list */
              const keys = ['/process', { noBpmn: true }];
              queryClient.invalidateQueries(keys);
            }}
          />
        </Tooltip>
      </>
    );
  }, []);

  // rowSelection object indicates the need for row selection

  const rowSelection: TableRowSelection<Process> = {
    selectedRowKeys: selection,
    onChange: (selectedRowKeys: React.Key[], selectedRows: Processes) => {
      setSelection(selectedRowKeys);
    },
    getCheckboxProps: (record: Processes[number]) => ({
      name: record.definitionId,
    }),
    onSelect: (record, selected, selectedRows, nativeEvent) => {
      // setSelection(selectedRows);
      setSelection(selectedRows.map((row) => row.definitionId));
    },
    onSelectNone: () => {
      // setSelection([]);
      setSelection([]);
    },
    onSelectAll: (selected, selectedRows, changeRows) => {
      // setSelection(selectedRows);
      setSelection(selectedRows.map((row) => row.definitionId));
    },
  };

  const [selectedColumns, setSelectedColumns] = useState([
    '',
    'Process Name',
    'Description',
    'Last Edited',
  ]);

  const onCheckboxChange = (e: CheckboxChangeEvent) => {
    e.stopPropagation();
    const { checked, value } = e.target;
    if (checked) {
      setSelectedColumns((prevSelectedColumns) => [...prevSelectedColumns, value]);
    } else {
      setSelectedColumns((prevSelectedColumns) =>
        prevSelectedColumns.filter((column) => column !== value),
      );
    }
  };

  const items: MenuProps['items'] = ColumnHeader.map((title) => ({
    label: (
      <>
        <Checkbox
          checked={selectedColumns.includes(title)}
          onChange={onCheckboxChange}
          onClick={(e) => e.stopPropagation()}
          value={title}
        >
          {title}
        </Checkbox>
      </>
    ),
    key: title,
  }));

  const columns: TableColumnsType<Processes[number]> = [
    {
      title: <StarOutlined />,
      dataIndex: 'definitionId',
      key: '',
      width: '40px',
      render: (definitionId, record, index) =>
        favourites?.includes(index) ? (
          <StarOutlined style={{ color: '#FFD700' }} />
        ) : hovered?.definitionId === definitionId ? (
          <StarOutlined />
        ) : (
          ''
        ),
    },

    {
      title: 'Process Name',
      dataIndex: 'definitionName',
      key: 'Process Name',
      className: styles.Title,
      sorter: (a, b) => a.definitionName.localeCompare(b.definitionName),
      onCell: (record, rowIndex) => ({
        onClick: (event) => {
          // TODO: This is a hack to clear the parallel route when selecting
          // another process. (needs upstream fix)
          //   //    TODO:
          //   setSelectedProcess(record);
          //   router.refresh();
          //   router.push(`/processes/${record.definitionId}`);
        },
      }),
      render: clipText,
    },
    {
      title: 'Description',
      dataIndex: 'description',
      key: 'Description',
      sorter: (a, b) => a.description.localeCompare(b.description),
      onCell: (record, rowIndex) => ({
        // onClick: (event) => {
        //   // TODO: This is a hack to clear the parallel route when selecting
        //   // another process. (needs upstream fix)
        //   setSelectedProcess(record);
        //   router.refresh();
        //   router.push(`/processes/${record.definitionId}`);
        // },
      }),
      render: clipText,
    },

    {
      title: 'Last Edited',
      dataIndex: 'lastEdited',
      key: 'Last Edited',
      render: (date: Date) => generateDateString(date, true),
      sorter: (a, b) => new Date(b.lastEdited).getTime() - new Date(a.lastEdited).getTime(),
      onCell: (record, rowIndex) => ({
        // onClick: (event) => {
        //   // TODO: This is a hack to clear the parallel route when selecting
        //   // another process. (needs upstream fix)
        //   setSelectedProcess(record);
        //   router.refresh();
        //   router.push(`/processes/${record.definitionId}`);
        // },
      }),
    },
    {
      title: 'Created On',
      dataIndex: 'createdOn',
      key: 'Created On',
      render: (date: Date) => generateDateString(date, false),
      sorter: (a, b) => new Date(b.createdOn).getTime() - new Date(a.createdOn).getTime(),
      onCell: (record, rowIndex) => ({
        // onClick: (event) => {
        //   // TODO: This is a hack to clear the parallel route when selecting
        //   // another process. (needs upstream fix)
        //   setSelectedProcess(record);
        //   router.refresh();
        //   router.push(`/processes/${record.definitionId}`);
        // },
      }),
    },
    {
      title: 'File Size',
      key: 'File Size',
      sorter: (a, b) => (a < b ? -1 : 1),
      onCell: (record, rowIndex) => ({
        // onClick: (event) => {
        //   // TODO: This is a hack to clear the parallel route when selecting
        //   // another process. (needs upstream fix)
        //   setSelectedProcess(record);
        //   router.refresh();
        //   router.push(`/processes/${record.definitionId}`);
        // },
      }),
    },
    {
      title: 'Owner',
      dataIndex: 'owner',
      key: 'Owner',
      sorter: (a, b) => a.owner!.localeCompare(b.owner || ''),
      onCell: (record, rowIndex) => ({
        // onClick: (event) => {
        //   // TODO: This is a hack to clear the parallel route when selecting
        //   // another process. (needs upstream fix)
        //   setSelectedProcess(record);
        //   router.refresh();
        //   router.push(`/processes/${record.definitionId}`);
        // },
      }),
    },
    {
      fixed: 'right',
      width: 160,
      // add title but only if at least one row is selected
      dataIndex: 'definitionId',
      key: '',
      title: (
        <div style={{ float: 'right' }}>
          <Dropdown
            open={dropdownOpen}
            onOpenChange={(open) => setDropdownOpen(open)}
            menu={{
              items,
            }}
            trigger={['click']}
          >
            <Button type="text">
              <MoreOutlined />
            </Button>
          </Dropdown>
        </div>
      ),
      render: (definitionId, record, index) =>
        hovered?.definitionId === definitionId ? (
          <Row justify="space-evenly">{actionBarGenerator(record)}</Row>
        ) : (
          ''
        ),
    },
  ];

  const columnsFiltered = columns.filter((c) => selectedColumns.includes(c?.key as string));

<<<<<<< HEAD
  // return (
  //   <>
  //     <div /* style={{ height: '200px' }} */>
  //       <Table
  //         dataSource={dataSource2}
  //         columns={columns2}
  //         pagination={{ position: ['bottomCenter'], pageSize: 1 }}
  //       ></Table>
  //     </div>
  //   </>
  // );

=======
>>>>>>> 660d9f42
  return (
    <>
      <Table
        rowSelection={{
          type: 'checkbox',
          ...rowSelection,
        }}
        onRow={(record, rowIndex) => ({
          onClick: (event) => {
            // event.stopPropagation();
            // event.preventDefault();
            /* CTRL */
            if (event.ctrlKey) {
              /* Not selected yet -> Add to selection */
              if (!selection.includes(record?.definitionId)) {
                setSelection([record?.definitionId, ...selection]);
                /* Already in selection -> deselect */
              } else {
                setSelection(selection.filter((id) => id !== record?.definitionId));
              }
              /* SHIFT */
            } else if (event.shiftKey) {
              /* At least one element selected */
              if (selection.length) {
                const iLast = data!.findIndex((process) => process.definitionId === lastProcessId);
                const iCurr = data!.findIndex(
                  (process) => process.definitionId === record?.definitionId,
                );
                /* Identical to last clicked */
                if (iLast === iCurr) {
                  setSelection([record?.definitionId]);
                } else if (iLast < iCurr) {
                  /* Clicked comes after last slected */
                  setSelection(
                    data!.slice(iLast, iCurr + 1).map((process) => process.definitionId),
                  );
                } else if (iLast > iCurr) {
                  /* Clicked comes before last slected */
                  setSelection(
                    data!.slice(iCurr, iLast + 1).map((process) => process.definitionId),
                  );
                }
              } else {
                /* Nothing selected */
                setSelection([record?.definitionId]);
              }
              /* Normal Click */
            } else {
              setSelection([record?.definitionId]);
            }

            /* Always */
            setLastProcessId(record?.definitionId);
          },
          // onClick: (event) => {
          //   if (event.ctrlKey) {
          //     if (!selection.includes(record.definitionId)) {
          //       setSelection([record.definitionId, ...selection]);
          //     } else {
          //       setSelection(selection.filter((id) => id !== record.definitionId));
          //     }
          //   } else {
          //     setSelection([record.definitionId]);
          //   }
          // },
          onDoubleClick: () => {
            // TODO: This is a hack to clear the parallel route when selecting
            // another process. (needs upstream fix)
            router.refresh();
            router.push(`/processes/${record.definitionId}`);
          },
          onMouseEnter: (event) => {
            setHovered(record);
            // console.log('mouse enter row', record);
          }, // mouse enter row
          onMouseLeave: (event) => {
            setHovered(undefined);
            // console.log('mouse leave row', event);
          }, // mouse leave row
        })}
        /* ---- */
        /* Breaks Side-Panel */
        // sticky
        // scroll={{ x: 1200, y: 500 }}
        /* ---- */
        pagination={{ position: ['bottomCenter'], pageSize: numberOfRows }}
        rowKey="definitionId"
        columns={columnsFiltered}
        dataSource={data}
        loading={isLoading}
        className={classNames('no-select')}
        /* Row size rowsize */
        size="middle"
      />

      {/* <MetaData data={data} selection={selection} triggerRerender={triggerRerender} /> */}
      {previewerOpen && (
        <Preview selectedElement={previewProcess} setOpen={setPreviewerOpen}></Preview>
      )}
    </>
  );
};

export default ProcessList;<|MERGE_RESOLUTION|>--- conflicted
+++ resolved
@@ -370,21 +370,6 @@
 
   const columnsFiltered = columns.filter((c) => selectedColumns.includes(c?.key as string));
 
-<<<<<<< HEAD
-  // return (
-  //   <>
-  //     <div /* style={{ height: '200px' }} */>
-  //       <Table
-  //         dataSource={dataSource2}
-  //         columns={columns2}
-  //         pagination={{ position: ['bottomCenter'], pageSize: 1 }}
-  //       ></Table>
-  //     </div>
-  //   </>
-  // );
-
-=======
->>>>>>> 660d9f42
   return (
     <>
       <Table
