--- conflicted
+++ resolved
@@ -167,8 +167,6 @@
   font-family: var(--custom-icon-font);
   content: 'f';
   width: 1em;
-<<<<<<< HEAD
-=======
 }
 
 .orange:not(.djs-connection) .djs-visual > :nth-child(1) {
@@ -189,5 +187,4 @@
 
 .red:not(.djs-connection) .djs-visual > :nth-child(1) {
   fill: #ffd3d3ff !important;
->>>>>>> 81b0b920
 }