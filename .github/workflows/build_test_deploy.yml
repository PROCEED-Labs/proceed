name: Build, test, and deploy

on:
  push:
    branches:
      - main
  pull_request:
    branches:
      - main
  workflow_dispatch:
    inputs:
      environment:
        description: 'Environment to deploy to'
        type: environment
        required: true

env:
  OUTPUT_PATH_ENGINE_NODE: './build/engine/'
  OUTPUT_PATH_ENGINE_ANDROID: './src/engine/native/android/app/build/outputs/apk/debug/'
  OUTPUT_PATH_MS_SERVER: './src/management-system-v2/.next/'
  DOCKER_PATH_MS_SERVER: './src/management-system-v2'
  FILE_NAME_NODE_ENGINE: 'PROCEED-Engine-0.1.0.zip'
  FILE_NAME_ANDROID: 'PROCEED-Engine-0.1.0.apk'

jobs:
  install:
    runs-on: ubuntu-latest
    # outputs:
    #   compose: ${{ steps.changes.outputs.compose }}
    steps:
      - uses: actions/checkout@v4

      # - uses: dorny/paths-filter@v3
      #   id: changes
      #   with:
      #     filters: |
      #       compose:
      #         - 'docker-compose.yml'

      - name: Set up Node.js
        uses: actions/setup-node@v4
        with:
          node-version: 20
          check-latest: true
          cache: 'yarn'

      - run: yarn install --frozen-lockfile --ignore-engines # Remove once node-ipc is removed

      # Cache for this workflow run.
      - uses: actions/cache@v4
        timeout-minutes: 2
        id: cache-install
        with:
          path: ./*
          key: ${{ github.sha }}-${{ github.run_number }}

  lint:
    runs-on: ubuntu-latest
    needs: install
    steps:
      - uses: actions/cache@v4
        timeout-minutes: 2
        id: restore-install
        with:
          path: ./*
          key: ${{ github.sha }}-${{ github.run_number }}

      - name: Set up Node.js
        uses: actions/setup-node@v4
        with:
          node-version: 20
          check-latest: true
          cache: 'yarn'

      - run: yarn prettier --check .

  testEngine:
    runs-on: ubuntu-latest
    needs: install
    steps:
      - uses: actions/cache@v4
        timeout-minutes: 2
        id: restore-install
        with:
          path: ./*
          key: ${{ github.sha }}-${{ github.run_number }}

      - name: Set up Node.js
        uses: actions/setup-node@v4
        with:
          node-version: 20
          check-latest: true
          cache: 'yarn'

      - run: yarn test-engine --ci

  testEngineE2E:
    runs-on: ubuntu-latest
    needs: install
    steps:
      - uses: actions/cache@v4
        timeout-minutes: 2
        id: restore-install
        with:
          path: ./*
          key: ${{ github.sha }}-${{ github.run_number }}

      - name: Set up Node.js
        uses: actions/setup-node@v4
        with:
          node-version: 20
          check-latest: true
          cache: 'yarn'

      - run: yarn test-e2e --ci

  testMS:
    runs-on: ubuntu-latest
    needs: install
    steps:
      - uses: actions/cache@v4
        timeout-minutes: 2
        id: restore-install
        with:
          path: ./*
          key: ${{ github.sha }}-${{ github.run_number }}

      - name: Set up Node.js
        uses: actions/setup-node@v4
        with:
          node-version: 20
          check-latest: true
          cache: 'yarn'

      - run: yarn test-ms --ci

  # testE2E:
  #   timeout-minutes: 60
  #   runs-on: ubuntu-latest
  #   steps:
  #     - uses: actions/cache@v4
  #       timeout-minutes: 2
  #       id: restore-install
  #       with:
  #         path: ./*
  #         key: ${{ github.sha }}-${{ github.run_number }}

  #     - name: Set up Node.js
  #       uses: actions/setup-node@v4
  #       with:
  #         node-version: 20
  #         check-latest: true
  #         cache: 'yarn'

  #     - name: Install Playwright Browsers
  #       run: yarn playwright install --with-deps

  #     - name: Run Playwright tests
  #       run: yarn dev-ms-server & sleep 5 && yarn playwright test

  #     - uses: actions/upload-artifact@v3
  #       if: always()
  #       with:
  #         name: playwright-report
  #         path: playwright-report/
  #         retention-days: 30

  buildEngine:
    runs-on: ubuntu-latest
    if: ${{ github.ref == 'refs/heads/main' }}
    needs:
      - lint
      - testEngine
      - testEngineE2E
      - testMS
    steps:
      - uses: actions/cache@v4
        timeout-minutes: 2
        id: restore-install
        with:
          path: ./*
          key: ${{ github.sha }}-${{ github.run_number }}

      - name: Set up Node.js
        uses: actions/setup-node@v4
        with:
          node-version: 20
          check-latest: true
          cache: 'yarn'

      - run: yarn build

      - name: Upload engine build
        uses: actions/upload-artifact@v4
        with:
          name: PROCEED_Engine
          path: ${{ env.OUTPUT_PATH_ENGINE_NODE }}
  #  buildEngineAndroid:
  #    runs-on: ubuntu-latest
  #    if: ${{ github.ref == 'refs/heads/main' }}
  #    needs:
  #      - lint
  #      - testEngine
  #      - testEngineE2E
  # steps:
  #   - uses: actions/cache@v4
  #     timeout-minutes: 2
  #     id: restore-install
  #     with:
  #       path: ./*
  #       key: ${{ github.sha }}-${{ github.run_number }}
  #
  #   - name: Set up Node.js
  #     uses: actions/setup-node@v4
  #     with:
  #       node-version: 20
  #       check-latest: true
  #       cache: 'yarn'
  #
  #   - run: yarn build-android
  #   - run: cp ${{ env.OUTPUT_PATH_ENGINE_ANDROID }}/app-debug.apk ${{ env.BUILD_PATH_ENGINE_ANDROID }}/${{ env.FILE_NAME_ANDROID }}
  #
  #   - name: Upload android engine build
  #     uses: actions/upload-artifact@v3
  #     with:
  #       name: PROCEED_Engine_Android
  #       path: ${{ env.OUTPUT_PATH_ENGINE_ANDROID }}/${{ env.FILE_NAME_ANDROID }}

  buildMS:
    runs-on: ubuntu-latest
    if: ${{ github.ref == 'refs/heads/main' }}
    environment: ${{ inputs.environment || 'Staging' }}
    needs:
      - lint
      - testEngine
      - testEngineE2E
      - testMS
    steps:
      - uses: actions/cache@v4
        timeout-minutes: 2
        id: restore-install
        with:
          path: ./*
          key: ${{ github.sha }}-${{ github.run_number }}

      - name: Set up Node.js
        uses: actions/setup-node@v4
        with:
          node-version: 20
          check-latest: true
          cache: 'yarn'

      - run: yarn build-ms

      - name: Kaniko build
        uses: aevea/action-kaniko@master
        with:
          image: proceed/ms-server
          username: ${{ secrets.DOCKERHUB_USERNAME }}
          password: ${{ secrets.DOCKERHUB_PASSWORD }}
          path: ${{ env.DOCKER_PATH_MS_SERVER }}
          tag: ${{ vars.IMAGE_TAG }}
<<<<<<< HEAD

      # - name: Upload MS server build
      #   uses: actions/upload-artifact@v3
      #   with:
      #     name: PROCEED_Management_System_Server
      #     path: ${{ env.OUTPUT_PATH_MS_SERVER }}

  # docker:
  #   strategy:
  #     matrix:
  #       # Run a job each for the engine and MS server images
  #       include:
  #         - output: PROCEED_Engine
  #           output_path: OUTPUT_PATH_ENGINE_NODE
  #           image: proceed/engine
  #         - output: PROCEED_Management_System_Server
  #           output_path: DOCKER_PATH_MS_SERVER
  #           image: proceed/ms-server
  #   runs-on: ubuntu-latest
  #   environment: ${{ inputs.environment || 'Staging' }}
  #   needs:
  #     - buildEngine
  #     - buildMS
  #   steps:
  #     - name: Download build
  #       uses: actions/download-artifact@v3
  #       with:
  #         name: ${{ matrix.output }}
  #         path: ${{ env[matrix.output_path] }}

  #     - name: Display structure of downloaded files
  #       run: ls ${{ env[matrix.output_path] }}

  #     - name: Kaniko build
  #       uses: aevea/action-kaniko@master
  #       with:
  #         image: ${{ matrix.image }}
  #         username: ${{ secrets.DOCKERHUB_USERNAME }}
  #         password: ${{ secrets.DOCKERHUB_PASSWORD }}
  #         path: ${{ env[matrix.output_path] }}
  #         tag: ${{ vars.IMAGE_TAG }}
=======
>>>>>>> 36a08406

  deploy:
    runs-on: ubuntu-latest
    environment: ${{ inputs.environment || 'Staging' }}
    needs: buildMS
<<<<<<< HEAD
    strategy:
      matrix:
        # Run a job each for the engine and MS server images
        include:
          # - serviceName: engine
          - serviceName: management_system
=======
    permissions:
      contents: 'read'
      id-token: 'write'
    #strategy:
    #  matrix:
    #    # Run a job each for the engine and MS server images
    #    include:
    #      - serviceName: engine
    #      - serviceName: management_system
>>>>>>> 36a08406
    env:
      MS_TAG: ${{ vars.IMAGE_TAG }}
      SERVICE_NAME: ${{ inputs.environment == 'Production' && 'ms-server-production' || 'ms-server-staging' }}
    steps:
<<<<<<< HEAD
      - name: Configure SSH
        run: |
          mkdir -p ~/.ssh/
          echo "$SSH_KEY" > ~/.ssh/$ENV.key
          chmod 600 ~/.ssh/$ENV.key
          cat >>~/.ssh/config <<END
          Host $ENV
            HostName $SSH_HOST
            User $SSH_USER
            IdentityFile ~/.ssh/$ENV.key
            StrictHostKeyChecking no
          END
        env:
          SSH_USER: ${{ secrets.SSH_USER }}
          SSH_KEY: ${{ secrets.SSH_KEY }}
          SSH_HOST: ${{ secrets.SSH_HOST }}

      # Pull the latest image
      - run: ssh $ENV "sudo docker pull proceed/ms-server:$MS_TAG"

      # Stop the container
      - run: ssh $ENV "sudo docker stop $SERVICE_NAME || true"

      # Remove the container
      - run: ssh $ENV "sudo docker rm $SERVICE_NAME || true"

      # Restart the container with the new image
      - run: ssh $ENV "sudo docker run -d --name $SERVICE_NAME -p 33081:33081 --env-file .env.staging -v /opt/proceed-ms-server/Processes:/app/Processes -v /opt/proceed-ms-server/Storage:/app/Storage proceed/ms-server:$MS_TAG"

      # Remove unused images
      - run: ssh $ENV "sudo docker image prune -f -a"

  updateCompose:
    runs-on: ubuntu-latest
    if: ${{ needs.install.outputs.compose == 'true' }}
    environment: ${{ inputs.environment || 'Staging' }}
    needs:
      - install
      - deploy
    env:
      ENV: ${{ inputs.environment || 'Staging' }}
      ENGINE_TAG: ${{ vars.IMAGE_TAG }}
      MS_TAG: ${{ vars.IMAGE_TAG }}
      LOG_DRIVER: ${{ vars.LOG_DRIVER }}
    steps:
=======
>>>>>>> 36a08406
      - uses: actions/cache@v4
        timeout-minutes: 2
        id: restore-install
        with:
          path: ./*
          key: ${{ github.sha }}-${{ github.run_number }}

      - uses: 'google-github-actions/auth@v2'
        with:
          project_id: 'proceed-274611'
          workload_identity_provider: 'projects/116613464484/locations/global/workloadIdentityPools/github-ci/providers/github'
          service_account: 'github-actions@proceed-274611.iam.gserviceaccount.com'

      - id: 'deploy'
        uses: 'google-github-actions/deploy-cloudrun@v2'
        with:
          service: ${{ env.SERVICE_NAME }}
          image: 'docker.io/proceed/ms-server:${{ env.MS_TAG }}'
          region: 'europe-west3'<|MERGE_RESOLUTION|>--- conflicted
+++ resolved
@@ -260,63 +260,11 @@
           password: ${{ secrets.DOCKERHUB_PASSWORD }}
           path: ${{ env.DOCKER_PATH_MS_SERVER }}
           tag: ${{ vars.IMAGE_TAG }}
-<<<<<<< HEAD
-
-      # - name: Upload MS server build
-      #   uses: actions/upload-artifact@v3
-      #   with:
-      #     name: PROCEED_Management_System_Server
-      #     path: ${{ env.OUTPUT_PATH_MS_SERVER }}
-
-  # docker:
-  #   strategy:
-  #     matrix:
-  #       # Run a job each for the engine and MS server images
-  #       include:
-  #         - output: PROCEED_Engine
-  #           output_path: OUTPUT_PATH_ENGINE_NODE
-  #           image: proceed/engine
-  #         - output: PROCEED_Management_System_Server
-  #           output_path: DOCKER_PATH_MS_SERVER
-  #           image: proceed/ms-server
-  #   runs-on: ubuntu-latest
-  #   environment: ${{ inputs.environment || 'Staging' }}
-  #   needs:
-  #     - buildEngine
-  #     - buildMS
-  #   steps:
-  #     - name: Download build
-  #       uses: actions/download-artifact@v3
-  #       with:
-  #         name: ${{ matrix.output }}
-  #         path: ${{ env[matrix.output_path] }}
-
-  #     - name: Display structure of downloaded files
-  #       run: ls ${{ env[matrix.output_path] }}
-
-  #     - name: Kaniko build
-  #       uses: aevea/action-kaniko@master
-  #       with:
-  #         image: ${{ matrix.image }}
-  #         username: ${{ secrets.DOCKERHUB_USERNAME }}
-  #         password: ${{ secrets.DOCKERHUB_PASSWORD }}
-  #         path: ${{ env[matrix.output_path] }}
-  #         tag: ${{ vars.IMAGE_TAG }}
-=======
->>>>>>> 36a08406
 
   deploy:
     runs-on: ubuntu-latest
     environment: ${{ inputs.environment || 'Staging' }}
     needs: buildMS
-<<<<<<< HEAD
-    strategy:
-      matrix:
-        # Run a job each for the engine and MS server images
-        include:
-          # - serviceName: engine
-          - serviceName: management_system
-=======
     permissions:
       contents: 'read'
       id-token: 'write'
@@ -326,59 +274,10 @@
     #    include:
     #      - serviceName: engine
     #      - serviceName: management_system
->>>>>>> 36a08406
     env:
       MS_TAG: ${{ vars.IMAGE_TAG }}
       SERVICE_NAME: ${{ inputs.environment == 'Production' && 'ms-server-production' || 'ms-server-staging' }}
     steps:
-<<<<<<< HEAD
-      - name: Configure SSH
-        run: |
-          mkdir -p ~/.ssh/
-          echo "$SSH_KEY" > ~/.ssh/$ENV.key
-          chmod 600 ~/.ssh/$ENV.key
-          cat >>~/.ssh/config <<END
-          Host $ENV
-            HostName $SSH_HOST
-            User $SSH_USER
-            IdentityFile ~/.ssh/$ENV.key
-            StrictHostKeyChecking no
-          END
-        env:
-          SSH_USER: ${{ secrets.SSH_USER }}
-          SSH_KEY: ${{ secrets.SSH_KEY }}
-          SSH_HOST: ${{ secrets.SSH_HOST }}
-
-      # Pull the latest image
-      - run: ssh $ENV "sudo docker pull proceed/ms-server:$MS_TAG"
-
-      # Stop the container
-      - run: ssh $ENV "sudo docker stop $SERVICE_NAME || true"
-
-      # Remove the container
-      - run: ssh $ENV "sudo docker rm $SERVICE_NAME || true"
-
-      # Restart the container with the new image
-      - run: ssh $ENV "sudo docker run -d --name $SERVICE_NAME -p 33081:33081 --env-file .env.staging -v /opt/proceed-ms-server/Processes:/app/Processes -v /opt/proceed-ms-server/Storage:/app/Storage proceed/ms-server:$MS_TAG"
-
-      # Remove unused images
-      - run: ssh $ENV "sudo docker image prune -f -a"
-
-  updateCompose:
-    runs-on: ubuntu-latest
-    if: ${{ needs.install.outputs.compose == 'true' }}
-    environment: ${{ inputs.environment || 'Staging' }}
-    needs:
-      - install
-      - deploy
-    env:
-      ENV: ${{ inputs.environment || 'Staging' }}
-      ENGINE_TAG: ${{ vars.IMAGE_TAG }}
-      MS_TAG: ${{ vars.IMAGE_TAG }}
-      LOG_DRIVER: ${{ vars.LOG_DRIVER }}
-    steps:
-=======
->>>>>>> 36a08406
       - uses: actions/cache@v4
         timeout-minutes: 2
         id: restore-install
