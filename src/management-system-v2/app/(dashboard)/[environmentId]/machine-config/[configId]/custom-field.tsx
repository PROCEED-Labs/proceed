import {
  Col,
  Row,
  Typography,
  Card,
  Space,
  Select,
  theme,
  Tag,
  SelectProps,
  Modal,
  Tooltip,
  Button,
} from 'antd';
import { EditOutlined, CheckOutlined, DeleteOutlined } from '@ant-design/icons';

const { Paragraph, Text } = Typography;

import { Parameter, ParentConfig } from '@/lib/data/machine-config-schema';
import Param from './parameter';
import AddButton from './add-button';
import { defaultParameter, findParameter, getAllParameters } from '../configuration-helper';
import { useEffect, useMemo, useRef, useState } from 'react';
import CreateParameterModal, { CreateParameterModalReturnType } from './create-parameter-modal';
import styles from './page.module.scss';

import {
  addParameter as backendAddParameter,
  removeParameter,
  updateParameter,
} from '@/lib/data/legacy/machine-config';
import { useRouter } from 'next/navigation';

type TagRender = SelectProps['tagRender'];

const linkedParametersTagRender: TagRender = ({ label, closable, onClose }) => {
  const onPreventMouseDown = (event: React.MouseEvent<HTMLSpanElement>) => {
    event.preventDefault();
    event.stopPropagation();
  };
  return (
    <Tag
      color="purple"
      onMouseDown={onPreventMouseDown}
      closable={closable}
      onClose={onClose}
      style={{ marginInlineEnd: 4 }}
    >
      {label}
    </Tag>
  );
};

type CustomFieldProps = {
  keyId: string;
  parameter: Parameter;
  editable: boolean;
  parentConfig: ParentConfig;
};

const CustomField: React.FC<CustomFieldProps> = ({ keyId, parameter, editable, parentConfig }) => {
  const router = useRouter();
  const { token } = theme.useToken();

  const [createFieldOpen, setCreateFieldOpen] = useState<boolean>(false);
  const [deleteFieldOpen, setDeleteFieldOpen] = useState<boolean>(false);

  const handleKeyChange = async (newKey: string) => {
    if (!newKey) return;
    await updateParameter(parameter.id!, { key: newKey });
    router.refresh();
  };

  const handleDeleteConfirm = async () => {
    if (parameter.id) await removeParameter(parameter.id);
    setCreateFieldOpen(false);
    router.refresh();
  };

  const addParameter = async (values: CreateParameterModalReturnType[]) => {
    const valuesFromModal = values[0];
    const newParameter = defaultParameter(
      valuesFromModal.key ?? '',
      valuesFromModal.value,
      valuesFromModal.displayName,
      valuesFromModal.language,
      valuesFromModal.unit,
    );

    await backendAddParameter(
      parameter.id!,
      'parameter',
      'parameters',
      valuesFromModal.key || '',
      newParameter,
    );

    setCreateFieldOpen(false);
    router.refresh();
  };

  const cardStyle = {
    // background: token.colorFillAlter,
    background: 'rgba(0,0,0,0)',
    borderRadius: token.borderRadiusLG,
    border: 'solid #d9d9d9',
    margin: '10px 0 0 0',
    borderWidth: '0 0 0 3px',
  };

  const [parametersList, paramIdToName] = useMemo(() => {
    let paramIdToName: { [key: string]: string } = {};
    const parametersList: { label: string; value: string }[] = getAllParameters(
      parentConfig,
      'config',
      '',
    ).map((item: { key: string; value: Parameter }) => {
      paramIdToName[item.value.id ?? ''] = item.key;
      return { label: item.key, value: item.value.id ?? '' };
    });
    return [parametersList, paramIdToName];
  }, [parentConfig]);

  const updateBacklinks = async (
    idListFilter: (string | undefined)[],
    field: Parameter,
    operation: 'remove' | 'add',
  ) => {
    if (!field.id) return;
    for (let id of idListFilter) {
      if (id) {
        // TODO: simplify the return value of findParameter to be the parameter or undefined
        let ref = findParameter(id, parentConfig, 'config');
        if (ref) {
          if (operation === 'remove') {
            await updateParameter(ref.selection.id!, {
              linkedParameters: ref.selection.linkedParameters.filter((item) => {
                return item !== field.id;
              }),
            });
          } else {
            if (!ref.selection.linkedParameters.includes(field.id))
              await updateParameter(ref.selection.id!, {
                linkedParameters: [...ref.selection.linkedParameters, field.id],
              });
          }
        }
      }
    }
  };

  const linkedParametersChange = async (paramIdList: string[], field: Parameter) => {
    // make sure to set backlinks
    await updateBacklinks(paramIdList, field, 'add');

    // make sure to remove backlinks from unlinked parameters
    const removedIds = field.linkedParameters.filter((id) => !paramIdList.includes(id));
    await updateBacklinks(removedIds, field, 'remove');

    // save the updated linked parameters
    await updateParameter(parameter.id!, { linkedParameters: paramIdList });

    router.refresh();
  };

  /**pattern:
   *  row: meta/param-key
   *  row: entries
   *  row: linked params
   *  row: nested params*/
  return (
<<<<<<< HEAD
    <>
      <Row gutter={[24, 24]} /* align="middle" */ style={{ margin: '0rem 0 0 0', width: '100%' }}>
        <Col span={24} className="gutter-row">
          <div
            style={{
              display: 'flex',
              alignItems: 'baseline',
            }}
          >
            <Text
              strong
              editable={
                editable && {
                  icon: <EditOutlined style={{ color: 'rgba(0, 0, 0, 0.88)', margin: '0 10px' }} />,
                  tooltip: 'Edit Parameter Key',
                  onCancel: restoreKey,
                  onChange: (newValue) => (currentKeyRef.current = newValue),
                  onEnd: saveKey,
                  enterIcon: <CheckOutlined />,
                }
              }
            >
              {currentKeyRef.current}
            </Text>
            {editable && (
              <Space.Compact size="small">
                <Tooltip title="Delete">
                  <Button
                    icon={<DeleteOutlined />}
                    type="text"
                    onClick={() => setDeleteFieldOpen(true)}
                  />
                </Tooltip>
              </Space.Compact>
            )}
          </div>
        </Col>
      </Row>
=======
    <Row gutter={[24, 24]} /* align="middle" */ style={{ margin: '10px 0 0 0', width: '100%' }}>
      <Col span={3} className="gutter-row">
        <div style={{ display: 'flex', alignItems: 'baseline' }}>
          <Paragraph
            editable={
              editable && {
                icon: <EditOutlined style={{ color: 'rgba(0, 0, 0, 0.88)', margin: '0 10px' }} />,
                tooltip: 'Edit Parameter Key',
                onChange: handleKeyChange,
                enterIcon: <CheckOutlined />,
              }
            }
          >
            {keyId}
          </Paragraph>
          {editable && (
            <Space.Compact size="small">
              <Tooltip title="Delete">
                <Button
                  /* disabled={!editable} */
                  icon={<DeleteOutlined />}
                  type="text"
                  onClick={() => setDeleteFieldOpen(true)}
                />
              </Tooltip>
            </Space.Compact>
          )}
        </div>
      </Col>

      <Col span={21} className="gutter-row">
        <Param editingEnabled={editable} field={parameter} label={keyId} />
>>>>>>> 721f9e99

      <Row gutter={[24, 24]} /* align="middle" */ style={{ width: '100%' }}>
        <Col span={24} offset={0} className="gutter-row" style={{ paddingRight: '0' }}>
          <Param editingEnabled={editable} field={parameter} label={keyId} />

          {(editable || (parameter.linkedParameters && parameter.linkedParameters.length > 0)) && (
            <Space direction="vertical" style={{ margin: '10px 0 0 0', display: 'flex' }}>
              <Row gutter={[24, 24]} align="middle">
                <Col span={24} className="gutter-row">
                  <Text italic>Linked Parameters</Text>
                </Col>
              </Row>

              <Row gutter={[24, 24]} align="middle">
                <Col span={24} offset={0} className="gutter-row">
                  {editable && (
                    <Space>
                      <Select
                        mode="multiple"
                        allowClear
                        tagRender={linkedParametersTagRender}
                        style={{ minWidth: 250 }}
                        placeholder="Select to Add"
                        value={parameter.linkedParameters}
                        onChange={(idList: string[]) => linkedParametersChange(idList, parameter)}
                        options={parametersList}
                      />
                    </Space>
                  )}

                  {!editable &&
                    parameter.linkedParameters.map((paramId: string) => (
                      <Space key={paramId}>
                        <Tag color="purple">{paramIdToName[paramId]}</Tag>
                      </Space>
                    ))}
                </Col>

                {/* <Col span={1} className="gutter-row">
                    <Tooltip title="Delete">
                      <Button
                        size="small"
                        disabled={!editable}
                        icon={<DeleteOutlined />}
                        type="text"
                      />
                    </Tooltip>
                  </Col> */}
              </Row>
            </Space>
          )}

          {(editable || (parameter.parameters && Object.keys(parameter.parameters).length > 0)) && (
            <Space direction="vertical" style={{ display: 'flex' }}>
              <Row gutter={[24, 24]} align="middle">
                <Col span={24} className="gutter-row">
                  <Text italic>Nested Parameters</Text>
                </Col>
              </Row>
              <Card size="small" className={styles.NestingCard} style={cardStyle}>
                <Row gutter={[24, 24]} align="middle" style={{ paddingRight: '0' }}>
                  <Col span={24} offset={0} className="gutter-row" style={{ paddingRight: '0' }}>
                    <Space direction="vertical" style={{ display: 'flex' }}>
                      {parameter.parameters &&
                        Object.entries(parameter.parameters).map(([subFieldKey, subField]) => (
                          <CustomField
                            parentConfig={parentConfig}
                            key={subFieldKey}
                            keyId={subFieldKey}
                            parameter={subField}
                            editable={editable}
                          />
                        ))}
                    </Space>

                    {editable && (
                      <Row gutter={[24, 24]} align="middle" style={{ margin: '10px 0' }}>
                        <Col span={21} className="gutter-row">
                          <AddButton
                            label="Add Parameter"
                            onClick={() => setCreateFieldOpen(true)}
                          />
                        </Col>
                      </Row>
                    )}
                  </Col>
                </Row>
              </Card>
            </Space>
          )}
        </Col>
      </Row>

      <CreateParameterModal
        title="Create Parameter"
        open={createFieldOpen}
        onCancel={() => setCreateFieldOpen(false)}
        onSubmit={addParameter}
        okText="Create"
        showKey
      />
      <Modal
        open={deleteFieldOpen}
        title={'Deleting '}
        onOk={handleDeleteConfirm}
        onCancel={() => setDeleteFieldOpen(false)}
      >
        <Paragraph>
          Are you sure you want to delete the parameter <Text strong>{keyId}</Text> with ID{' '}
          <Text italic>{parameter.id}</Text>
        </Paragraph>
      </Modal>
    </>
  );
};

export default CustomField;<|MERGE_RESOLUTION|>--- conflicted
+++ resolved
@@ -169,7 +169,6 @@
    *  row: linked params
    *  row: nested params*/
   return (
-<<<<<<< HEAD
     <>
       <Row gutter={[24, 24]} /* align="middle" */ style={{ margin: '0rem 0 0 0', width: '100%' }}>
         <Col span={24} className="gutter-row">
@@ -185,14 +184,12 @@
                 editable && {
                   icon: <EditOutlined style={{ color: 'rgba(0, 0, 0, 0.88)', margin: '0 10px' }} />,
                   tooltip: 'Edit Parameter Key',
-                  onCancel: restoreKey,
-                  onChange: (newValue) => (currentKeyRef.current = newValue),
-                  onEnd: saveKey,
+                  onChange: handleKeyChange,
                   enterIcon: <CheckOutlined />,
                 }
               }
             >
-              {currentKeyRef.current}
+              {keyId}
             </Text>
             {editable && (
               <Space.Compact size="small">
@@ -208,40 +205,6 @@
           </div>
         </Col>
       </Row>
-=======
-    <Row gutter={[24, 24]} /* align="middle" */ style={{ margin: '10px 0 0 0', width: '100%' }}>
-      <Col span={3} className="gutter-row">
-        <div style={{ display: 'flex', alignItems: 'baseline' }}>
-          <Paragraph
-            editable={
-              editable && {
-                icon: <EditOutlined style={{ color: 'rgba(0, 0, 0, 0.88)', margin: '0 10px' }} />,
-                tooltip: 'Edit Parameter Key',
-                onChange: handleKeyChange,
-                enterIcon: <CheckOutlined />,
-              }
-            }
-          >
-            {keyId}
-          </Paragraph>
-          {editable && (
-            <Space.Compact size="small">
-              <Tooltip title="Delete">
-                <Button
-                  /* disabled={!editable} */
-                  icon={<DeleteOutlined />}
-                  type="text"
-                  onClick={() => setDeleteFieldOpen(true)}
-                />
-              </Tooltip>
-            </Space.Compact>
-          )}
-        </div>
-      </Col>
-
-      <Col span={21} className="gutter-row">
-        <Param editingEnabled={editable} field={parameter} label={keyId} />
->>>>>>> 721f9e99
 
       <Row gutter={[24, 24]} /* align="middle" */ style={{ width: '100%' }}>
         <Col span={24} offset={0} className="gutter-row" style={{ paddingRight: '0' }}>
