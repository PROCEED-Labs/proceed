--- conflicted
+++ resolved
@@ -49,11 +49,7 @@
 }
 
 /** Returns all processes for a user */
-<<<<<<< HEAD
-export async function getProcesses(ability?: Ability, includeBPMN = false) {
-=======
 export async function getProcesses(userId: string, ability: Ability, includeBPMN = false) {
->>>>>>> 344583ca
   const processes = Object.values(processMetaObjects);
 
   const userProcesses = ability ? ability.filter('view', 'Process', processes) : processes;
