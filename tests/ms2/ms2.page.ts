import { Page, expect } from '@playwright/test';
import { mockClipboardAPI, openModal, waitForHydration } from './testUtils';

export class MS2Page {
  readonly page: Page;

  constructor(page: Page) {
    this.page = page;
  }

  async login() {
    await mockClipboardAPI(this.page);
<<<<<<< HEAD
    const modal = await openModal(this.page, async () => {
      this.page.goto('/');
    });
    await modal.getByRole('button', { name: 'Create a Process' }).click();

    /* Flaky: only happens sometimes(?): ?createprocess */
    await this.page.waitForLoadState('load');
    if (this.page.url().endsWith('/processes?createprocess')) {
      await this.page.getByLabel('Close', { exact: true }).click();
    }

    await this.page.waitForURL('**/processes');
=======
    await this.page.goto('/signin?callbackUrl=/processes');

    const guestSigninButton = this.page.getByRole('button', { name: 'Create a Process' });
    await expect(guestSigninButton).toBeVisible();
    await guestSigninButton.click();

    // url that doesn't contain 'callbackUrl' but has 'processes'
    await this.page.waitForURL(/^(?:(?!callbackUrl).)*?processes/);
>>>>>>> fcd3dd9a
  }

  async readClipboard(readAsText) {
    const { page } = this;
    const result = await page.evaluate(async (readAsText) => {
      if (readAsText) {
        return await navigator.clipboard.readText();
      } else {
        const clipboardItems = await navigator.clipboard.read();
        return clipboardItems[0].types[0];
      }
    }, readAsText);

    return result;
  }

  async deleteUser() {
    const page = this.page;

    await page.goto('/profile');
    await waitForHydration(page);

    await openModal(page, () => page.getByRole('button', { name: 'Delete Data' }).click());
    await page.getByRole('button', { name: 'Delete Account' }).click();

    await page.waitForURL('**/signin*');
  }
}<|MERGE_RESOLUTION|>--- conflicted
+++ resolved
@@ -10,20 +10,6 @@
 
   async login() {
     await mockClipboardAPI(this.page);
-<<<<<<< HEAD
-    const modal = await openModal(this.page, async () => {
-      this.page.goto('/');
-    });
-    await modal.getByRole('button', { name: 'Create a Process' }).click();
-
-    /* Flaky: only happens sometimes(?): ?createprocess */
-    await this.page.waitForLoadState('load');
-    if (this.page.url().endsWith('/processes?createprocess')) {
-      await this.page.getByLabel('Close', { exact: true }).click();
-    }
-
-    await this.page.waitForURL('**/processes');
-=======
     await this.page.goto('/signin?callbackUrl=/processes');
 
     const guestSigninButton = this.page.getByRole('button', { name: 'Create a Process' });
@@ -32,7 +18,6 @@
 
     // url that doesn't contain 'callbackUrl' but has 'processes'
     await this.page.waitForURL(/^(?:(?!callbackUrl).)*?processes/);
->>>>>>> fcd3dd9a
   }
 
   async readClipboard(readAsText) {
