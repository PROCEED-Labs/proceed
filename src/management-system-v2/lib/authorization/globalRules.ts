--- conflicted
+++ resolved
@@ -13,10 +13,6 @@
   {
     inverted: true,
     action: [...resourceAction],
-<<<<<<< HEAD
-    subject: ['Role', 'RoleMapping', 'Machine', 'Execution', 'EnvConfig', 'User'],
-=======
     subject: ['Role', 'RoleMapping', 'Machine', 'Execution', 'EnvConfig', 'User', 'Environment'],
->>>>>>> cd7e91e8
   },
 ] satisfies SystemRules;