import { PropsWithChildren } from 'react';
import { getCurrentEnvironment, getCurrentUser } from '@/components/auth';
import { SetAbility } from '@/lib/abilityStore';
import Layout from './layout-client';
import { getUserOrganizationEnvironments } from '@/lib/data/DTOs';
import { MenuProps } from 'antd';

import {
  PartitionOutlined,
  TeamOutlined,
  UserOutlined,
  BarChartOutlined,
  EditOutlined,
  SnippetsOutlined,
  CopyOutlined,
  CheckSquareOutlined,
  HistoryOutlined,
  NodeExpandOutlined,
  PlaySquareOutlined,
  LaptopOutlined,
  SettingOutlined,
  ToolOutlined,
  SolutionOutlined,
  HomeOutlined,
} from '@ant-design/icons';

import Link from 'next/link';
import { getEnvironmentById, organizationHasLogo } from '@/lib/data/DTOs';
import { getSpaceFolderTree, getUserRules } from '@/lib/authorization/authorization';
import { Environment } from '@/lib/data/environment-schema';
import { LuTable2 } from 'react-icons/lu';
import { spaceURL } from '@/lib/utils';
import { RemoveReadOnly } from '@/lib/typescript-utils';
import { env } from '@/lib/env-vars';
import { asyncMap } from '@/lib/helpers/javascriptHelpers';
import { adminRules } from '@/lib/authorization/globalRules';

const DashboardLayout = async ({
  children,
  params,
}: PropsWithChildren<{ params: { environmentId: string } }>) => {
  const { userId, systemAdmin } = await getCurrentUser();

  const { activeEnvironment, ability } = await getCurrentEnvironment(params.environmentId);
  const can = ability.can.bind(ability);
  const userEnvironments: Environment[] = [await getEnvironmentById(userId)];
  const userOrgEnvs = await getUserOrganizationEnvironments(userId);
  const orgEnvironments = await asyncMap(userOrgEnvs, (envId) => getEnvironmentById(envId));

  userEnvironments.push(...orgEnvironments);

  const userRules = systemAdmin
    ? (adminRules as RemoveReadOnly<typeof adminRules>)
    : await getUserRules(userId, activeEnvironment.spaceId);

  let layoutMenuItems: MenuProps['items'] = [];

  if (can('view', 'Process')) {
    let children: MenuProps['items'] = [];
    children.push({
      key: 'processes-editor',
      label: <Link href={spaceURL(activeEnvironment, `/processes/editor`)}>Editor</Link>,
      icon: <EditOutlined />,
    });

<<<<<<< HEAD
    if (env.PROCEED_PUBLIC_NEW_LAYOUT) {
      children = [
        {
          key: 'processes-list',
          label: <Link href={spaceURL(activeEnvironment, `/processes/list`)}>List</Link>,
          icon: <CopyOutlined />,
        },
        ...children,
        {
          key: 'templates',
          label: <Link href={spaceURL(activeEnvironment, `/templates`)}>Templates</Link>,
          icon: <SnippetsOutlined />,
        },
      ];
    }
=======
    children = [
      {
        key: 'processes-list',
        label: <Link href={spaceURL(activeEnvironment, `/processes`)}>List</Link>,
        icon: <CopyOutlined />,
      },
      ...children,
      {
        key: 'processes-templates',
        label: <Link href={spaceURL(activeEnvironment, `/processes`)}>Templates</Link>,
        icon: <SnippetsOutlined />,
      },
    ];
>>>>>>> 34e55926

    layoutMenuItems.push({
      key: 'processes-group',
      label: 'Processes',
      icon: <PartitionOutlined />,
      children,
    });
  }

  if (env.PROCEED_PUBLIC_ENABLE_EXECUTION) {
    let children: MenuProps['items'] = [];

    children.push({
      key: 'executions',
      label: <Link href={spaceURL(activeEnvironment, `/executions`)}>Executions</Link>,
      icon: <NodeExpandOutlined />,
    });

    children.push({
      key: 'machines',
      label: <Link href={spaceURL(activeEnvironment, `/engines`)}>Machines</Link>,
      icon: <LaptopOutlined />,
    });

    layoutMenuItems = [
      {
        key: 'tasklist',
        label: <Link href={spaceURL(activeEnvironment, `/tasklist`)}>Your Tasks</Link>,
        icon: <CheckSquareOutlined />,
      },
      ...layoutMenuItems,
    ];

    children = [
      {
        key: 'dashboard',
        label: <Link href={spaceURL(activeEnvironment, `/executions`)}>Dashboard</Link>,
        icon: <BarChartOutlined />,
      },
      {
        key: 'projects',
        label: <Link href={spaceURL(activeEnvironment, `/executions`)}>Projects</Link>,
        icon: <HistoryOutlined />,
      },
      ...children,
    ];

    layoutMenuItems.push({
      key: 'automations-group',
      label: 'Automations',
      icon: <PlaySquareOutlined />,
      children,
    });
  }

  if (env.ENABLE_MACHINE_CONFIG && can('view', 'MachineConfig')) {
    layoutMenuItems.push({
      key: 'machine-config',
      label: <Link href={spaceURL(activeEnvironment, `/machine-config`)}>Tech Data Sets</Link>,
      icon: <ToolOutlined />,
    });
  }

  if (
    ability.can('manage', 'User') ||
    ability.can('manage', 'RoleMapping') ||
    ability.can('manage', 'Role')
  ) {
    const children: MenuProps['items'] = [];

    if (can('update', 'Environment') || can('delete', 'Environment'))
      children.push({
        key: 'organization-settings',
        label: <Link href={spaceURL(activeEnvironment, `/organization-settings`)}>Settings</Link>,
        icon: <SettingOutlined />,
      });

    if (can('manage', 'User'))
      children.push({
        key: 'users',
        label: <Link href={spaceURL(activeEnvironment, `/iam/users`)}>Users</Link>,
        icon: <UserOutlined />,
      });

    if (ability.can('manage', 'RoleMapping') || ability.can('manage', 'Role'))
      children.push({
        key: 'roles',
        label: <Link href={spaceURL(activeEnvironment, `/iam/roles`)}>Roles</Link>,
        icon: <TeamOutlined />,
      });

    layoutMenuItems.push({
      key: 'iam-group',
      label: 'Organization',
      icon: <HomeOutlined />,
      children,
    });
  }

  if (systemAdmin) {
    layoutMenuItems.push({
      key: 'ms-admin',
      label: <Link href="/admin">MS Administration</Link>,
      icon: <SolutionOutlined />,
    });
  }

  let logo;
  if (activeEnvironment.isOrganization && (await organizationHasLogo(activeEnvironment.spaceId)))
    logo = `/api/private/${activeEnvironment.spaceId}/logo`;

  return (
    <>
      <SetAbility
        rules={userRules}
        environmentId={activeEnvironment.spaceId}
        treeMap={await getSpaceFolderTree(activeEnvironment.spaceId)}
      />
      <Layout
        loggedIn={!!userId}
        userEnvironments={userEnvironments}
        layoutMenuItems={layoutMenuItems}
        activeSpace={activeEnvironment}
        customLogo={logo}
      >
        {children}
      </Layout>
    </>
  );
};

export default DashboardLayout;<|MERGE_RESOLUTION|>--- conflicted
+++ resolved
@@ -63,7 +63,6 @@
       icon: <EditOutlined />,
     });
 
-<<<<<<< HEAD
     if (env.PROCEED_PUBLIC_NEW_LAYOUT) {
       children = [
         {
@@ -79,21 +78,6 @@
         },
       ];
     }
-=======
-    children = [
-      {
-        key: 'processes-list',
-        label: <Link href={spaceURL(activeEnvironment, `/processes`)}>List</Link>,
-        icon: <CopyOutlined />,
-      },
-      ...children,
-      {
-        key: 'processes-templates',
-        label: <Link href={spaceURL(activeEnvironment, `/processes`)}>Templates</Link>,
-        icon: <SnippetsOutlined />,
-      },
-    ];
->>>>>>> 34e55926
 
     layoutMenuItems.push({
       key: 'processes-group',
