--- conflicted
+++ resolved
@@ -7,10 +7,7 @@
 import { Role, RoleInput, RoleInputSchema } from '../../role-schema';
 import { rulesCacheDeleteAll } from '@/lib/authorization/authorization';
 import { getFolderById } from '../folders';
-import { enableUseDB } from 'FeatureFlags';
-import db from '@/lib/data';
-import { Membership } from './memberships';
-import { Prettify } from '@/lib/typescript-utils.js';
+
 // @ts-ignore
 let firstInit = !global.roleMetaObjects;
 
@@ -40,21 +37,6 @@
 
 /** Returns all roles in form of an array */
 export async function getRoles(environmentId?: string, ability?: Ability) {
-<<<<<<< HEAD
-  if (enableUseDB) {
-    const roles = await db.role.findMany({
-      where: environmentId ? { environmentId: environmentId } : undefined,
-      include: {
-        members: true,
-      },
-    });
-
-    const filteredRoles = ability ? ability.filter('view', 'Process', roles) : roles;
-
-    return filteredRoles as Role[];
-  }
-=======
->>>>>>> ad9d49b9
   const roles = environmentId
     ? Object.values(roleMetaObjects).filter((role) => role.environmentId === environmentId)
     : Object.values(roleMetaObjects);
@@ -68,26 +50,6 @@
  * @throws {UnauthorizedError}
  */
 export async function getRoleByName(environmentId: string, name: string, ability?: Ability) {
-<<<<<<< HEAD
-  if (enableUseDB) {
-    const role = await db.role.findFirst({
-      where: {
-        environmentId: environmentId,
-        name: name,
-      },
-    });
-
-    if (!role) return undefined;
-
-    if (ability && !ability.can('view', toCaslResource('Role', role))) {
-      throw new UnauthorizedError();
-    }
-
-    return role;
-  }
-
-=======
->>>>>>> ad9d49b9
   for (const role of Object.values(roleMetaObjects)) {
     if (role.name === name && role.environmentId === environmentId) {
       if (ability && !ability.can('view', toCaslResource('Role', role)))
@@ -106,20 +68,7 @@
  * @throws {UnauthorizedError}
  */
 export async function getRoleById(roleId: string, ability?: Ability) {
-<<<<<<< HEAD
-  const role = enableUseDB
-    ? await db.role.findUnique({
-        where: {
-          id: roleId,
-        },
-        include: {
-          members: true,
-        },
-      })
-    : roleMetaObjects[roleId];
-=======
   const role = roleMetaObjects[roleId];
->>>>>>> ad9d49b9
 
   if (!ability) return role as Role;
 
@@ -135,51 +84,6 @@
  * @throws {Error}
  */
 export async function addRole(roleRepresentationInput: RoleInput, ability?: Ability) {
-<<<<<<< HEAD
-  if (enableUseDB) {
-    const roleRepresentation = RoleInputSchema.parse(roleRepresentationInput);
-
-    if (ability && !ability.can('create', toCaslResource('Role', roleRepresentation))) {
-      throw new UnauthorizedError();
-    }
-
-    const { name, description, note, permissions, expiration, environmentId } = roleRepresentation;
-
-    // Check if role already exists in the database
-    const existingRole = await db.role.findFirst({
-      where: {
-        name: name,
-        environmentId: environmentId,
-      },
-    });
-
-    if (existingRole) {
-      throw new Error('Role already exists');
-    }
-
-    const createdOn = new Date().toISOString();
-    const lastEditedOn = createdOn;
-    const id = v4();
-
-    const createdRole = await db.role.create({
-      data: {
-        name,
-        environmentId,
-        description: description || null,
-        note: note || null,
-        permissions: permissions || {},
-        expiration: expiration || null,
-        id,
-        default: roleRepresentation.default || false,
-        createdOn,
-        lastEditedOn,
-      },
-    });
-
-    return createdRole;
-  }
-=======
->>>>>>> ad9d49b9
   const roleRepresentation = RoleInputSchema.parse(roleRepresentationInput);
 
   if (ability && !ability.can('create', toCaslResource('Role', roleRepresentation)))
@@ -240,41 +144,6 @@
   roleRepresentationInput: Partial<RoleInput>,
   ability: Ability,
 ) {
-  if (enableUseDB) {
-    console.log(roleId);
-    const targetRole = await getRoleById(roleId);
-    if (!targetRole) throw new Error('Role not found');
-
-    const roleRepresentation = RoleInputSchema.partial().parse(roleRepresentationInput);
-
-    // Casl isn't really built to check the value of input fields when updating, so we have to perform this two checks
-    if (
-      !(
-        ability.checkInputFields(
-          toCaslResource('Role', targetRole),
-          'update',
-          roleRepresentation,
-        ) &&
-        ability.can('create', toCaslResource('Role', roleRepresentation), {
-          environmentId: targetRole.environmentId,
-        })
-      )
-    )
-      throw new UnauthorizedError();
-    const updatedRole = await db.role.update({
-      where: {
-        id: roleId,
-      },
-      data: {
-        ...roleRepresentationInput,
-        lastEditedOn: new Date().toISOString(),
-      },
-    });
-    rulesCacheDeleteAll();
-
-    return updatedRole;
-  }
-
   const targetRole = roleMetaObjects[roleId];
   if (!targetRole) throw new Error('Role not found');
 
@@ -292,12 +161,7 @@
     throw new UnauthorizedError();
 
   // merge and save at local cache
-<<<<<<< HEAD
-  // @ts-ignore
-  mergeIntoObject(roleMetaObjects[roleId], roleRepresentation, true);
-=======
   mergeIntoObject(roleMetaObjects[roleId], roleRepresentation, true, null, null);
->>>>>>> ad9d49b9
   roleMetaObjects[roleId].lastEditedOn = new Date();
 
   Object.keys(roleMetaObjects[roleId].permissions).forEach((key) => {
@@ -320,33 +184,6 @@
  * @throws {Error}
  */
 export async function deleteRole(roleId: string, ability?: Ability) {
-  if (enableUseDB) {
-    const role = await db.role.findUnique({
-      where: {
-        id: roleId,
-      },
-    });
-
-    // Throw error if role not found
-    if (!role) {
-      throw new Error('Role not found');
-    }
-
-    // Check if user has permission to delete the role
-    if (ability && !ability.can('delete', toCaslResource('Role', role))) {
-      throw new UnauthorizedError();
-    }
-
-    // Delete role from database
-    await db.role.delete({
-      where: {
-        id: roleId,
-      },
-    });
-
-    return true;
-  }
-
   const role = roleMetaObjects[roleId];
   if (!role) throw new Error('Role not found');
 
