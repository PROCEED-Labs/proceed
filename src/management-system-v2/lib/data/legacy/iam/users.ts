--- conflicted
+++ resolved
@@ -2,12 +2,8 @@
 import store from '../store.js';
 import Ability, { UnauthorizedError } from '@/lib/ability/abilityHelper';
 import { toCaslResource } from '@/lib/ability/caslAbility';
-<<<<<<< HEAD
-import { User, UserInput, UserSchema } from '../../user-schema';
 import { addEnvironment } from './environments';
-=======
 import { User, UserData, UserDataSchema, UserInput, UserSchema } from '../../user-schema';
->>>>>>> f3f45d2c
 
 // @ts-ignore
 let firstInit = !global.environmentMetaObject;
@@ -25,17 +21,13 @@
 export function getUserById(id: string, ability?: Ability, opts?: { throwIfNotFound?: boolean }) {
   const user = usersMetaObject[id];
 
-<<<<<<< HEAD
+  if (!user && opts && opts.throwIfNotFound) throw new Error('User not found');
+
   if (
     ability &&
     !ability?.can('view', toCaslResource('User', user), { environmentId: ability.environmentId })
   )
     throw new UnauthorizedError();
-=======
-  if (!user && opts && opts.throwIfNotFound) throw new Error('User not found');
-
-  if (ability && !ability?.can('view', toCaslResource('User', user))) throw new UnauthorizedError();
->>>>>>> f3f45d2c
 
   return user;
 }
