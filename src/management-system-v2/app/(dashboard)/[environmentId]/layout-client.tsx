'use client';

import styles from './layout.module.scss';
import { FC, PropsWithChildren, createContext, useEffect, useState } from 'react';
import { Layout as AntLayout, Button, Drawer, Grid, Menu, MenuProps, Tooltip } from 'antd';
import { AppstoreOutlined } from '@ant-design/icons';
import Image from 'next/image';
import cn from 'classnames';
import Link from 'next/link';
import { signIn, useSession } from 'next-auth/react';
import { create } from 'zustand';
import { Environment } from '@/lib/data/environment-schema';
import UserAvatar from '@/components/user-avatar';
import { spaceURL } from '@/lib/utils';
import useModelerStateStore from './processes/[processId]/use-modeler-state-store';
import AuthenticatedUserDataModal from './profile/user-data-modal';
import SpaceLink from '@/components/space-link';
import { FaUserEdit } from 'react-icons/fa';
import { useFileManager } from '@/lib/useFileManager';
import { EntityType } from '@/lib/helpers/fileManagerHelpers';
import { enableUseFileManager } from 'FeatureFlags';

export const useLayoutMobileDrawer = create<{ open: boolean; set: (open: boolean) => void }>(
  (set) => ({
    open: false,
    set: (open: boolean) => set({ open }),
  }),
);

export const UserSpacesContext = createContext<Environment[] | undefined>(undefined);

/** Provide all client components an easy way to read the active space id
 * without filtering the usePath() for /processes etc. */
export const SpaceContext = createContext<{
  spaceId: string;
  isOrganization: boolean;
  customLogo?: string;
}>({ spaceId: '', isOrganization: false });

const Layout: FC<
  PropsWithChildren<{
    loggedIn: boolean;
    userEnvironments?: Environment[];
    layoutMenuItems: NonNullable<MenuProps['items']>;
    activeSpace: { spaceId: string; isOrganization: boolean };
    hideSider?: boolean;
    customLogo?: string;
  }>
> = ({
  loggedIn,
  userEnvironments,
  layoutMenuItems: _layoutMenuItems,
  activeSpace,
  children,
  hideSider,
  customLogo,
}) => {
  const session = useSession();
  const userData = session?.data?.user;
  const { download: getLogo, fileUrl: logoUrl } = useFileManager({
    entityType: EntityType.ORGANIZATION,
  });
  const mobileDrawerOpen = useLayoutMobileDrawer((state) => state.open);
  const setMobileDrawerOpen = useLayoutMobileDrawer((state) => state.set);

  const modelerIsFullScreen = useModelerStateStore((state) => state.isFullScreen);

  const [collapsed, setCollapsed] = useState(false);
  const breakpoint = Grid.useBreakpoint();

  let layoutMenuItems = _layoutMenuItems;
  if (breakpoint.xs) {
    layoutMenuItems = layoutMenuItems.filter(
      (item) => !(item && 'type' in item && item.type === 'divider'),
    );

    if (userData && !userData.isGuest) {
      layoutMenuItems = [
        {
          label: 'Profile',
          key: 'profile-settings',
          children: [
            {
              key: 'profile',
              title: 'Profile Settings',
              label: <SpaceLink href={`/profile`}>Profile Settings</SpaceLink>,
              icon: <FaUserEdit />,
            },
            {
              key: 'spaces',
              title: 'My Spaces',
              label: <SpaceLink href={`/spaces`}>My Spaces</SpaceLink>,
              icon: <AppstoreOutlined />,
            },
          ],
        },
        ...layoutMenuItems,
      ];
    }
  }

  useEffect(() => {
    if (enableUseFileManager && customLogo) getLogo(activeSpace.spaceId, '');
  }, [activeSpace, customLogo]);

  let imageSource = breakpoint.xs ? '/proceed-icon.png' : '/proceed.svg';
  if (customLogo) imageSource = logoUrl ?? customLogo;

  const menu = (
    <Menu
      style={{ textAlign: collapsed && !breakpoint.xs ? 'center' : 'start' }}
      mode="inline"
      items={layoutMenuItems}
      onClick={breakpoint.xs ? () => setMobileDrawerOpen(false) : undefined}
    />
  );

  return (
    <UserSpacesContext.Provider value={userEnvironments}>
      <SpaceContext.Provider value={activeSpace}>
        {userData && !userData.isGuest ? (
          <AuthenticatedUserDataModal
            modalOpen={!userData.username || !userData.lastName || !userData.firstName}
            userData={userData}
            close={() => {}}
            structure={{
              title: 'You need to complete your profile to continue',
              password: false,
              inputFields: [
                {
                  label: 'First Name',
                  submitField: 'firstName',
                  userDataField: 'firstName',
                },
                {
                  label: 'Last Name',
                  submitField: 'lastName',
                  userDataField: 'lastName',
                },
                {
                  label: 'Username',
                  submitField: 'username',
                  userDataField: 'username',
                },
              ],
            }}
            modalProps={{ closeIcon: null, destroyOnClose: true }}
          />
        ) : null}

        <AntLayout style={{ height: '100vh' }}>
          <AntLayout hasSider>
            {!hideSider && (
              <AntLayout.Sider
                style={{
                  backgroundColor: '#fff',
                  borderRight: '1px solid #eee',
                  display: modelerIsFullScreen ? 'none' : 'block',
                  overflow: 'auto',
                }}
                className={cn(styles.Sider)}
                collapsible
                collapsed={collapsed}
                onCollapse={(collapsed) => setCollapsed(collapsed)}
                collapsedWidth={breakpoint.xs ? '0' : '75'}
                breakpoint="xl"
                theme="light"
              >
<<<<<<< HEAD
                <div
                  style={{
                    height: '100%',
                    display: 'flex',
                    flexDirection: 'column',
                    justifyContent: 'space-between',
                  }}
                >
                  <div>
                    <div
                      style={{
                        display: 'flex',
                        justifyContent: 'center',
                        alignItems: 'center',
                        padding: '8px',
                        height: '64px',
                      }}
                    >
                      <Link
                        className={styles.LogoContainer}
                        href={spaceURL(activeSpace, `/processes`)}
                      >
                        <Image
                          src={imageSource}
                          alt="PROCEED Logo"
                          className={cn(styles.Logo, {
                            [styles.collapsed]: collapsed,
                          })}
                          width={160}
                          height={30}
                          priority
                        />
                      </Link>
                    </div>
                    {loggedIn ? menu : null}
                  </div>
                  <AntLayout.Footer
                    style={{ display: modelerIsFullScreen ? 'none' : 'block' }}
                    className={cn(styles.Footer)}
                  >
                    PROCEED Labs GmbH
                  </AntLayout.Footer>
                </div>
=======
                <Link className={styles.LogoContainer} href={spaceURL(activeSpace, `/processes`)}>
                  <Image
                    src={imageSource}
                    alt="PROCEED Logo"
                    className={cn(styles.Logo, {
                      [styles.collapsed]: collapsed,
                    })}
                    width={160}
                    height={63}
                    priority
                  />
                </Link>
                {loggedIn ? menu : null}
>>>>>>> d418434b
              </AntLayout.Sider>
            )}

            <div className={cn(styles.Main, { [styles.collapsed]: false })}>{children}</div>
          </AntLayout>
        </AntLayout>

        <Drawer
          title={
            loggedIn ? (
              <Tooltip title="Account Settings">
                <UserAvatar user={userData} />
              </Tooltip>
            ) : (
              <Button type="text" onClick={() => signIn()}>
                <u>Sign In</u>
              </Button>
            )
          }
          placement="right"
          onClose={() => setMobileDrawerOpen(false)}
          open={mobileDrawerOpen}
        >
          {menu}
        </Drawer>
      </SpaceContext.Provider>
    </UserSpacesContext.Provider>
  );
};

export default Layout;<|MERGE_RESOLUTION|>--- conflicted
+++ resolved
@@ -166,7 +166,6 @@
                 breakpoint="xl"
                 theme="light"
               >
-<<<<<<< HEAD
                 <div
                   style={{
                     height: '100%',
@@ -196,7 +195,7 @@
                             [styles.collapsed]: collapsed,
                           })}
                           width={160}
-                          height={30}
+                          height={63}
                           priority
                         />
                       </Link>
@@ -210,21 +209,6 @@
                     PROCEED Labs GmbH
                   </AntLayout.Footer>
                 </div>
-=======
-                <Link className={styles.LogoContainer} href={spaceURL(activeSpace, `/processes`)}>
-                  <Image
-                    src={imageSource}
-                    alt="PROCEED Logo"
-                    className={cn(styles.Logo, {
-                      [styles.collapsed]: collapsed,
-                    })}
-                    width={160}
-                    height={63}
-                    priority
-                  />
-                </Link>
-                {loggedIn ? menu : null}
->>>>>>> d418434b
               </AntLayout.Sider>
             )}
 
