--- conflicted
+++ resolved
@@ -1,10 +1,6 @@
 import { getCurrentEnvironment } from '@/components/auth';
 import Content from '@/components/content';
-<<<<<<< HEAD
-import { getRoleById } from '@/lib/data/legacy/iam/roles';
-=======
 import { getRoleById } from '@/lib/data/DTOs';
->>>>>>> ad9d49b9
 import UnauthorizedFallback from '@/components/unauthorized-fallback';
 import { toCaslResource } from '@/lib/ability/caslAbility';
 import RoleId from './role-id-page';
@@ -32,11 +28,7 @@
   )) as AuthenticatedUser[];
   const roleUserSet = new Set(usersInRole.map((member) => member.id));
 
-<<<<<<< HEAD
-  const memberships = await getMemebers(activeEnvironment.spaceId, ability);
-=======
   const memberships = await getMembers(activeEnvironment.spaceId, ability);
->>>>>>> ad9d49b9
   const usersNotInRole = (await Promise.all(
     memberships
       .filter(({ userId }) => !roleUserSet.has(userId))
