--- conflicted
+++ resolved
@@ -102,11 +102,7 @@
     "mini-css-extract-plugin": "^0.6.0",
     "nodemon": "^2.0.12",
     "optimize-css-assets-webpack-plugin": "^5.0.1",
-<<<<<<< HEAD
-    "prettier": "3.2.4",
-=======
     "prettier": "3.2.5",
->>>>>>> 36a08406
     "style-loader": "^0.23.1",
     "supertest": "^4.0.2",
     "ts-jest": "29.1.1",
