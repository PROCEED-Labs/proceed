--- conflicted
+++ resolved
@@ -20,26 +20,16 @@
   selectedElement: ElementLike;
 };
 
-<<<<<<< HEAD
 const PropertiesPanelContent: React.FC<PropertiesPanelContentProperties> = ({
   selectedElement,
 }) => {
-  const [name, setName] = useState('');
+  const [name, setName] = useState(selectedElement.businessObject.name);
   const [costsPlanned, setCostsPlanned] = useState<string | null | undefined>(null);
   const [timePlannedDuration, setTimePlannedDuration] = useState('');
 
-=======
-const PropertiesPanel: React.FC<PropertiesPanelProperties> = ({ selectedElement }) => {
-  const [showInfo, setShowInfo] = useState(true);
-  const [name, setName] = useState(selectedElement.businessObject.name);
-  const [costsPlanned, setCostsPlanned] = useState('');
-  const [timePlannedDuration, setTimePlannedDuration] = useState('');
-
   const modeler = useModelerStateStore((state) => state.modeler);
-  // Subscribe to onChange of the modeler.
-  useModelerStateStore((state) => state.changeCounter);
-
->>>>>>> d37dd735
+  const changeCounter = useModelerStateStore((state) => state.changeCounter);
+
   const colorPickerPresets = [
     {
       label: 'Recommended',
@@ -138,7 +128,6 @@
     });
   };
 
-  const modeler = useModelerStateStore((state) => state.modeler);
   return (
     <Space
       direction="vertical"
@@ -153,7 +142,7 @@
           addonBefore="Name"
           placeholder={selectedElement.businessObject.name}
           value={name}
-          // onChange={(e) => setName(e.target.value)}
+          onChange={(e) => setName(e.target.value)}
           onBlur={handleNameChange}
           disabled={selectedElement.type === 'bpmn:Process'}
         />
@@ -289,109 +278,7 @@
         title="Properties"
         collapsedWidth="40px"
       >
-<<<<<<< HEAD
         <PropertiesPanelContent selectedElement={selectedElement}></PropertiesPanelContent>
-=======
-        <Space direction="vertical" size="large" style={{ width: '100%' }}>
-          <Space direction="vertical" size="large" style={{ width: '100%' }}>
-            <b>General</b>
-            <Input
-              addonBefore="Name"
-              placeholder={selectedElement.businessObject.name}
-              value={name}
-              onChange={(e) => setName(e.target.value)}
-              onBlur={handleNameChange}
-              disabled={selectedElement.type === 'bpmn:Process'}
-            />
-
-            <Input addonBefore="Type" size="large" placeholder={selectedElement.type} disabled />
-          </Space>
-
-          {selectedElement.type === 'bpmn:UserTask' && (
-            <MilestoneSelectionSection
-              milestones={milestones}
-              selectedElement={selectedElement}
-            ></MilestoneSelectionSection>
-          )}
-          <Space direction="vertical" size="large">
-            <b>Image</b>
-            <Image
-              width={200}
-              height={200}
-              src="error"
-              fallback="data:image/png;base64,iVBORw0KGgoAAAANSUhEUgAAAMIAAADDCAYAAADQvc6UAAABRWlDQ1BJQ0MgUHJvZmlsZQAAKJFjYGASSSwoyGFhYGDIzSspCnJ3UoiIjFJgf8LAwSDCIMogwMCcmFxc4BgQ4ANUwgCjUcG3awyMIPqyLsis7PPOq3QdDFcvjV3jOD1boQVTPQrgSkktTgbSf4A4LbmgqISBgTEFyFYuLykAsTuAbJEioKOA7DkgdjqEvQHEToKwj4DVhAQ5A9k3gGyB5IxEoBmML4BsnSQk8XQkNtReEOBxcfXxUQg1Mjc0dyHgXNJBSWpFCYh2zi+oLMpMzyhRcASGUqqCZ16yno6CkYGRAQMDKMwhqj/fAIcloxgHQqxAjIHBEugw5sUIsSQpBobtQPdLciLEVJYzMPBHMDBsayhILEqEO4DxG0txmrERhM29nYGBddr//5/DGRjYNRkY/l7////39v///y4Dmn+LgeHANwDrkl1AuO+pmgAAADhlWElmTU0AKgAAAAgAAYdpAAQAAAABAAAAGgAAAAAAAqACAAQAAAABAAAAwqADAAQAAAABAAAAwwAAAAD9b/HnAAAHlklEQVR4Ae3dP3PTWBSGcbGzM6GCKqlIBRV0dHRJFarQ0eUT8LH4BnRU0NHR0UEFVdIlFRV7TzRksomPY8uykTk/zewQfKw/9znv4yvJynLv4uLiV2dBoDiBf4qP3/ARuCRABEFAoBEgghggQAQZQKAnYEaQBAQaASKIAQJEkAEEegJmBElAoBEgghggQAQZQKAnYEaQBAQaASKIAQJEkAEEegJmBElAoBEgghggQAQZQKAnYEaQBAQaASKIAQJEkAEEegJmBElAoBEgghggQAQZQKAnYEaQBAQaASKIAQJEkAEEegJmBElAoBEgghggQAQZQKAnYEaQBAQaASKIAQJEkAEEegJmBElAoBEgghggQAQZQKAnYEaQBAQaASKIAQJEkAEEegJmBElAoBEgghggQAQZQKAnYEaQBAQaASKIAQJEkAEEegJmBElAoBEgghggQAQZQKAnYEaQBAQaASKIAQJEkAEEegJmBElAoBEgghggQAQZQKAnYEaQBAQaASKIAQJEkAEEegJmBElAoBEgghggQAQZQKAnYEaQBAQaASKIAQJEkAEEegJmBElAoBEgghggQAQZQKAnYEaQBAQaASKIAQJEkAEEegJmBElAoBEgghggQAQZQKAnYEaQBAQaASKIAQJEkAEEegJmBElAoBEgghgg0Aj8i0JO4OzsrPv69Wv+hi2qPHr0qNvf39+iI97soRIh4f3z58/u7du3SXX7Xt7Z2enevHmzfQe+oSN2apSAPj09TSrb+XKI/f379+08+A0cNRE2ANkupk+ACNPvkSPcAAEibACyXUyfABGm3yNHuAECRNgAZLuYPgEirKlHu7u7XdyytGwHAd8jjNyng4OD7vnz51dbPT8/7z58+NB9+/bt6jU/TI+AGWHEnrx48eJ/EsSmHzx40L18+fLyzxF3ZVMjEyDCiEDjMYZZS5wiPXnyZFbJaxMhQIQRGzHvWR7XCyOCXsOmiDAi1HmPMMQjDpbpEiDCiL358eNHurW/5SnWdIBbXiDCiA38/Pnzrce2YyZ4//59F3ePLNMl4PbpiL2J0L979+7yDtHDhw8vtzzvdGnEXdvUigSIsCLAWavHp/+qM0BcXMd/q25n1vF57TYBp0a3mUzilePj4+7k5KSLb6gt6ydAhPUzXnoPR0dHl79WGTNCfBnn1uvSCJdegQhLI1vvCk+fPu2ePXt2tZOYEV6/fn31dz+shwAR1sP1cqvLntbEN9MxA9xcYjsxS1jWR4AIa2Ibzx0tc44fYX/16lV6NDFLXH+YL32jwiACRBiEbf5KcXoTIsQSpzXx4N28Ja4BQoK7rgXiydbHjx/P25TaQAJEGAguWy0+2Q8PD6/Ki4R8EVl+bzBOnZY95fq9rj9zAkTI2SxdidBHqG9+skdw43borCXO/ZcJdraPWdv22uIEiLA4q7nvvCug8WTqzQveOH26fodo7g6uFe/a17W3+nFBAkRYENRdb1vkkz1CH9cPsVy/jrhr27PqMYvENYNlHAIesRiBYwRy0V+8iXP8+/fvX11Mr7L7ECueb/r48eMqm7FuI2BGWDEG8cm+7G3NEOfmdcTQw4h9/55lhm7DekRYKQPZF2ArbXTAyu4kDYB2YxUzwg0gi/41ztHnfQG26HbGel/crVrm7tNY+/1btkOEAZ2M05r4FB7r9GbAIdxaZYrHdOsgJ/wCEQY0J74TmOKnbxxT9n3FgGGWWsVdowHtjt9Nnvf7yQM2aZU/TIAIAxrw6dOnAWtZZcoEnBpNuTuObWMEiLAx1HY0ZQJEmHJ3HNvGCBBhY6jtaMoEiJB0Z29vL6ls58vxPcO8/zfrdo5qvKO+d3Fx8Wu8zf1dW4p/cPzLly/dtv9Ts/EbcvGAHhHyfBIhZ6NSiIBTo0LNNtScABFyNiqFCBChULMNNSdAhJyNSiECRCjUbEPNCRAhZ6NSiAARCjXbUHMCRMjZqBQiQIRCzTbUnAARcjYqhQgQoVCzDTUnQIScjUohAkQo1GxDzQkQIWejUogAEQo121BzAkTI2agUIkCEQs021JwAEXI2KoUIEKFQsw01J0CEnI1KIQJEKNRsQ80JECFno1KIABEKNdtQcwJEyNmoFCJAhELNNtScABFyNiqFCBChULMNNSdAhJyNSiECRCjUbEPNCRAhZ6NSiAARCjXbUHMCRMjZqBQiQIRCzTbUnAARcjYqhQgQoVCzDTUnQIScjUohAkQo1GxDzQkQIWejUogAEQo121BzAkTI2agUIkCEQs021JwAEXI2KoUIEKFQsw01J0CEnI1KIQJEKNRsQ80JECFno1KIABEKNdtQcwJEyNmoFCJAhELNNtScABFyNiqFCBChULMNNSdAhJyNSiECRCjUbEPNCRAhZ6NSiAARCjXbUHMCRMjZqBQiQIRCzTbUnAARcjYqhQgQoVCzDTUnQIScjUohAkQo1GxDzQkQIWejUogAEQo121BzAkTI2agUIkCEQs021JwAEXI2KoUIEKFQsw01J0CEnI1KIQJEKNRsQ80JECFno1KIABEKNdtQcwJEyNmoFCJAhELNNtScABFyNiqFCBChULMNNSdAhJyNSiEC/wGgKKC4YMA4TAAAAABJRU5ErkJggg=="
-              alt="No Image"
-            />
-          </Space>
-
-          <Space direction="vertical" size="large" style={{ width: '100%' }}>
-            <b>Properties</b>
-            <Input
-              prefix={<EuroCircleOutlined className="clock-icon" />}
-              placeholder="Planned Cost"
-              value={costsPlanned}
-              onChange={(event) => {
-                setCostsPlanned(event.target.value);
-              }}
-              onBlur={() => {
-                updateMetaData('costsPlanned', costsPlanned);
-              }}
-            />
-            <Input
-              prefix={<ClockCircleOutlined className="clock-icon" />}
-              placeholder="Planned Duration"
-              value={timePlannedDuration}
-              onChange={(event) => {
-                setTimePlannedDuration(event.target.value);
-              }}
-              onBlur={() => {
-                updateMetaData('timePlannedDuration', timePlannedDuration);
-              }}
-            />
-          </Space>
-
-          <Space direction="vertical" size="large" style={{ width: '100%' }}>
-            <b>Description</b>
-            <Input.TextArea
-              placeholder={
-                selectedElement.type !== 'bpmn:Process'
-                  ? 'Element Documentation'
-                  : 'Process Documentation'
-              }
-              onChange={(event) => updateDescription(event.target.value)}
-            ></Input.TextArea>
-          </Space>
-
-          <CustomPropertySection
-            metaData={metaData}
-            onChange={(name, value) => {
-              updateMetaData('property', { value: value, attributes: { name } });
-            }}
-          ></CustomPropertySection>
-
-          {selectedElement.type !== 'bpmn:Process' && (
-            <Space direction="vertical" size="large">
-              <b>Colors</b>
-              <Space>
-                <ColorPicker
-                  presets={colorPickerPresets}
-                  value={backgroundColor}
-                  onChange={(_, hex) => updateBackgroundColor(hex)}
-                />
-                <span>Background Colour</span>
-              </Space>
-              <Space>
-                <ColorPicker
-                  presets={colorPickerPresets}
-                  value={strokeColor}
-                  onChange={(_, hex) => updateStrokeColor(hex)}
-                />
-                <span>Stroke Colour</span>
-              </Space>
-            </Space>
-          )}
-        </Space>
->>>>>>> d37dd735
       </CollapsibleCard>
     </ResizableElement>
   ) : (
