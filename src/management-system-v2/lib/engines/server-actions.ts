--- conflicted
+++ resolved
@@ -20,19 +20,13 @@
   getSpaceEngines as getSpaceEnginesFromDb,
   getSpaceEngineByAddress as getSpaceEngineByAddressFromDb,
 } from '@/lib/data/db/space-engines';
-<<<<<<< HEAD
-=======
-
->>>>>>> 1f583700
+
 import {
   startInstanceOnMachine,
   pauseInstanceOnMachine,
   resumeInstanceOnMachine,
   stopInstanceOnMachine,
 } from './instances';
-<<<<<<< HEAD
-import { asyncFilter, asyncForEach } from '../helpers/javascriptHelpers';
-=======
 import { asyncFilter, asyncMap, asyncForEach } from '../helpers/javascriptHelpers';
 import {
   completeTasklistEntryOnMachine,
@@ -41,7 +35,6 @@
   setTasklistEntryVariableValuesOnMachine,
 } from './tasklist';
 import { truthyFilter } from '../typescript-utils';
->>>>>>> 1f583700
 
 async function getCorrectTargetEngines(
   spaceId: string,
@@ -158,8 +151,6 @@
   }
 }
 
-<<<<<<< HEAD
-=======
 export async function getAvailableTaskListEntries(spaceId: string) {
   try {
     if (!enableUseDB)
@@ -290,7 +281,6 @@
   }
 }
 
->>>>>>> 1f583700
 const activeStates = ['PAUSED', 'RUNNING', 'READY', 'DEPLOYMENT-WAITING', 'WAITING'];
 async function changeInstanceState(
   definitionId: string,
@@ -323,10 +313,7 @@
     return userError(message);
   }
 }
-<<<<<<< HEAD
-=======
-
->>>>>>> 1f583700
+
 export async function resumeInstance(definitionId: string, instanceId: string, spaceId: string) {
   // TODO: manage permissions for starting an instance
   if (!enableUseDB) throw new Error('resumeInstance is only available with enableUseDB');
